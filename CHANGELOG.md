--- conflicted
+++ resolved
@@ -4,11 +4,8 @@
 
 ### Features
 
-<<<<<<< HEAD
 - [#7355](https://github.com/blockscout/blockscout/pull/7355) - Add endpoint for token info import
-=======
 - [#7200](https://github.com/blockscout/blockscout/pull/7200) - Add Optimism BedRock Deposits to the main page in API
->>>>>>> aa0eabc9
 
 ### Fixes
 
