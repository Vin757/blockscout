--- conflicted
+++ resolved
@@ -4,11 +4,8 @@
 
 ### Features
 
-<<<<<<< HEAD
+- [#8997](https://github.com/blockscout/blockscout/pull/8997) - Isolate throttable error count by request method
 - [#8957](https://github.com/blockscout/blockscout/pull/8957) - Add Tx Interpreter Service integration
-=======
-- [#8997](https://github.com/blockscout/blockscout/pull/8997) - Isolate throttable error count by request method
->>>>>>> d02a1c17
 
 ### Fixes
 
