## Current

### Features

### Fixes

<<<<<<< HEAD
- [#1621](https://github.com/poanetwork/blockscout/pull/1621) - Modify query to fetch failed contract creations
=======
 - [1614](https://github.com/poanetwork/blockscout/pull/1614) - Do not fetch burn address token balance
>>>>>>> 03e2bcd0

### Chore


## 1.3.7-beta

### Features

### Fixes

 - [#1615](https://github.com/poanetwork/blockscout/pull/1615) - Add more logging to code fixer process
 - [#1613](https://github.com/poanetwork/blockscout/pull/1613) - Fix USD fee value
 - [#1577](https://github.com/poanetwork/blockscout/pull/1577) - Add process to fix contract with code
 - [#1583](https://github.com/poanetwork/blockscout/pull/1583) - Chunk JSON-RPC batches in case connection times out

### Chore

 - [#1610](https://github.com/poanetwork/blockscout/pull/1610) - Add PIRL to Readme

## 1.3.6-beta

### Features

 - [#1589](https://github.com/poanetwork/blockscout/pull/1589) - RPC endpoint to list addresses
 - [#1567](https://github.com/poanetwork/blockscout/pull/1567) - Allow setting different configuration just for realtime fetcher
 - [#1562](https://github.com/poanetwork/blockscout/pull/1562) - Add incoming transactions count to contract view

### Fixes

 - [#1595](https://github.com/poanetwork/blockscout/pull/1595) - Reduce block_rewards in the catchup fetcher
 - [#1590](https://github.com/poanetwork/blockscout/pull/1590) - Added guard for fetching blocks with invalid number
 - [#1588](https://github.com/poanetwork/blockscout/pull/1588) - Fix usd value on address page
 - [#1586](https://github.com/poanetwork/blockscout/pull/1586) - Exact timestamp display
 - [#1581](https://github.com/poanetwork/blockscout/pull/1581) - Consider `creates` param when fetching transactions
 - [#1559](https://github.com/poanetwork/blockscout/pull/1559) - Change v column type for Transactions table

### Chore

 - [#1579](https://github.com/poanetwork/blockscout/pull/1579) - Add SpringChain to the list of Additional Chains Utilizing BlockScout
 - [#1578](https://github.com/poanetwork/blockscout/pull/1578) - Refine contributing procedure
 - [#1572](https://github.com/poanetwork/blockscout/pull/1572) - Add option to disable block rewards in indexer config


## 1.3.5-beta

### Features

 - [#1560](https://github.com/poanetwork/blockscout/pull/1560) - Allow executing smart contract functions in arbitrarily sized batches
 - [#1543](https://github.com/poanetwork/blockscout/pull/1543) - Use trace_replayBlockTransactions API for faster tracing
 - [#1558](https://github.com/poanetwork/blockscout/pull/1558) - Allow searching by token symbol
 - [#1551](https://github.com/poanetwork/blockscout/pull/1551) Exact date and time for Transaction details page
 - [#1547](https://github.com/poanetwork/blockscout/pull/1547) - Verify smart contracts with evm versions
 - [#1540](https://github.com/poanetwork/blockscout/pull/1540) - Fetch ERC721 token balances if sender is '0x0..0'
 - [#1539](https://github.com/poanetwork/blockscout/pull/1539) - Add the link to release in the footer
 - [#1519](https://github.com/poanetwork/blockscout/pull/1519) - Create contract methods
 - [#1496](https://github.com/poanetwork/blockscout/pull/1496) - Remove dropped/replaced transactions in pending transactions list
 - [#1492](https://github.com/poanetwork/blockscout/pull/1492) - Disable usd value for an empty exchange rate
 - [#1466](https://github.com/poanetwork/blockscout/pull/1466) - Decoding candidates for unverified contracts

### Fixes
 - [#1545](https://github.com/poanetwork/blockscout/pull/1545) - Fix scheduling of latest block polling in Realtime Fetcher
 - [#1554](https://github.com/poanetwork/blockscout/pull/1554) - Encode integer parameters when calling smart contract functions
 - [#1537](https://github.com/poanetwork/blockscout/pull/1537) - Fix test that depended on date
 - [#1534](https://github.com/poanetwork/blockscout/pull/1534) - Render a nicer error when creator cannot be determined
 - [#1527](https://github.com/poanetwork/blockscout/pull/1527) - Add index to value_fetched_at
 - [#1518](https://github.com/poanetwork/blockscout/pull/1518) - Select only distinct failed transactions
 - [#1516](https://github.com/poanetwork/blockscout/pull/1516) - Fix coin balance params reducer for pending transaction
 - [#1511](https://github.com/poanetwork/blockscout/pull/1511) - Set correct log level for production
 - [#1510](https://github.com/poanetwork/blockscout/pull/1510) - Fix test that fails every 1st day of the month
 - [#1509](https://github.com/poanetwork/blockscout/pull/1509) - Add index to blocks' consensus
 - [#1508](https://github.com/poanetwork/blockscout/pull/1508) - Remove duplicated indexes
 - [#1505](https://github.com/poanetwork/blockscout/pull/1505) - Use https instead of ssh for absinthe libs
 - [#1501](https://github.com/poanetwork/blockscout/pull/1501) - Constructor_arguments must be type `text`
 - [#1498](https://github.com/poanetwork/blockscout/pull/1498) - Add index for created_contract_address_hash in transactions
 - [#1493](https://github.com/poanetwork/blockscout/pull/1493) - Do not do work in process initialization
 - [#1487](https://github.com/poanetwork/blockscout/pull/1487) - Limit geth sync to 128 blocks
 - [#1484](https://github.com/poanetwork/blockscout/pull/1484) - Allow decoding input as utf-8
 - [#1479](https://github.com/poanetwork/blockscout/pull/1479) - Remove smoothing from coin balance chart

### Chore
 - [https://github.com/poanetwork/blockscout/pull/1532](https://github.com/poanetwork/blockscout/pull/1532) - Upgrade elixir to 1.8.1
 - [https://github.com/poanetwork/blockscout/pull/1553](https://github.com/poanetwork/blockscout/pull/1553) - Dockerfile: remove 1.7.1 version pin FROM bitwalker/alpine-elixir-phoenix
 - [https://github.com/poanetwork/blockscout/pull/1465](https://github.com/poanetwork/blockscout/pull/1465) - Resolve lodash security alert<|MERGE_RESOLUTION|>--- conflicted
+++ resolved
@@ -4,11 +4,8 @@
 
 ### Fixes
 
-<<<<<<< HEAD
-- [#1621](https://github.com/poanetwork/blockscout/pull/1621) - Modify query to fetch failed contract creations
-=======
- - [1614](https://github.com/poanetwork/blockscout/pull/1614) - Do not fetch burn address token balance
->>>>>>> 03e2bcd0
+ - [#1621](https://github.com/poanetwork/blockscout/pull/1621) - Modify query to fetch failed contract creations
+ - [#1614](https://github.com/poanetwork/blockscout/pull/1614) - Do not fetch burn address token balance
 
 ### Chore
 
