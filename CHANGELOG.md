--- conflicted
+++ resolved
@@ -3,11 +3,8 @@
 ### Features
 
 ### Fixes
-<<<<<<< HEAD
 - [#3259](https://github.com/poanetwork/blockscout/pull/3259) - Contract interaction: array input type parsing fix
-=======
 - [#3257](https://github.com/poanetwork/blockscout/pull/3257) - Contracts read/write: method_id instead function_name as a key
->>>>>>> 338a1f20
 - [#3256](https://github.com/poanetwork/blockscout/pull/3256) - Fix for invisible validator address at block page and wrong alert text color at xDai
 
 ### Chore
