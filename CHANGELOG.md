--- conflicted
+++ resolved
@@ -4,9 +4,8 @@
 
 ### Features
 
-<<<<<<< HEAD
 - [#9056](https://github.com/blockscout/blockscout/pull/9056) - Noves.fi API proxy
-=======
+
 ### Fixes
 
 ### Chore
@@ -16,41 +15,16 @@
 
 </details>
 
+
 ## 6.0.0-dev
 
 ### Features
-
->>>>>>> bb8e1c08
-- [#9044](https://github.com/blockscout/blockscout/pull/9044) - Expand gas price oracle functionality
 
 ### Fixes
 
 - [#9101](https://github.com/blockscout/blockscout/pull/9101) - Fix migration_finished? logic
 - [#9062](https://github.com/blockscout/blockscout/pull/9062) - Fix blockscout-ens integration
 - [#9061](https://github.com/blockscout/blockscout/pull/9061) - Arbitrum allow tx receipt gasUsedForL1 field
-
-### Chore
-
-- [#9055](https://github.com/blockscout/blockscout/pull/9055) - Add ASC indices for logs, token transfers, transactions
-- [#9038](https://github.com/blockscout/blockscout/pull/9038) - Token type filling migrations
-- [#9009](https://github.com/blockscout/blockscout/pull/9009) - Index for block refetch_needed
-- [#9007](https://github.com/blockscout/blockscout/pull/9007) - Drop logs type index
-- [#9006](https://github.com/blockscout/blockscout/pull/9006) - Drop unused indexes on address_current_token_balances table
-- [#9005](https://github.com/blockscout/blockscout/pull/9005) - Drop unused token_id column from token_transfers table and indexes based on this column
-- [#9000](https://github.com/blockscout/blockscout/pull/9000) - Change log topic type in the DB to bytea
-- [#8996](https://github.com/blockscout/blockscout/pull/8996) - Refine token transfers token ids index
-- [#5322](https://github.com/blockscout/blockscout/pull/5322) - DB denormalization: block consensus and timestamp in transaction table
-
-<details>
-  <summary>Dependencies version bumps</summary>
-
-</details>
-
-## 6.0.0-dev
-
-### Features
-
-### Fixes
 
 ### Chore
 
