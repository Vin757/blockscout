## Current

### Features

 - [#1662](https://github.com/poanetwork/blockscout/pull/1662) - allow specifying number of optimization runs
 - [#1654](https://github.com/poanetwork/blockscout/pull/1654) - add decompiled code tab
 - [#1661](https://github.com/poanetwork/blockscout/pull/1661) - try to compile smart contract with the latest evm version
 - [#1665](https://github.com/poanetwork/blockscout/pull/1665) - Add contract verification RPC endpoint.
 - [#1706](https://github.com/poanetwork/blockscout/pull/1706) - allow setting update interval for addresses with b

### Fixes

 - [#1669](https://github.com/poanetwork/blockscout/pull/1669) - do not fail if multiple matching tokens are found
 - [#1691](https://github.com/poanetwork/blockscout/pull/1691) - decrease token metadata update interval
 - [#1688](https://github.com/poanetwork/blockscout/pull/1688) - do not fail if failure reason is atom
 - [#1692](https://github.com/poanetwork/blockscout/pull/1692) - exclude decompiled smart contract from encoding
 - [#1684](https://github.com/poanetwork/blockscout/pull/1684) - Discard child block with parent_hash not matching hash of imported block
 - [#1699](https://github.com/poanetwork/blockscout/pull/1699) - use seconds as transaction cache period measure
 - [#1697](https://github.com/poanetwork/blockscout/pull/1697) - fix failing in rpc if balance is empty
<<<<<<< HEAD
 - [#1711](https://github.com/poanetwork/blockscout/pull/1711) - rescue failing repo in block number cache update
=======
>>>>>>> df40eb4a

### Chore

 - [#1693](https://github.com/poanetwork/blockscout/pull/1693) - Add a checklist to the PR template


## 1.3.8-beta

### Features

 - [#1611](https://github.com/poanetwork/blockscout/pull/1611) - allow setting the first indexing block
 - [#1596](https://github.com/poanetwork/blockscout/pull/1596) - add endpoint to create decompiled contracts
 - [#1634](https://github.com/poanetwork/blockscout/pull/1634) - add transaction count cache

### Fixes

 - [#1630](https://github.com/poanetwork/blockscout/pull/1630) - (Fix) colour for release link in the footer
 - [#1621](https://github.com/poanetwork/blockscout/pull/1621) - Modify query to fetch failed contract creations
 - [#1614](https://github.com/poanetwork/blockscout/pull/1614) - Do not fetch burn address token balance
 - [#1639](https://github.com/poanetwork/blockscout/pull/1614) - Optimize token holder count updates when importing address current balances
 - [#1643](https://github.com/poanetwork/blockscout/pull/1643) - Set internal_transactions_indexed_at for empty blocks
 - [#1647](https://github.com/poanetwork/blockscout/pull/1647) - Fix typo in view
 - [#1650](https://github.com/poanetwork/blockscout/pull/1650) - Add petersburg evm version to smart contract verifier
 - [#1657](https://github.com/poanetwork/blockscout/pull/1657) - Force consensus loss for parent block if its hash mismatches parent_hash

### Chore


## 1.3.7-beta

### Features

### Fixes

 - [#1615](https://github.com/poanetwork/blockscout/pull/1615) - Add more logging to code fixer process
 - [#1613](https://github.com/poanetwork/blockscout/pull/1613) - Fix USD fee value
 - [#1577](https://github.com/poanetwork/blockscout/pull/1577) - Add process to fix contract with code
 - [#1583](https://github.com/poanetwork/blockscout/pull/1583) - Chunk JSON-RPC batches in case connection times out

### Chore

 - [#1610](https://github.com/poanetwork/blockscout/pull/1610) - Add PIRL to Readme

## 1.3.6-beta

### Features

 - [#1589](https://github.com/poanetwork/blockscout/pull/1589) - RPC endpoint to list addresses
 - [#1567](https://github.com/poanetwork/blockscout/pull/1567) - Allow setting different configuration just for realtime fetcher
 - [#1562](https://github.com/poanetwork/blockscout/pull/1562) - Add incoming transactions count to contract view
 - [#1608](https://github.com/poanetwork/blockscout/pull/1608) - Add listcontracts RPC Endpoint

### Fixes

 - [#1595](https://github.com/poanetwork/blockscout/pull/1595) - Reduce block_rewards in the catchup fetcher
 - [#1590](https://github.com/poanetwork/blockscout/pull/1590) - Added guard for fetching blocks with invalid number
 - [#1588](https://github.com/poanetwork/blockscout/pull/1588) - Fix usd value on address page
 - [#1586](https://github.com/poanetwork/blockscout/pull/1586) - Exact timestamp display
 - [#1581](https://github.com/poanetwork/blockscout/pull/1581) - Consider `creates` param when fetching transactions
 - [#1559](https://github.com/poanetwork/blockscout/pull/1559) - Change v column type for Transactions table

### Chore

 - [#1579](https://github.com/poanetwork/blockscout/pull/1579) - Add SpringChain to the list of Additional Chains Utilizing BlockScout
 - [#1578](https://github.com/poanetwork/blockscout/pull/1578) - Refine contributing procedure
 - [#1572](https://github.com/poanetwork/blockscout/pull/1572) - Add option to disable block rewards in indexer config


## 1.3.5-beta

### Features

 - [#1560](https://github.com/poanetwork/blockscout/pull/1560) - Allow executing smart contract functions in arbitrarily sized batches
 - [#1543](https://github.com/poanetwork/blockscout/pull/1543) - Use trace_replayBlockTransactions API for faster tracing
 - [#1558](https://github.com/poanetwork/blockscout/pull/1558) - Allow searching by token symbol
 - [#1551](https://github.com/poanetwork/blockscout/pull/1551) Exact date and time for Transaction details page
 - [#1547](https://github.com/poanetwork/blockscout/pull/1547) - Verify smart contracts with evm versions
 - [#1540](https://github.com/poanetwork/blockscout/pull/1540) - Fetch ERC721 token balances if sender is '0x0..0'
 - [#1539](https://github.com/poanetwork/blockscout/pull/1539) - Add the link to release in the footer
 - [#1519](https://github.com/poanetwork/blockscout/pull/1519) - Create contract methods
 - [#1496](https://github.com/poanetwork/blockscout/pull/1496) - Remove dropped/replaced transactions in pending transactions list
 - [#1492](https://github.com/poanetwork/blockscout/pull/1492) - Disable usd value for an empty exchange rate
 - [#1466](https://github.com/poanetwork/blockscout/pull/1466) - Decoding candidates for unverified contracts

### Fixes
 - [#1545](https://github.com/poanetwork/blockscout/pull/1545) - Fix scheduling of latest block polling in Realtime Fetcher
 - [#1554](https://github.com/poanetwork/blockscout/pull/1554) - Encode integer parameters when calling smart contract functions
 - [#1537](https://github.com/poanetwork/blockscout/pull/1537) - Fix test that depended on date
 - [#1534](https://github.com/poanetwork/blockscout/pull/1534) - Render a nicer error when creator cannot be determined
 - [#1527](https://github.com/poanetwork/blockscout/pull/1527) - Add index to value_fetched_at
 - [#1518](https://github.com/poanetwork/blockscout/pull/1518) - Select only distinct failed transactions
 - [#1516](https://github.com/poanetwork/blockscout/pull/1516) - Fix coin balance params reducer for pending transaction
 - [#1511](https://github.com/poanetwork/blockscout/pull/1511) - Set correct log level for production
 - [#1510](https://github.com/poanetwork/blockscout/pull/1510) - Fix test that fails every 1st day of the month
 - [#1509](https://github.com/poanetwork/blockscout/pull/1509) - Add index to blocks' consensus
 - [#1508](https://github.com/poanetwork/blockscout/pull/1508) - Remove duplicated indexes
 - [#1505](https://github.com/poanetwork/blockscout/pull/1505) - Use https instead of ssh for absinthe libs
 - [#1501](https://github.com/poanetwork/blockscout/pull/1501) - Constructor_arguments must be type `text`
 - [#1498](https://github.com/poanetwork/blockscout/pull/1498) - Add index for created_contract_address_hash in transactions
 - [#1493](https://github.com/poanetwork/blockscout/pull/1493) - Do not do work in process initialization
 - [#1487](https://github.com/poanetwork/blockscout/pull/1487) - Limit geth sync to 128 blocks
 - [#1484](https://github.com/poanetwork/blockscout/pull/1484) - Allow decoding input as utf-8
 - [#1479](https://github.com/poanetwork/blockscout/pull/1479) - Remove smoothing from coin balance chart

### Chore
 - [https://github.com/poanetwork/blockscout/pull/1532](https://github.com/poanetwork/blockscout/pull/1532) - Upgrade elixir to 1.8.1
 - [https://github.com/poanetwork/blockscout/pull/1553](https://github.com/poanetwork/blockscout/pull/1553) - Dockerfile: remove 1.7.1 version pin FROM bitwalker/alpine-elixir-phoenix
 - [https://github.com/poanetwork/blockscout/pull/1465](https://github.com/poanetwork/blockscout/pull/1465) - Resolve lodash security alert<|MERGE_RESOLUTION|>--- conflicted
+++ resolved
@@ -17,10 +17,7 @@
  - [#1684](https://github.com/poanetwork/blockscout/pull/1684) - Discard child block with parent_hash not matching hash of imported block
  - [#1699](https://github.com/poanetwork/blockscout/pull/1699) - use seconds as transaction cache period measure
  - [#1697](https://github.com/poanetwork/blockscout/pull/1697) - fix failing in rpc if balance is empty
-<<<<<<< HEAD
  - [#1711](https://github.com/poanetwork/blockscout/pull/1711) - rescue failing repo in block number cache update
-=======
->>>>>>> df40eb4a
 
 ### Chore
 
