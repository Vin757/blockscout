# This file is responsible for configuring your application
# and its dependencies with the aid of the Config module.
import Config

block_transformers = %{
  "clique" => Indexer.Transform.Blocks.Clique,
  "base" => Indexer.Transform.Blocks.Base
}

# Compile time environment variable access requires recompilation.
configured_transformer = System.get_env("BLOCK_TRANSFORMER") || "base"

block_transformer =
  case Map.get(block_transformers, configured_transformer) do
    nil ->
      raise """
      No such block transformer: #{configured_transformer}.

      Valid values are:
      #{Enum.join(Map.keys(block_transformers), "\n")}

      Please update environment variable BLOCK_TRANSFORMER accordingly.
      """

    transformer ->
      transformer
  end

config :indexer,
  block_transformer: block_transformer,
  ecto_repos: [Explorer.Repo],
  metadata_updater_seconds_interval:
    String.to_integer(System.get_env("TOKEN_METADATA_UPDATE_INTERVAL") || "#{2 * 24 * 60 * 60}"),
<<<<<<< HEAD
  # bytes
  memory_limit: 10 <<< 30,
=======
>>>>>>> 253bad8c
  first_block: System.get_env("FIRST_BLOCK") || "",
  last_block: System.get_env("LAST_BLOCK") || "",
  trace_first_block: System.get_env("TRACE_FIRST_BLOCK") || "",
  trace_last_block: System.get_env("TRACE_LAST_BLOCK") || ""

config :indexer, Indexer.Fetcher.PendingTransaction.Supervisor,
  disabled?:
    System.get_env("ETHEREUM_JSONRPC_VARIANT") == "besu" ||
      System.get_env("INDEXER_DISABLE_PENDING_TRANSACTIONS_FETCHER", "false") == "true"

token_balance_on_demand_fetcher_threshold =
  if System.get_env("TOKEN_BALANCE_ON_DEMAND_FETCHER_THRESHOLD_MINUTES") do
    case Integer.parse(System.get_env("TOKEN_BALANCE_ON_DEMAND_FETCHER_THRESHOLD_MINUTES")) do
      {integer, ""} -> integer
      _ -> 60
    end
  else
    60
  end

config :indexer, Indexer.Fetcher.TokenBalanceOnDemand, threshold: token_balance_on_demand_fetcher_threshold

coin_balance_on_demand_fetcher_threshold =
  if System.get_env("COIN_BALANCE_ON_DEMAND_FETCHER_THRESHOLD_MINUTES") do
    case Integer.parse(System.get_env("COIN_BALANCE_ON_DEMAND_FETCHER_THRESHOLD_MINUTES")) do
      {integer, ""} -> integer
      _ -> 60
    end
  else
    60
  end

config :indexer, Indexer.Fetcher.CoinBalanceOnDemand, threshold: coin_balance_on_demand_fetcher_threshold

# config :indexer, Indexer.Fetcher.ReplacedTransaction.Supervisor, disabled?: true
if System.get_env("POS_STAKING_CONTRACT") do
  config :indexer, Indexer.Fetcher.BlockReward.Supervisor, disabled?: true
else
  config :indexer, Indexer.Fetcher.BlockReward.Supervisor,
    disabled?: System.get_env("INDEXER_DISABLE_BLOCK_REWARD_FETCHER", "false") == "true"
end

config :indexer, Indexer.Fetcher.InternalTransaction.Supervisor,
  disabled?: System.get_env("INDEXER_DISABLE_INTERNAL_TRANSACTIONS_FETCHER", "false") == "true"

config :indexer, Indexer.Fetcher.CoinBalance.Supervisor,
  disabled?: System.get_env("INDEXER_DISABLE_ADDRESS_COIN_BALANCE_FETCHER", "false") == "true"

config :indexer, Indexer.Fetcher.TokenUpdater.Supervisor,
  disabled?: System.get_env("INDEXER_DISABLE_CATALOGED_TOKEN_UPDATER_FETCHER", "false") == "true"

config :indexer, Indexer.Supervisor, enabled: System.get_env("DISABLE_INDEXER") != "true"

config :indexer, Indexer.Tracer,
  service: :indexer,
  adapter: SpandexDatadog.Adapter,
  trace_key: :blockscout

config :logger, :indexer,
  # keep synced with `config/config.exs`
  format: "$dateT$time $metadata[$level] $message\n",
  metadata:
    ~w(application fetcher request_id first_block_number last_block_number missing_block_range_count missing_block_count
       block_number step count error_count shrunk import_id transaction_id)a,
  metadata_filter: [application: :indexer]

# Import environment specific config. This must remain at the bottom
# of this file so it overrides the configuration defined above.
import_config "#{config_env()}.exs"<|MERGE_RESOLUTION|>--- conflicted
+++ resolved
@@ -31,11 +31,6 @@
   ecto_repos: [Explorer.Repo],
   metadata_updater_seconds_interval:
     String.to_integer(System.get_env("TOKEN_METADATA_UPDATE_INTERVAL") || "#{2 * 24 * 60 * 60}"),
-<<<<<<< HEAD
-  # bytes
-  memory_limit: 10 <<< 30,
-=======
->>>>>>> 253bad8c
   first_block: System.get_env("FIRST_BLOCK") || "",
   last_block: System.get_env("LAST_BLOCK") || "",
   trace_first_block: System.get_env("TRACE_FIRST_BLOCK") || "",
