# This file is responsible for configuring your application
# and its dependencies with the aid of the Mix.Config module.
use Mix.Config

import Bitwise

block_transformers = %{
  "clique" => Indexer.Block.Transform.Clique,
  "base" => Indexer.Block.Transform.Base
}

# Compile time environment variable access requires recompilation.
configured_transformer = System.get_env("BLOCK_TRANSFORMER") || "base"

block_transformer =
  case Map.get(block_transformers, configured_transformer) do
    nil ->
      raise """
      No such block transformer: #{configured_transformer}.

      Valid values are:
      #{Enum.join(Map.keys(block_transformers), "\n")}

      Please update environment variable BLOCK_TRANSFORMER accordingly.
      """

    transformer ->
      transformer
  end

config :indexer,
<<<<<<< HEAD
  block_transformer: Indexer.Block.Transform.Clique,
=======
  block_transformer: block_transformer,
>>>>>>> 2cdead19
  ecto_repos: [Explorer.Repo],
  metadata_updater_days_interval: 7,
  # bytes
  memory_limit: 6 <<< 30

# config :indexer, Indexer.ReplacedTransaction.Supervisor, disabled?: true

config :indexer, Indexer.Tracer,
  service: :indexer,
  adapter: SpandexDatadog.Adapter,
  trace_key: :blockscout

config :logger, :indexer,
  # keep synced with `config/config.exs`
  format: "$dateT$time $metadata[$level] $message\n",
  metadata:
    ~w(application fetcher request_id first_block_number last_block_number missing_block_range_count missing_block_count
       block_number step count error_count shrunk import_id transaction_id)a,
  metadata_filter: [application: :indexer]

# Import environment specific config. This must remain at the bottom
# of this file so it overrides the configuration defined above.
import_config "#{Mix.env()}.exs"<|MERGE_RESOLUTION|>--- conflicted
+++ resolved
@@ -29,11 +29,7 @@
   end
 
 config :indexer,
-<<<<<<< HEAD
-  block_transformer: Indexer.Block.Transform.Clique,
-=======
   block_transformer: block_transformer,
->>>>>>> 2cdead19
   ecto_repos: [Explorer.Repo],
   metadata_updater_days_interval: 7,
   # bytes
