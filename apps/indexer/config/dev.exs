import Config

config :indexer, Indexer.Tracer, env: "dev", disabled?: true

config :logger, :indexer,
  level: :debug,
  path: Path.absname("logs/dev/indexer.log")

config :logger, :indexer_token_balances,
  level: :debug,
  path: Path.absname("logs/dev/indexer/token_balances/error.log"),
  metadata_filter: [fetcher: :token_balances]

config :logger, :failed_contract_creations,
  level: :debug,
  path: Path.absname("logs/dev/indexer/failed_contract_creations.log"),
  metadata_filter: [fetcher: :failed_created_addresses]

config :logger, :addresses_without_code,
  level: :debug,
  path: Path.absname("logs/dev/indexer/addresses_without_code.log"),
  metadata_filter: [fetcher: :addresses_without_code]

config :logger, :pending_transactions_to_refetch,
  level: :debug,
  path: Path.absname("logs/dev/indexer/pending_transactions_to_refetch.log"),
  metadata_filter: [fetcher: :pending_transactions_to_refetch]

config :logger, :empty_blocks_to_refetch,
  level: :debug,
  path: Path.absname("logs/dev/indexer/empty_blocks_to_refetch.log"),
  metadata_filter: [fetcher: :empty_blocks_to_refetch]

config :logger, :block_import_timings,
  level: :debug,
  path: Path.absname("logs/dev/indexer/block_import_timings.log"),
<<<<<<< HEAD
  metadata_filter: [fetcher: :block_import_timings]

variant =
  if is_nil(System.get_env("ETHEREUM_JSONRPC_VARIANT")) do
    "parity"
  else
    System.get_env("ETHEREUM_JSONRPC_VARIANT")
    |> String.split(".")
    |> List.last()
    |> String.downcase()
  end

# Import variant specific config. This must remain at the bottom
# of this file so it overrides the configuration defined above.
import_config "dev/#{variant}.exs"
=======
  metadata_filter: [fetcher: :block_import_timings]
>>>>>>> 146de36e
<|MERGE_RESOLUTION|>--- conflicted
+++ resolved
@@ -34,22 +34,4 @@
 config :logger, :block_import_timings,
   level: :debug,
   path: Path.absname("logs/dev/indexer/block_import_timings.log"),
-<<<<<<< HEAD
-  metadata_filter: [fetcher: :block_import_timings]
-
-variant =
-  if is_nil(System.get_env("ETHEREUM_JSONRPC_VARIANT")) do
-    "parity"
-  else
-    System.get_env("ETHEREUM_JSONRPC_VARIANT")
-    |> String.split(".")
-    |> List.last()
-    |> String.downcase()
-  end
-
-# Import variant specific config. This must remain at the bottom
-# of this file so it overrides the configuration defined above.
-import_config "dev/#{variant}.exs"
-=======
-  metadata_filter: [fetcher: :block_import_timings]
->>>>>>> 146de36e
+  metadata_filter: [fetcher: :block_import_timings]