--- conflicted
+++ resolved
@@ -6,11 +6,7 @@
     transport: EthereumJSONRPC.HTTP,
     transport_options: [
       http: EthereumJSONRPC.HTTP.HTTPoison,
-<<<<<<< HEAD
-      url: System.get_env("TRACE_URL") || "https://sokol-trace.poa.network",
-=======
       url: System.get_env("ETHEREUM_JSONRPC_HTTP_URL") || "https://sokol.poa.network",
->>>>>>> df6ec81b
       method_to_url: [
         eth_getBalance: System.get_env("ETHEREUM_JSONRPC_TRACE_URL") || "https://sokol-trace.poa.network",
         trace_block: System.get_env("ETHEREUM_JSONRPC_TRACE_URL") || "https://sokol-trace.poa.network",
@@ -24,10 +20,6 @@
     transport: EthereumJSONRPC.WebSocket,
     transport_options: [
       web_socket: EthereumJSONRPC.WebSocket.WebSocketClient,
-<<<<<<< HEAD
-      url: System.get_env("WS_URL") || "https://sokol-trace.poa.network"
-=======
       url: System.get_env("ETHEREUM_JSONRPC_WS_URL") || "wss://sokol-ws.poa.network/ws"
->>>>>>> df6ec81b
     ]
   ]