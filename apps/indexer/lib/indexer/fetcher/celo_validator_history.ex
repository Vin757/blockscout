--- conflicted
+++ resolved
@@ -148,19 +148,6 @@
           {failed, success ++ success2}
       end)
 
-<<<<<<< HEAD
-    {_failed2, success_params} =
-      Enum.reduce(blocks, {[], []}, fn
-        %{error: _error} = block, {failed, success} ->
-          {[block | failed], success}
-
-        block, {failed, success} ->
-          {_, success2} = get_params(block)
-          {failed, success ++ success2}
-      end)
-
-=======
->>>>>>> c282dd0c
     {_failed2, success_status} =
       Enum.reduce(blocks, {[], []}, fn
         %{error: _error} = block, {failed, success} ->
@@ -185,7 +172,6 @@
       celo_params: %{params: success_params},
       celo_validator_history: %{params: success_history},
       celo_validator_status: %{params: success_status},
-      celo_params: %{params: success_params},
       timeout: :infinity
     }
 
