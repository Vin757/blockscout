--- conflicted
+++ resolved
@@ -21,12 +21,7 @@
   alias Indexer.{BufferedTask, Tracer}
   alias Indexer.Fetcher.BlockReward.Supervisor, as: BlockRewardSupervisor
   alias Indexer.Fetcher.CoinBalance
-<<<<<<< HEAD
-  alias Indexer.Transform.{AddressCoinBalances, AddressCoinBalancesDaily, Addresses}
-  alias Indexer.Transform.Addresses
-=======
   alias Indexer.Transform.{AddressCoinBalances, Addresses}
->>>>>>> 2b5f7fd5
 
   @behaviour BufferedTask
 
