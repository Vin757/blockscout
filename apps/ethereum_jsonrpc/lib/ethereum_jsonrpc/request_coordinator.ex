--- conflicted
+++ resolved
@@ -87,11 +87,7 @@
           trace_request(request, fn ->
             request
             |> transport.json_rpc(transport_options)
-<<<<<<< HEAD
-            |> handle_transport_response(request_method(request))
-=======
             |> handle_transport_response(request_method)
->>>>>>> 2b5f7fd5
           end)
 
         :error ->
@@ -120,31 +116,15 @@
   defp request_method(%{method: method}), do: method
   defp request_method(_), do: nil
 
-<<<<<<< HEAD
-  defp handle_transport_response(response, "eth_call") do
-    inc_throttle_table()
-    response
-  end
-
-  defp handle_transport_response({:error, {error_type, _}} = error, _method)
-       when error_type in [:bad_gateway, :bad_response] do
-    RollingWindow.inc(table(), @error_key)
-=======
   defp handle_transport_response({:error, {error_type, _}} = error, method)
        when error_type in [:bad_gateway, :bad_response] do
     RollingWindow.inc(table(), method_error_key(method))
->>>>>>> 2b5f7fd5
     inc_throttle_table()
     error
   end
 
-<<<<<<< HEAD
-  defp handle_transport_response({:error, :timeout} = error, _method) do
-    RollingWindow.inc(table(), @error_key)
-=======
   defp handle_transport_response({:error, :timeout} = error, method) do
     RollingWindow.inc(table(), method_error_key(method))
->>>>>>> 2b5f7fd5
     inc_throttle_table()
     error
   end
