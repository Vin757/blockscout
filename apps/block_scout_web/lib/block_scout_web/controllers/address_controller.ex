defmodule BlockScoutWeb.AddressController do
  use BlockScoutWeb, :controller

  import BlockScoutWeb.Account.AuthController, only: [current_user: 1]
<<<<<<< HEAD
=======

>>>>>>> 5d3fc0e4
  import BlockScoutWeb.Chain, only: [paging_options: 1, next_page_params: 3, split_list_by_page: 1]
  import GetAddressTags, only: [get_address_tags: 2]

  import BlockScoutWeb.Models.GetAddressTags, only: [get_address_tags: 2]

  alias BlockScoutWeb.{
    AccessHelpers,
    AddressTransactionController,
    AddressView,
    Controller,
    CurrencyHelpers
  }

  alias Explorer.Counters.{AddressTokenTransfersCounter, AddressTransactionsCounter, AddressTransactionsGasUsageCounter}
  alias Explorer.{Chain, CustomContractsHelpers, Market}
  alias Explorer.Chain.Wei
  alias Explorer.ExchangeRates.Token
  alias Indexer.Fetcher.CoinBalanceOnDemand
  alias Phoenix.View

  def index(conn, %{"type" => "JSON"} = params) do
    addresses =
      params
      |> paging_options()
      |> Chain.list_top_addresses()

    {addresses_page, next_page} = split_list_by_page(addresses)

    next_page_path =
      case next_page_params(next_page, addresses_page, params) do
        nil ->
          nil

        next_page_params ->
          address_path(
            conn,
            :index,
            Map.delete(next_page_params, "type")
          )
      end

    exchange_rate = Market.get_exchange_rate(Explorer.coin()) || Token.null()
    total_supply = Chain.total_supply()

    items_count_str = Map.get(params, "items_count")

    items_count =
      if items_count_str do
        {items_count, _} = Integer.parse(items_count_str)
        items_count
      else
        0
      end

    items =
      addresses_page
      |> Enum.with_index(1)
      |> Enum.map(fn {{address, tx_count}, index} ->
        View.render_to_string(
          AddressView,
          "_tile.html",
          address: address,
          index: items_count + index,
          exchange_rate: exchange_rate,
          total_supply: total_supply,
          tx_count: tx_count
        )
      end)

    json(
      conn,
      %{
        items: items,
        next_page_path: next_page_path
      }
    )
  end

  def index(conn, _params) do
    total_supply = Chain.total_supply()

    render(conn, "index.html",
      current_path: Controller.current_full_path(conn),
      address_count: Chain.address_estimated_count(),
      total_supply: total_supply
    )
  end

  def show(conn, %{"id" => address_hash_string, "type" => "JSON"} = params) do
    AddressTransactionController.index(conn, Map.put(params, "address_id", address_hash_string))
  end

  def show(conn, %{"id" => address_hash_string} = params) do
    with {:ok, address_hash} <- Chain.string_to_address_hash(address_hash_string),
         {:ok, address} <- Chain.hash_to_address(address_hash),
         {:ok, false} <- AccessHelpers.restricted_access?(address_hash_string, params) do
      render(
        conn,
        "_show_address_transactions.html",
        address: address,
        coin_balance_status: CoinBalanceOnDemand.trigger_fetch(address),
        exchange_rate: Market.get_exchange_rate(Explorer.coin()) || Token.null(),
        filter: params["filter"],
        counters_path: address_path(conn, :address_counters, %{"id" => address_hash_string}),
        current_path: Controller.current_full_path(conn),
        tags: get_address_tags(address_hash, current_user(conn))
      )
    else
      :error ->
        unprocessable_entity(conn)

      {:restricted_access, _} ->
        not_found(conn)

      {:error, :not_found} ->
        {:ok, address_hash} = Chain.string_to_address_hash(address_hash_string)

        address = %Chain.Address{
          hash: address_hash,
          smart_contract: nil,
          token: nil,
          fetched_coin_balance: %Wei{value: Decimal.new(0)}
        }

        case Chain.Hash.Address.validate(address_hash_string) do
          {:ok, _} ->
            render(
              conn,
              "_show_address_transactions.html",
              address: address,
              coin_balance_status: nil,
              exchange_rate: Market.get_exchange_rate(Explorer.coin()) || Token.null(),
              filter: params["filter"],
              counters_path: address_path(conn, :address_counters, %{"id" => address_hash_string}),
              current_path: Controller.current_full_path(conn),
              tags: get_address_tags(address_hash, current_user(conn))
            )

          _ ->
            not_found(conn)
        end
    end
  end

  def address_counters(conn, %{"id" => address_hash_string}) do
    with {:ok, address_hash} <- Chain.string_to_address_hash(address_hash_string),
         {:ok, address} <- Chain.hash_to_address(address_hash) do
      {validation_count, crc_total_worth} = address_counters(address)

      transactions_from_db = address.transactions_count || 0
      token_transfers_from_db = address.token_transfers_count || 0
      address_gas_usage_from_db = address.gas_used || 0

      json(conn, %{
        transaction_count: transactions_from_db,
        token_transfer_count: token_transfers_from_db,
        gas_usage_count: address_gas_usage_from_db,
        validation_count: validation_count,
        crc_total_worth: crc_total_worth
      })
    else
      _ ->
        json(conn, %{
          transaction_count: 0,
          token_transfer_count: 0,
          gas_usage_count: 0,
          validation_count: 0,
          crc_total_worth: 0
        })
    end
  end

  defp address_counters(address) do
    validation_count_task =
      Task.async(fn ->
        validation_count(address)
      end)

    crc_total_worth_task =
      Task.async(fn ->
        crc_total_worth(address)
      end)

    Task.start_link(fn ->
      transaction_count(address)
    end)

    Task.start_link(fn ->
      token_transfers_count(address)
    end)

    Task.start_link(fn ->
      gas_usage_count(address)
    end)

    [
      validation_count_task,
      crc_total_worth_task
    ]
    |> Task.yield_many(:infinity)
    |> Enum.map(fn {_task, res} ->
      case res do
        {:ok, result} ->
          result

        {:exit, reason} ->
          raise "Query fetching address counters terminated: #{inspect(reason)}"

        nil ->
          raise "Query fetching address counters timed out."
      end
    end)
    |> List.to_tuple()
  end

  def transaction_count(address) do
    AddressTransactionsCounter.fetch(address)
  end

  def token_transfers_count(address) do
    AddressTokenTransfersCounter.fetch(address)
  end

  def gas_usage_count(address) do
    AddressTransactionsGasUsageCounter.fetch(address)
  end

  defp validation_count(address) do
    Chain.address_to_validation_count(address.hash)
  end

  defp crc_total_worth(address) do
    circles_total_balance(address.hash)
  end

  defp circles_total_balance(address_hash) do
    circles_addresses_list = CustomContractsHelpers.get_custom_addresses_list(:circles_addresses)

    token_balances =
      address_hash
      |> Chain.fetch_last_token_balances()

    token_balances_except_bridged =
      token_balances
      |> Enum.filter(fn {_, _, token} -> !token.bridged end)

    circles_total_balance_raw =
      if Enum.count(circles_addresses_list) > 0 do
        token_balances_except_bridged
        |> Enum.reduce(Decimal.new(0), fn {token_balance, _, token}, acc_balance ->
          {:ok, token_address} = Chain.hash_to_address(token.contract_address_hash)

          from_address = AddressView.from_address_hash(token_address)

          created_from_address_hash =
            if from_address,
              do: "0x" <> Base.encode16(from_address.bytes, case: :lower),
              else: nil

          if Enum.member?(circles_addresses_list, created_from_address_hash) && token.name == "Circles" &&
               token.symbol == "CRC" do
            Decimal.add(acc_balance, token_balance.value)
          else
            acc_balance
          end
        end)
      else
        Decimal.new(0)
      end

    CurrencyHelpers.format_according_to_decimals(circles_total_balance_raw, Decimal.new(18))
  end
end<|MERGE_RESOLUTION|>--- conflicted
+++ resolved
@@ -2,13 +2,7 @@
   use BlockScoutWeb, :controller
 
   import BlockScoutWeb.Account.AuthController, only: [current_user: 1]
-<<<<<<< HEAD
-=======
-
->>>>>>> 5d3fc0e4
   import BlockScoutWeb.Chain, only: [paging_options: 1, next_page_params: 3, split_list_by_page: 1]
-  import GetAddressTags, only: [get_address_tags: 2]
-
   import BlockScoutWeb.Models.GetAddressTags, only: [get_address_tags: 2]
 
   alias BlockScoutWeb.{
