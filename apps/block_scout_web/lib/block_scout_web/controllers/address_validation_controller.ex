defmodule BlockScoutWeb.AddressValidationController do
  @moduledoc """
  Display all the blocks that this address validates.
  """
  use BlockScoutWeb, :controller

  import BlockScoutWeb.Chain,
    only: [paging_options: 1, next_page_params: 3, split_list_by_page: 1]

  alias BlockScoutWeb.{AccessHelpers, BlockView, Controller}
  alias BlockScoutWeb.Account.AuthController
  alias Explorer.ExchangeRates.Token
  alias Explorer.Tags.AddressToTag
  alias Explorer.{Chain, Market}
  alias Explorer.Tags.AddressToTag
  alias Indexer.Fetcher.CoinBalanceOnDemand
  alias Phoenix.View

  def index(conn, %{"address_id" => address_hash_string, "type" => "JSON"} = params) do
    with {:ok, address_hash} <- Chain.string_to_address_hash(address_hash_string),
         {:ok, _} <- Chain.find_or_insert_address_from_hash(address_hash, [], false),
         {:ok, false} <- AccessHelpers.restricted_access?(address_hash_string, params) do
      full_options =
        Keyword.merge(
          [
            necessity_by_association: %{
              miner: :required,
              nephews: :optional,
              transactions: :optional,
              rewards: :optional
            }
          ],
          paging_options(params)
        )

      blocks_plus_one = Chain.get_blocks_validated_by_address(full_options, address_hash)
      {blocks, next_page} = split_list_by_page(blocks_plus_one)

      next_page_path =
        case next_page_params(next_page, blocks, params) do
          nil ->
            nil

          next_page_params ->
            address_validation_path(
              conn,
              :index,
              address_hash_string,
              Map.delete(next_page_params, "type")
            )
        end

      items =
        Enum.map(blocks, fn block ->
          View.render_to_string(
            BlockView,
            "_tile.html",
            conn: conn,
            block: block,
            block_type: BlockView.block_type(block)
          )
        end)

      json(conn, %{items: items, next_page_path: next_page_path})
    else
      {:restricted_access, _} ->
        not_found(conn)

      :error ->
        unprocessable_entity(conn)
    end
  end

  def index(conn, %{"address_id" => address_hash_string} = params) do
    with {:ok, address_hash} <- Chain.string_to_address_hash(address_hash_string),
         {:ok, address} <- Chain.find_or_insert_address_from_hash(address_hash),
         {:ok, false} <- AccessHelpers.restricted_access?(address_hash_string, params) do
<<<<<<< HEAD
      tags = AddressToTag.get_tags_on_address(address_hash)
=======
      current_user = AuthController.current_user(conn)
      private_tags = AddressToTag.get_private_tags_on_address(address_hash, current_user)
>>>>>>> 8497a719

      render(
        conn,
        "index.html",
        address: address,
        coin_balance_status: CoinBalanceOnDemand.trigger_fetch(address),
        current_path: Controller.current_full_path(conn),
        counters_path: address_path(conn, :address_counters, %{"id" => address_hash_string}),
        exchange_rate: Market.get_exchange_rate(Explorer.coin()) || Token.null(),
<<<<<<< HEAD
        tags: tags
=======
        private_tags: private_tags
>>>>>>> 8497a719
      )
    else
      {:restricted_access, _} ->
        not_found(conn)

      :error ->
        unprocessable_entity(conn)

      {:error, :not_found} ->
        not_found(conn)
    end
  end
end<|MERGE_RESOLUTION|>--- conflicted
+++ resolved
@@ -12,7 +12,6 @@
   alias Explorer.ExchangeRates.Token
   alias Explorer.Tags.AddressToTag
   alias Explorer.{Chain, Market}
-  alias Explorer.Tags.AddressToTag
   alias Indexer.Fetcher.CoinBalanceOnDemand
   alias Phoenix.View
 
@@ -75,12 +74,9 @@
     with {:ok, address_hash} <- Chain.string_to_address_hash(address_hash_string),
          {:ok, address} <- Chain.find_or_insert_address_from_hash(address_hash),
          {:ok, false} <- AccessHelpers.restricted_access?(address_hash_string, params) do
-<<<<<<< HEAD
       tags = AddressToTag.get_tags_on_address(address_hash)
-=======
       current_user = AuthController.current_user(conn)
       private_tags = AddressToTag.get_private_tags_on_address(address_hash, current_user)
->>>>>>> 8497a719
 
       render(
         conn,
@@ -90,11 +86,8 @@
         current_path: Controller.current_full_path(conn),
         counters_path: address_path(conn, :address_counters, %{"id" => address_hash_string}),
         exchange_rate: Market.get_exchange_rate(Explorer.coin()) || Token.null(),
-<<<<<<< HEAD
-        tags: tags
-=======
+        tags: tags,
         private_tags: private_tags
->>>>>>> 8497a719
       )
     else
       {:restricted_access, _} ->
