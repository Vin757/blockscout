--- conflicted
+++ resolved
@@ -23,13 +23,10 @@
   @unauthorized "Unauthorized"
   @not_configured_api_key "API key not configured on the server"
   @wrong_api_key "Wrong API key"
-<<<<<<< HEAD
-  @tx_interpreter_service_disabled "Transaction Interpretation Service is not enabled"
-=======
   @address_not_found "Address not found"
   @address_is_not_smart_contract "Address is not smart-contract"
   @empty_response "Empty response"
->>>>>>> f738c402
+  @tx_interpreter_service_disabled "Transaction Interpretation Service is not enabled"
 
   def call(conn, {:format, _params}) do
     Logger.error(fn ->
@@ -240,32 +237,31 @@
     |> render(:message, %{message: @wrong_api_key})
   end
 
-<<<<<<< HEAD
+  def call(conn, {:address, {:error, :not_found}}) do
+    conn
+    |> put_status(:not_found)
+    |> put_view(ApiView)
+    |> render(:message, %{message: @address_not_found})
+  end
+
+  def call(conn, {:is_smart_contract, result}) when is_nil(result) or result == false do
+    conn
+    |> put_status(:not_found)
+    |> put_view(ApiView)
+    |> render(:message, %{message: @address_is_not_smart_contract})
+  end
+
+  def call(conn, {:is_empty_response, true}) do
+    conn
+    |> put_status(500)
+    |> put_view(ApiView)
+    |> render(:message, %{message: @empty_response})
+  end
+
   def call(conn, {:tx_interpreter_enabled, false}) do
     conn
     |> put_status(404)
     |> put_view(ApiView)
     |> render(:message, %{message: @tx_interpreter_service_disabled})
-=======
-  def call(conn, {:address, {:error, :not_found}}) do
-    conn
-    |> put_status(:not_found)
-    |> put_view(ApiView)
-    |> render(:message, %{message: @address_not_found})
-  end
-
-  def call(conn, {:is_smart_contract, result}) when is_nil(result) or result == false do
-    conn
-    |> put_status(:not_found)
-    |> put_view(ApiView)
-    |> render(:message, %{message: @address_is_not_smart_contract})
-  end
-
-  def call(conn, {:is_empty_response, true}) do
-    conn
-    |> put_status(500)
-    |> put_view(ApiView)
-    |> render(:message, %{message: @empty_response})
->>>>>>> f738c402
   end
 end