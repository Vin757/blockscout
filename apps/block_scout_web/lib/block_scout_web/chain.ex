defmodule BlockScoutWeb.Chain do
  @moduledoc """
  Converts the `param` to the corresponding resource that uses that format of param.
  """

  import Explorer.Chain,
    only: [
      balance_in_fiat: 2,
      find_or_insert_address_from_hash: 1,
      hash_to_block: 1,
      hash_to_transaction: 1,
      number_to_block: 1,
      string_to_address_hash: 1,
      string_to_block_hash: 1,
      string_to_transaction_hash: 1,
      token_contract_address_from_token_name: 1
    ]

  alias Explorer.Chain.Block.Reward

  alias Explorer.Chain.{
    Address,
    Address.CoinBalance,
    Address.CurrentTokenBalance,
    Block,
    InternalTransaction,
    Log,
    SmartContract,
    Token,
    Token.Instance,
    TokenTransfer,
    Transaction,
    Wei
  }

  alias Explorer.PagingOptions

  defimpl Poison.Encoder, for: Decimal do
    def encode(value, _opts) do
      # silence the xref warning
      decimal = Decimal

      [?\", decimal.to_string(value), ?\"]
    end
  end

  @page_size 50
  @default_paging_options %PagingOptions{page_size: @page_size + 1}
  @address_hash_len 40
  @tx_block_hash_len 64

  def default_paging_options do
    @default_paging_options
  end

  def current_filter(%{paging_options: paging_options} = params) do
    params
    |> Map.get("filter")
    |> case do
      "to" -> [direction: :to, paging_options: paging_options]
      "from" -> [direction: :from, paging_options: paging_options]
      _ -> [paging_options: paging_options]
    end
  end

  def current_filter(params) do
    params
    |> Map.get("filter")
    |> case do
      "to" -> [direction: :to]
      "from" -> [direction: :from]
      _ -> []
    end
  end

  @spec from_param(String.t()) :: {:ok, Address.t() | Block.t() | Transaction.t()} | {:error, :not_found}
  def from_param(param)

  def from_param("0x" <> number_string = param) when byte_size(number_string) == @address_hash_len,
    do: address_from_param(param)

  def from_param("0x" <> number_string = param) when byte_size(number_string) == @tx_block_hash_len,
    do: block_or_transaction_from_param(param)

  def from_param(param) when byte_size(param) == @address_hash_len,
    do: address_from_param("0x" <> param)

  def from_param(param) when byte_size(param) == @tx_block_hash_len,
    do: block_or_transaction_from_param("0x" <> param)

  def from_param(string) when is_binary(string) do
    case param_to_block_number(string) do
      {:ok, number} -> number_to_block(number)
      _ -> token_address_from_name(string)
    end
  end

  def next_page_params([], _list, _params), do: nil

  def next_page_params(_, list, params) do
    next_page_params = Map.merge(params, paging_params(List.last(list)))
    current_items_count_str = Map.get(next_page_params, "items_count")

    items_count =
      if current_items_count_str do
        {current_items_count, _} = Integer.parse(current_items_count_str)
        current_items_count + Enum.count(list)
      else
        Enum.count(list)
      end

    Map.put(next_page_params, "items_count", items_count)
  end

  def paging_options(%{"hash" => hash, "fetched_coin_balance" => fetched_coin_balance}) do
    with {coin_balance, ""} <- Integer.parse(fetched_coin_balance),
         {:ok, address_hash} <- string_to_address_hash(hash) do
      [paging_options: %{@default_paging_options | key: {%Wei{value: Decimal.new(coin_balance)}, address_hash}}]
    else
      _ ->
        [paging_options: @default_paging_options]
    end
  end

  def paging_options(%{
        "address_hash" => address_hash,
        "tx_hash" => tx_hash,
        "block_hash" => block_hash,
        "holder_count" => holder_count,
        "name" => name,
        "inserted_at" => inserted_at,
        "item_type" => item_type
      }) do
    [
      paging_options: %{
        @default_paging_options
        | key: {address_hash, tx_hash, block_hash, holder_count, name, inserted_at, item_type}
      }
    ]
  end

  def paging_options(%{"market_cap" => market_cap, "holder_count" => holder_count, "name" => token_name}) do
    market_cap_decimal =
      case Decimal.parse(market_cap) do
        {decimal, ""} -> Decimal.round(decimal, 16)
        _ -> nil
      end

    case Integer.parse(holder_count) do
      {holder_count, ""} ->
        [paging_options: %{@default_paging_options | key: {market_cap_decimal, holder_count, token_name}}]

      _ ->
        [paging_options: @default_paging_options]
    end
  end

  def paging_options(%{
        "block_number" => block_number_string,
        "transaction_index" => transaction_index_string,
        "index" => index_string
      }) do
    with {block_number, ""} <- Integer.parse(block_number_string),
         {transaction_index, ""} <- Integer.parse(transaction_index_string),
         {index, ""} <- Integer.parse(index_string) do
      [paging_options: %{@default_paging_options | key: {block_number, transaction_index, index}}]
    else
      _ ->
        [paging_options: @default_paging_options]
    end
  end

  def paging_options(%{
        "block_number" => block_number_string,
        "index" => index_string,
        "batch_log_index" => batch_log_index_string,
        "batch_block_hash" => batch_block_hash_string,
        "batch_transaction_hash" => batch_transaction_hash_string,
        "index_in_batch" => index_in_batch_string
      }) do
    with {block_number, ""} <- Integer.parse(block_number_string),
         {index, ""} <- Integer.parse(index_string),
         {index_in_batch, ""} <- Integer.parse(index_in_batch_string),
         {:ok, batch_transaction_hash} <- string_to_transaction_hash(batch_transaction_hash_string),
         {:ok, batch_block_hash} <- string_to_block_hash(batch_block_hash_string),
         {batch_log_index, ""} <- Integer.parse(batch_log_index_string) do
      [
        paging_options: %{
          @default_paging_options
          | key: {block_number, index},
            batch_key: {batch_block_hash, batch_transaction_hash, batch_log_index, index_in_batch}
        }
      ]
    else
      _ ->
        [paging_options: @default_paging_options]
    end
  end

  def paging_options(%{
        "batch_log_index" => batch_log_index_string,
        "batch_block_hash" => batch_block_hash_string,
        "batch_transaction_hash" => batch_transaction_hash_string,
        "index_in_batch" => index_in_batch_string
      }) do
    with {index_in_batch, ""} <- Integer.parse(index_in_batch_string),
         {:ok, batch_transaction_hash} <- string_to_transaction_hash(batch_transaction_hash_string),
         {:ok, batch_block_hash} <- string_to_block_hash(batch_block_hash_string),
         {batch_log_index, ""} <- Integer.parse(batch_log_index_string) do
      [
        paging_options: %{
          @default_paging_options
          | batch_key: {batch_block_hash, batch_transaction_hash, batch_log_index, index_in_batch}
        }
      ]
    else
      _ ->
        [paging_options: @default_paging_options]
    end
  end

  def paging_options(%{"block_number" => block_number_string, "index" => index_string}) do
    with {block_number, ""} <- Integer.parse(block_number_string),
         {index, ""} <- Integer.parse(index_string) do
      [paging_options: %{@default_paging_options | key: {block_number, index}}]
    else
      _ ->
        [paging_options: @default_paging_options]
    end
  end

  def paging_options(%{"block_number" => block_number_string}) do
    case Integer.parse(block_number_string) do
      {block_number, ""} ->
        [paging_options: %{@default_paging_options | key: {block_number}}]

      _ ->
        [paging_options: @default_paging_options]
    end
  end

  def paging_options(%{"index" => index_string}) when is_binary(index_string) do
    case Integer.parse(index_string) do
      {index, ""} ->
        [paging_options: %{@default_paging_options | key: {index}}]

      _ ->
        [paging_options: @default_paging_options]
    end
  end

  def paging_options(%{"index" => index}) when is_integer(index) do
    [paging_options: %{@default_paging_options | key: {index}}]
  end

  def paging_options(%{"inserted_at" => inserted_at_string, "hash" => hash_string}) do
    with {:ok, inserted_at, _} <- DateTime.from_iso8601(inserted_at_string),
         {:ok, hash} <- string_to_transaction_hash(hash_string) do
      [paging_options: %{@default_paging_options | key: {inserted_at, hash}, is_pending_tx: true}]
    else
      _ ->
        [paging_options: @default_paging_options]
    end
  end

  def paging_options(%{"token_name" => name, "token_type" => type, "token_inserted_at" => inserted_at}),
    do: [paging_options: %{@default_paging_options | key: {name, type, inserted_at}}]

  def paging_options(%{"value" => value, "address_hash" => address_hash}) do
    [paging_options: %{@default_paging_options | key: {value, address_hash}}]
  end

<<<<<<< HEAD
  def paging_options(%{"fiat_value" => fiat_value_string, "token_name" => name, "token_type" => type, "id" => id_string}) do
    name = if name === "", do: nil, else: name

    with {id, ""} <- Integer.parse(id_string),
         {_id, {fiat_value, ""}} <- {id, Decimal.parse(fiat_value_string)} do
      [paging_options: %{@default_paging_options | key: {Decimal.round(fiat_value, 16), name, type, id}}]
    else
      :error ->
        [paging_options: @default_paging_options]

      {id, :error} ->
        [paging_options: %{@default_paging_options | key: {nil, name, type, id}}]
=======
  def paging_options(%{"fiat_value" => fiat_value_string, "value" => value, "id" => id_string}) do
    with {id, ""} <- Integer.parse(id_string),
         {value, ""} <- Decimal.parse(value),
         {_id, _value, {fiat_value, ""}} <- {id, value, Decimal.parse(fiat_value_string)} do
      [paging_options: %{@default_paging_options | key: {Decimal.round(fiat_value, 16), value, id}}]
    else
      {id, value, :error} ->
        [paging_options: %{@default_paging_options | key: {nil, value, id}}]

      _ ->
        [paging_options: @default_paging_options]
>>>>>>> cdc40d0f
    end
  end

  def paging_options(%{"smart_contract_id" => id}) do
    [paging_options: %{@default_paging_options | key: {id}}]
  end

  def paging_options(_params), do: [paging_options: @default_paging_options]

  def put_key_value_to_paging_options([paging_options: paging_options], key, value) do
    [paging_options: Map.put(paging_options, key, value)]
  end

  def fetch_page_number(%{"page_number" => page_number_string}) do
    case Integer.parse(page_number_string) do
      {number, ""} ->
        number

      _ ->
        1
    end
  end

  def fetch_page_number(%{"items_count" => item_count_str}) do
    {items_count, _} = Integer.parse(item_count_str)
    div(items_count, @page_size) + 1
  end

  def fetch_page_number(_), do: 1

  def update_page_parameters(new_page_number, new_page_size, %PagingOptions{} = options) do
    %PagingOptions{options | page_number: new_page_number, page_size: new_page_size}
  end

  def param_to_block_number(formatted_number) when is_binary(formatted_number) do
    case Integer.parse(formatted_number) do
      {number, ""} -> {:ok, number}
      _ -> {:error, :invalid}
    end
  end

  def param_to_block_timestamp(timestamp_string) when is_binary(timestamp_string) do
    case Integer.parse(timestamp_string) do
      {timestamp_int, ""} ->
        timestamp =
          timestamp_int
          |> DateTime.from_unix!(:second)

        {:ok, timestamp}

      _ ->
        {:error, :invalid_timestamp}
    end
  end

  def param_to_block_closest(closest) when is_binary(closest) do
    case closest do
      "before" -> {:ok, :before}
      "after" -> {:ok, :after}
      _ -> {:error, :invalid_closest}
    end
  end

  def split_list_by_page(list_plus_one), do: Enum.split(list_plus_one, @page_size)

  defp address_from_param(param) do
    case string_to_address_hash(param) do
      {:ok, hash} ->
        find_or_insert_address_from_hash(hash)

      :error ->
        {:error, :not_found}
    end
  end

  defp token_address_from_name(name) do
    case token_contract_address_from_token_name(name) do
      {:ok, hash} -> find_or_insert_address_from_hash(hash)
      _ -> {:error, :not_found}
    end
  end

  defp paging_params({%Address{hash: hash, fetched_coin_balance: fetched_coin_balance}, _}) do
    %{"hash" => hash, "fetched_coin_balance" => Decimal.to_string(fetched_coin_balance.value)}
  end

  defp paging_params(%Token{
         circulating_market_cap: circulating_market_cap,
         holder_count: holder_count,
         name: token_name
       }) do
    %{"market_cap" => circulating_market_cap, "holder_count" => holder_count, "name" => token_name}
  end

  defp paging_params([
         %Token{circulating_market_cap: circulating_market_cap, holder_count: holder_count, name: token_name},
         _
       ]) do
    %{"market_cap" => circulating_market_cap, "holder_count" => holder_count, "name" => token_name}
  end

  defp paging_params({%Reward{block: %{number: number}}, _}) do
    %{"block_number" => number, "index" => 0}
  end

  defp paging_params(%Block{number: number}) do
    %{"block_number" => number}
  end

  defp paging_params(%InternalTransaction{index: index, transaction_hash: transaction_hash}) do
    {:ok, %Transaction{block_number: block_number, index: transaction_index}} = hash_to_transaction(transaction_hash)
    %{"block_number" => block_number, "transaction_index" => transaction_index, "index" => index}
  end

  defp paging_params(%Log{index: index} = log) do
    if Ecto.assoc_loaded?(log.transaction) do
      %{"block_number" => log.transaction.block_number, "transaction_index" => log.transaction.index, "index" => index}
    else
      %{"index" => index}
    end
  end

  defp paging_params(%Transaction{block_number: nil, inserted_at: inserted_at, hash: hash}) do
    %{"inserted_at" => DateTime.to_iso8601(inserted_at), "hash" => hash}
  end

  defp paging_params(%Transaction{block_number: block_number, index: index}) do
    %{"block_number" => block_number, "index" => index}
  end

  defp paging_params(%TokenTransfer{block_number: block_number, log_index: index}) do
    %{"block_number" => block_number, "index" => index}
  end

  defp paging_params(%Address.Token{name: name, type: type, inserted_at: inserted_at}) do
    inserted_at_datetime = DateTime.to_iso8601(inserted_at)

    %{"token_name" => name, "token_type" => type, "token_inserted_at" => inserted_at_datetime}
  end

  defp paging_params(%CurrentTokenBalance{address_hash: address_hash, value: value}) do
    %{"address_hash" => to_string(address_hash), "value" => Decimal.to_integer(value)}
  end

<<<<<<< HEAD
  defp paging_params({%CurrentTokenBalance{id: id} = ctb, %Token{name: name, type: type} = token}) do
    %{"fiat_value" => balance_in_fiat(ctb, token), "token_name" => name, "token_type" => type, "id" => id}
=======
  defp paging_params({%CurrentTokenBalance{id: id, value: value} = ctb, token}) do
    %{"fiat_value" => balance_in_fiat(ctb, token), "value" => value, "id" => id}
>>>>>>> cdc40d0f
  end

  defp paging_params(%CoinBalance{block_number: block_number}) do
    %{"block_number" => block_number}
  end

  defp paging_params(%SmartContract{} = smart_contract) do
    %{"smart_contract_id" => smart_contract.id}
  end

  # clause for search results pagination
  defp paging_params(%{
         address_hash: address_hash,
         tx_hash: tx_hash,
         block_hash: block_hash,
         holder_count: holder_count,
         name: name,
         inserted_at: inserted_at,
         type: type
       }) do
    inserted_at_datetime = DateTime.to_iso8601(inserted_at)

    %{
      "address_hash" => address_hash,
      "tx_hash" => tx_hash,
      "block_hash" => block_hash,
      "holder_count" => holder_count,
      "name" => name,
      "inserted_at" => inserted_at_datetime,
      "item_type" => type
    }
  end

  defp paging_params(%Instance{token_id: token_id}) do
    %{"unique_token" => Decimal.to_integer(token_id)}
  end

  defp block_or_transaction_from_param(param) do
    with {:error, :not_found} <- transaction_from_param(param) do
      hash_string_to_block(param)
    end
  end

  defp transaction_from_param(param) do
    case string_to_transaction_hash(param) do
      {:ok, hash} ->
        hash_to_transaction(hash)

      :error ->
        {:error, :not_found}
    end
  end

  defp hash_string_to_block(hash_string) do
    case string_to_block_hash(hash_string) do
      {:ok, hash} ->
        hash_to_block(hash)

      :error ->
        {:error, :not_found}
    end
  end

  def unique_tokens_paging_options(%{"unique_token" => token_id}),
    do: [paging_options: %{default_paging_options() | key: {token_id}}]

  def unique_tokens_paging_options(_params), do: [paging_options: default_paging_options()]

  def unique_tokens_next_page([], _list, _params), do: nil

  def unique_tokens_next_page(_, list, params) do
    Map.merge(params, paging_params(List.last(list)))
  end

  def token_transfers_next_page_params([], _list, _params), do: nil

  def token_transfers_next_page_params(next_page, list, params) do
    next_token_transfer = List.first(next_page)
    current_token_transfer = List.last(list)

    if next_token_transfer.log_index == current_token_transfer.log_index and
         next_token_transfer.block_hash == current_token_transfer.block_hash and
         next_token_transfer.transaction_hash == current_token_transfer.transaction_hash do
      new_params =
        list
        |> last_token_transfer_before_current(current_token_transfer)
        |> (&if(is_nil(&1), do: %{}, else: paging_params(&1))).()

      params
      |> Map.merge(new_params)
      |> Map.merge(%{
        "batch_log_index" => current_token_transfer.log_index,
        "batch_block_hash" => current_token_transfer.block_hash,
        "batch_transaction_hash" => current_token_transfer.transaction_hash,
        "index_in_batch" => current_token_transfer.index_in_batch
      })
    else
      Map.merge(params, paging_params(List.last(list)))
    end
  end

  defp last_token_transfer_before_current(list, current_token_transfer) do
    Enum.reduce_while(list, nil, fn tt, acc ->
      if tt.log_index == current_token_transfer.log_index and tt.block_hash == current_token_transfer.block_hash and
           tt.transaction_hash == current_token_transfer.transaction_hash do
        {:halt, acc}
      else
        {:cont, tt}
      end
    end)
  end
end<|MERGE_RESOLUTION|>--- conflicted
+++ resolved
@@ -270,20 +270,6 @@
     [paging_options: %{@default_paging_options | key: {value, address_hash}}]
   end
 
-<<<<<<< HEAD
-  def paging_options(%{"fiat_value" => fiat_value_string, "token_name" => name, "token_type" => type, "id" => id_string}) do
-    name = if name === "", do: nil, else: name
-
-    with {id, ""} <- Integer.parse(id_string),
-         {_id, {fiat_value, ""}} <- {id, Decimal.parse(fiat_value_string)} do
-      [paging_options: %{@default_paging_options | key: {Decimal.round(fiat_value, 16), name, type, id}}]
-    else
-      :error ->
-        [paging_options: @default_paging_options]
-
-      {id, :error} ->
-        [paging_options: %{@default_paging_options | key: {nil, name, type, id}}]
-=======
   def paging_options(%{"fiat_value" => fiat_value_string, "value" => value, "id" => id_string}) do
     with {id, ""} <- Integer.parse(id_string),
          {value, ""} <- Decimal.parse(value),
@@ -295,7 +281,6 @@
 
       _ ->
         [paging_options: @default_paging_options]
->>>>>>> cdc40d0f
     end
   end
 
@@ -440,13 +425,8 @@
     %{"address_hash" => to_string(address_hash), "value" => Decimal.to_integer(value)}
   end
 
-<<<<<<< HEAD
-  defp paging_params({%CurrentTokenBalance{id: id} = ctb, %Token{name: name, type: type} = token}) do
-    %{"fiat_value" => balance_in_fiat(ctb, token), "token_name" => name, "token_type" => type, "id" => id}
-=======
   defp paging_params({%CurrentTokenBalance{id: id, value: value} = ctb, token}) do
     %{"fiat_value" => balance_in_fiat(ctb, token), "value" => value, "id" => id}
->>>>>>> cdc40d0f
   end
 
   defp paging_params(%CoinBalance{block_number: block_number}) do
