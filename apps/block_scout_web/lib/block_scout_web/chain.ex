--- conflicted
+++ resolved
@@ -304,7 +304,6 @@
     [paging_options: %{@default_paging_options | key: {index}}]
   end
 
-<<<<<<< HEAD
   def paging_options(%{"nonce" => nonce_string}) when is_binary(nonce_string) do
     case Integer.parse(nonce_string) do
       {nonce, ""} ->
@@ -319,11 +318,8 @@
     [paging_options: %{@default_paging_options | key: {nonce}}]
   end
 
-  def paging_options(%{"inserted_at" => inserted_at_string, "hash" => hash_string}) do
-=======
   def paging_options(%{"inserted_at" => inserted_at_string, "hash" => hash_string})
       when is_binary(inserted_at_string) and is_binary(hash_string) do
->>>>>>> 4369728c
     with {:ok, inserted_at, _} <- DateTime.from_iso8601(inserted_at_string),
          {:ok, hash} <- string_to_transaction_hash(hash_string) do
       [paging_options: %{@default_paging_options | key: {inserted_at, hash}, is_pending_tx: true}]
@@ -366,33 +362,32 @@
     end
   end
 
-<<<<<<< HEAD
   def paging_options(%{"l1_block_number" => block_number, "tx_hash" => tx_hash}) do
     with {block_number, ""} <- Integer.parse(block_number),
          {:ok, tx_hash} <- string_to_transaction_hash(tx_hash) do
       [paging_options: %{@default_paging_options | key: {block_number, tx_hash}}]
     else
-=======
+      _ ->
+        [paging_options: @default_paging_options]
+    end
+  end
+
   # clause for Polygon Edge Deposits and Withdrawals
   def paging_options(%{"id" => id_string}) when is_binary(id_string) do
     case Integer.parse(id_string) do
       {id, ""} ->
         [paging_options: %{@default_paging_options | key: {id}}]
 
->>>>>>> 4369728c
-      _ ->
-        [paging_options: @default_paging_options]
-    end
-  end
-
-<<<<<<< HEAD
-=======
+      _ ->
+        [paging_options: @default_paging_options]
+    end
+  end
+
   # clause for Polygon Edge Deposits and Withdrawals
   def paging_options(%{"id" => id}) when is_integer(id) do
     [paging_options: %{@default_paging_options | key: {id}}]
   end
 
->>>>>>> 4369728c
   def paging_options(_params), do: [paging_options: @default_paging_options]
 
   def put_key_value_to_paging_options([paging_options: paging_options], key, value) do
