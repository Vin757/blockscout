defmodule BlockScoutWeb.API.V2.TransactionView do
  use BlockScoutWeb, :view

  alias BlockScoutWeb.API.V2.{ApiView, Helper, TokenView}
  alias BlockScoutWeb.{ABIEncodedValueView, TransactionView}
  alias BlockScoutWeb.Models.GetTransactionTags
  alias BlockScoutWeb.Tokens.Helper, as: TokensHelper
  alias BlockScoutWeb.TransactionStateView
  alias Ecto.Association.NotLoaded
  alias Explorer.{Chain, Market}
  alias Explorer.Chain.{Address, Block, InternalTransaction, Log, Token, Transaction, Wei}
  alias Explorer.Chain.Block.Reward
  alias Explorer.Chain.PolygonEdge.Reader
  alias Explorer.Chain.Transaction.StateChange
  alias Explorer.Counters.AverageBlockTime
  alias Timex.Duration

  import BlockScoutWeb.Account.AuthController, only: [current_user: 1]

  @api_true [api?: true]

  def render("message.json", assigns) do
    ApiView.render("message.json", assigns)
  end

  def render("transactions_watchlist.json", %{
        transactions: transactions,
        next_page_params: next_page_params,
        conn: conn,
        watchlist_names: watchlist_names
      }) do
    block_height = Chain.block_height(@api_true)
    {decoded_transactions, _, _} = decode_transactions(transactions, true)

    %{
      "items" =>
        transactions
        |> Enum.zip(decoded_transactions)
        |> Enum.map(fn {tx, decoded_input} ->
          prepare_transaction(tx, conn, false, block_height, watchlist_names, decoded_input)
        end),
      "next_page_params" => next_page_params
    }
  end

  def render("transactions_watchlist.json", %{
        transactions: transactions,
        conn: conn,
        watchlist_names: watchlist_names
      }) do
    block_height = Chain.block_height(@api_true)
    {decoded_transactions, _, _} = decode_transactions(transactions, true)

    transactions
    |> Enum.zip(decoded_transactions)
    |> Enum.map(fn {tx, decoded_input} ->
      prepare_transaction(tx, conn, false, block_height, watchlist_names, decoded_input)
    end)
  end

  def render("transactions.json", %{transactions: transactions, next_page_params: next_page_params, conn: conn}) do
    block_height = Chain.block_height(@api_true)
    {decoded_transactions, _, _} = decode_transactions(transactions, true)

    %{
      "items" =>
        transactions
        |> Enum.zip(decoded_transactions)
        |> Enum.map(fn {tx, decoded_input} -> prepare_transaction(tx, conn, false, block_height, decoded_input) end),
      "next_page_params" => next_page_params
    }
  end

  def render("transactions.json", %{transactions: transactions, conn: conn}) do
    block_height = Chain.block_height(@api_true)
    {decoded_transactions, _, _} = decode_transactions(transactions, true)

    transactions
    |> Enum.zip(decoded_transactions)
    |> Enum.map(fn {tx, decoded_input} -> prepare_transaction(tx, conn, false, block_height, decoded_input) end)
  end

  def render("transaction.json", %{transaction: transaction, conn: conn}) do
    block_height = Chain.block_height(@api_true)
    {[decoded_input], _, _} = decode_transactions([transaction], false)
    prepare_transaction(transaction, conn, true, block_height, decoded_input)
  end

  def render("raw_trace.json", %{internal_transactions: internal_transactions}) do
    InternalTransaction.internal_transactions_to_raw(internal_transactions)
  end

  def render("decoded_log_input.json", %{method_id: method_id, text: text, mapping: mapping}) do
    %{"method_id" => method_id, "method_call" => text, "parameters" => prepare_log_mapping(mapping)}
  end

  def render("decoded_input.json", %{method_id: method_id, text: text, mapping: mapping, error?: _error}) do
    %{"method_id" => method_id, "method_call" => text, "parameters" => prepare_method_mapping(mapping)}
  end

  def render("revert_reason.json", %{raw: raw}) do
    %{"raw" => raw}
  end

  def render("token_transfers.json", %{token_transfers: token_transfers, next_page_params: next_page_params, conn: conn}) do
    {decoded_transactions, _, _} = decode_transactions(Enum.map(token_transfers, fn tt -> tt.transaction end), true)

    %{
      "items" =>
        token_transfers
        |> Enum.zip(decoded_transactions)
        |> Enum.map(fn {tt, decoded_input} -> prepare_token_transfer(tt, conn, decoded_input) end),
      "next_page_params" => next_page_params
    }
  end

  def render("token_transfers.json", %{token_transfers: token_transfers, conn: conn}) do
    {decoded_transactions, _, _} = decode_transactions(Enum.map(token_transfers, fn tt -> tt.transaction end), true)

    token_transfers
    |> Enum.zip(decoded_transactions)
    |> Enum.map(fn {tt, decoded_input} -> prepare_token_transfer(tt, conn, decoded_input) end)
  end

  def render("token_transfer.json", %{token_transfer: token_transfer, conn: conn}) do
    {[decoded_transaction], _, _} = decode_transactions([token_transfer.transaction], true)
    prepare_token_transfer(token_transfer, conn, decoded_transaction)
  end

  def render("transaction_actions.json", %{actions: actions}) do
    Enum.map(actions, &prepare_transaction_action(&1))
  end

  def render("internal_transactions.json", %{
        internal_transactions: internal_transactions,
        next_page_params: next_page_params,
        conn: conn
      }) do
    %{
      "items" => Enum.map(internal_transactions, &prepare_internal_transaction(&1, conn)),
      "next_page_params" => next_page_params
    }
  end

  def render("logs.json", %{logs: logs, next_page_params: next_page_params, tx_hash: tx_hash}) do
    decoded_logs = decode_logs(logs, false)

    %{
      "items" =>
        logs |> Enum.zip(decoded_logs) |> Enum.map(fn {log, decoded_log} -> prepare_log(log, tx_hash, decoded_log) end),
      "next_page_params" => next_page_params
    }
  end

  def render("logs.json", %{logs: logs, next_page_params: next_page_params}) do
    decoded_logs = decode_logs(logs, false)

    %{
      "items" =>
        logs
        |> Enum.zip(decoded_logs)
        |> Enum.map(fn {log, decoded_log} -> prepare_log(log, log.transaction, decoded_log) end),
      "next_page_params" => next_page_params
    }
  end

  def render("state_changes.json", %{state_changes: state_changes, next_page_params: next_page_params}) do
    %{
      "items" => Enum.map(state_changes, &prepare_state_change(&1)),
      "next_page_params" => next_page_params
    }
  end

  def decode_logs(logs, skip_sig_provider?) do
    {result, _, _} =
      Enum.reduce(logs, {[], %{}, %{}}, fn log, {results, contracts_acc, events_acc} ->
        {result, contracts_acc, events_acc} =
          Log.decode(
            log,
            %Transaction{hash: log.transaction_hash},
            @api_true,
            skip_sig_provider?,
            contracts_acc,
            events_acc
          )

        {[format_decoded_log_input(result) | results], contracts_acc, events_acc}
      end)

    Enum.reverse(result)
  end

  def decode_transactions(transactions, skip_sig_provider?) do
    Enum.reduce(transactions, {[], %{}, %{}}, fn transaction, {results, abi_acc, methods_acc} ->
      {result, abi_acc, methods_acc} =
        Transaction.decoded_input_data(transaction, skip_sig_provider?, @api_true, abi_acc, methods_acc)

      {Enum.reverse([format_decoded_input(result) | Enum.reverse(results)]), abi_acc, methods_acc}
    end)
  end

  def prepare_token_transfer(token_transfer, _conn, decoded_input) do
    %{
      "tx_hash" => token_transfer.transaction_hash,
      "from" => Helper.address_with_info(nil, token_transfer.from_address, token_transfer.from_address_hash, false),
      "to" => Helper.address_with_info(nil, token_transfer.to_address, token_transfer.to_address_hash, false),
      "total" => prepare_token_transfer_total(token_transfer),
      "token" => TokenView.render("token.json", %{token: token_transfer.token}),
      "type" => Chain.get_token_transfer_type(token_transfer),
      "timestamp" =>
        if(match?(%NotLoaded{}, token_transfer.block),
          do: block_timestamp(token_transfer.transaction),
          else: block_timestamp(token_transfer.block)
        ),
      "method" => method_name(token_transfer.transaction, decoded_input, true),
      "block_hash" => to_string(token_transfer.block_hash),
      "log_index" => to_string(token_transfer.log_index)
    }
  end

  def prepare_transaction_action(action) do
    %{
      "protocol" => action.protocol,
      "type" => action.type,
      "data" => action.data
    }
  end

  def prepare_token_transfer_total(token_transfer) do
    case TokensHelper.token_transfer_amount_for_api(token_transfer) do
      {:ok, :erc721_instance} ->
        %{"token_id" => List.first(token_transfer.token_ids)}

      {:ok, :erc1155_instance, value, decimals} ->
        %{"token_id" => List.first(token_transfer.token_ids), "value" => value, "decimals" => decimals}

      {:ok, :erc1155_instance, values, token_ids, decimals} ->
        %{"token_id" => List.first(token_ids), "value" => List.first(values), "decimals" => decimals}

      {:ok, value, decimals} ->
        %{"value" => value, "decimals" => decimals}

      _ ->
        nil
    end
  end

  def prepare_internal_transaction(internal_transaction, _conn) do
    %{
      "error" => internal_transaction.error,
      "success" => is_nil(internal_transaction.error),
      "type" => internal_transaction.call_type || internal_transaction.type,
      "transaction_hash" => internal_transaction.transaction_hash,
      "from" =>
        Helper.address_with_info(nil, internal_transaction.from_address, internal_transaction.from_address_hash, false),
      "to" =>
        Helper.address_with_info(nil, internal_transaction.to_address, internal_transaction.to_address_hash, false),
      "created_contract" =>
        Helper.address_with_info(
          nil,
          internal_transaction.created_contract_address,
          internal_transaction.created_contract_address_hash,
          false
        ),
      "value" => internal_transaction.value,
      "block" => internal_transaction.block_number,
      "timestamp" => internal_transaction.block.timestamp,
      "index" => internal_transaction.index,
      "gas_limit" => internal_transaction.gas
    }
  end

  def prepare_log(log, transaction_or_hash, decoded_log) do
    decoded = process_decoded_log(decoded_log)

    %{
      "tx_hash" => get_tx_hash(transaction_or_hash),
      "address" => Helper.address_with_info(nil, log.address, log.address_hash, false),
      "topics" => [
        log.first_topic,
        log.second_topic,
        log.third_topic,
        log.fourth_topic
      ],
      "data" => log.data,
      "index" => log.index,
      "decoded" => decoded,
      "smart_contract" => smart_contract_info(transaction_or_hash),
      "block_number" => log.block_number,
      "block_hash" => log.block_hash
    }
  end

  defp get_tx_hash(%Transaction{} = tx), do: to_string(tx.hash)
  defp get_tx_hash(hash), do: to_string(hash)

  defp smart_contract_info(%Transaction{} = tx),
    do: Helper.address_with_info(nil, tx.to_address, tx.to_address_hash, false)

  defp smart_contract_info(_), do: nil

  defp process_decoded_log(decoded_log) do
    case decoded_log do
      {:ok, method_id, text, mapping} ->
        render(__MODULE__, "decoded_log_input.json", method_id: method_id, text: text, mapping: mapping)

      _ ->
        nil
    end
  end

  defp prepare_transaction(tx, conn, single_tx?, block_height, watchlist_names \\ nil, decoded_input)

  defp prepare_transaction(
         {%Reward{} = emission_reward, %Reward{} = validator_reward},
         conn,
         single_tx?,
         _block_height,
         _watchlist_names,
         _decoded_input
       ) do
    %{
      "emission_reward" => emission_reward.reward,
      "block_hash" => validator_reward.block_hash,
      "from" =>
        Helper.address_with_info(single_tx? && conn, emission_reward.address, emission_reward.address_hash, single_tx?),
      "to" =>
        Helper.address_with_info(
          single_tx? && conn,
          validator_reward.address,
          validator_reward.address_hash,
          single_tx?
        ),
      "types" => [:reward]
    }
  end

  defp prepare_transaction(%Transaction{} = transaction, conn, single_tx?, block_height, watchlist_names, decoded_input) do
    base_fee_per_gas = transaction.block && transaction.block.base_fee_per_gas
    max_priority_fee_per_gas = transaction.max_priority_fee_per_gas
    max_fee_per_gas = transaction.max_fee_per_gas

    priority_fee_per_gas = priority_fee_per_gas(max_priority_fee_per_gas, base_fee_per_gas, max_fee_per_gas)

    burned_fee = burned_fee(transaction, max_fee_per_gas, base_fee_per_gas)

    status = transaction |> Chain.transaction_to_status() |> format_status()

    revert_reason = revert_reason(status, transaction)

    decoded_input_data = decoded_input(decoded_input)

    result = %{
      "hash" => transaction.hash,
      "result" => status,
      "status" => transaction.status,
      "block" => transaction.block_number,
      "timestamp" => block_timestamp(transaction.block),
      "from" =>
        Helper.address_with_info(
          single_tx? && conn,
          transaction.from_address,
          transaction.from_address_hash,
          single_tx?,
          watchlist_names
        ),
      "to" =>
        Helper.address_with_info(
          single_tx? && conn,
          transaction.to_address,
          transaction.to_address_hash,
          single_tx?,
          watchlist_names
        ),
      "created_contract" =>
        Helper.address_with_info(
          single_tx? && conn,
          transaction.created_contract_address,
          transaction.created_contract_address_hash,
          single_tx?,
          watchlist_names
        ),
      "confirmations" => transaction.block |> Chain.confirmations(block_height: block_height) |> format_confirmations(),
      "confirmation_duration" => processing_time_duration(transaction),
      "value" => transaction.value,
      "fee" => transaction |> Chain.fee(:wei) |> format_fee(),
      "gas_price" => transaction.gas_price,
      "type" => transaction.type,
      "gas_used" => transaction.gas_used,
      "gas_limit" => transaction.gas,
      "max_fee_per_gas" => transaction.max_fee_per_gas,
      "max_priority_fee_per_gas" => transaction.max_priority_fee_per_gas,
      "base_fee_per_gas" => base_fee_per_gas,
      "priority_fee" => priority_fee_per_gas && Wei.mult(priority_fee_per_gas, transaction.gas_used),
      "tx_burnt_fee" => burned_fee,
      "nonce" => transaction.nonce,
      "position" => transaction.index,
      "revert_reason" => revert_reason,
      "raw_input" => transaction.input,
      "decoded_input" => decoded_input_data,
      "token_transfers" => token_transfers(transaction.token_transfers, conn, single_tx?),
      "token_transfers_overflow" => token_transfers_overflow(transaction.token_transfers, single_tx?),
      "actions" => transaction_actions(transaction.transaction_actions),
      "exchange_rate" => Market.get_coin_exchange_rate().usd_value,
      "method" => method_name(transaction, decoded_input),
      "tx_types" => tx_types(transaction),
      "tx_tag" => GetTransactionTags.get_transaction_tags(transaction.hash, current_user(single_tx? && conn)),
      "has_error_in_internal_txs" => transaction.has_error_in_internal_txs
    }

    if Application.get_env(:explorer, :chain_type) == "polygon_edge" && single_tx? do
      result
      |> Map.put("polygon_edge_deposit", polygon_edge_deposit(transaction.hash, conn))
      |> Map.put("polygon_edge_withdrawal", polygon_edge_withdrawal(transaction.hash, conn))
    else
      result
    end
  end

  def token_transfers(_, _conn, false), do: nil
  def token_transfers(%NotLoaded{}, _conn, _), do: nil

  def token_transfers(token_transfers, conn, _) do
    render("token_transfers.json", %{
      token_transfers: Enum.take(token_transfers, Chain.get_token_transfers_per_transaction_preview_count()),
      conn: conn
    })
  end

  def token_transfers_overflow(_, false), do: nil
  def token_transfers_overflow(%NotLoaded{}, _), do: false

  def token_transfers_overflow(token_transfers, _),
    do: Enum.count(token_transfers) > Chain.get_token_transfers_per_transaction_preview_count()

  defp transaction_actions(%NotLoaded{}), do: []

  defp transaction_actions(actions) do
    render("transaction_actions.json", %{actions: actions})
  end

  defp priority_fee_per_gas(max_priority_fee_per_gas, base_fee_per_gas, max_fee_per_gas) do
    if is_nil(max_priority_fee_per_gas) or is_nil(base_fee_per_gas),
      do: nil,
      else:
        Enum.min_by([max_priority_fee_per_gas, Wei.sub(max_fee_per_gas, base_fee_per_gas)], fn x ->
          Wei.to(x, :wei)
        end)
  end

  defp burned_fee(transaction, max_fee_per_gas, base_fee_per_gas) do
    if !is_nil(max_fee_per_gas) and !is_nil(transaction.gas_used) and !is_nil(base_fee_per_gas) do
      if Decimal.compare(max_fee_per_gas.value, 0) == :eq do
        %Wei{value: Decimal.new(0)}
      else
        Wei.mult(base_fee_per_gas, transaction.gas_used)
      end
    else
      nil
    end
  end

  defp revert_reason(status, transaction) do
    if is_binary(status) && status |> String.downcase() |> String.contains?("reverted") do
      case TransactionView.transaction_revert_reason(transaction, @api_true) do
        {:error, _contract_not_verified, candidates} when candidates != [] ->
          {:ok, method_id, text, mapping} = Enum.at(candidates, 0)
          render(__MODULE__, "decoded_input.json", method_id: method_id, text: text, mapping: mapping, error?: true)

        {:ok, method_id, text, mapping} ->
          render(__MODULE__, "decoded_input.json", method_id: method_id, text: text, mapping: mapping, error?: true)

        _ ->
          hex = TransactionView.get_pure_transaction_revert_reason(transaction)
          render(__MODULE__, "revert_reason.json", raw: hex)
      end
    end
  end

  defp decoded_input(decoded_input) do
    case decoded_input do
      {:ok, method_id, text, mapping} ->
        render(__MODULE__, "decoded_input.json", method_id: method_id, text: text, mapping: mapping, error?: false)

      _ ->
        nil
    end
  end

  def prepare_method_mapping(mapping) do
    Enum.map(mapping, fn {name, type, value} ->
      %{"name" => name, "type" => type, "value" => ABIEncodedValueView.value_json(type, value)}
    end)
  end

  def prepare_log_mapping(mapping) do
    Enum.map(mapping, fn {name, type, indexed?, value} ->
      %{"name" => name, "type" => type, "indexed" => indexed?, "value" => ABIEncodedValueView.value_json(type, value)}
    end)
  end

  defp format_status({:error, reason}), do: reason
  defp format_status(status), do: status

  defp format_decoded_input({:error, _, []}), do: nil
  defp format_decoded_input({:error, _, candidates}), do: Enum.at(candidates, 0)
  defp format_decoded_input({:ok, _identifier, _text, _mapping} = decoded), do: decoded
  defp format_decoded_input(_), do: nil

  defp format_decoded_log_input({:error, :could_not_decode}), do: nil
  defp format_decoded_log_input({:error, :no_matching_function}), do: nil
  defp format_decoded_log_input({:ok, _method_id, _text, _mapping} = decoded), do: decoded
  defp format_decoded_log_input({:error, _, candidates}), do: Enum.at(candidates, 0)

  def format_confirmations({:ok, confirmations}), do: confirmations
  def format_confirmations(_), do: 0

  def format_fee({type, value}), do: %{"type" => type, "value" => value}

  def processing_time_duration(%Transaction{block: nil}) do
    []
  end

  def processing_time_duration(%Transaction{earliest_processing_start: nil}) do
    avg_time = AverageBlockTime.average_block_time()

    if avg_time == {:error, :disabled} do
      []
    else
      [
        0,
        avg_time
        |> Duration.to_milliseconds()
      ]
    end
  end

  def processing_time_duration(%Transaction{
        block: %Block{timestamp: end_time},
        earliest_processing_start: earliest_processing_start,
        inserted_at: inserted_at
      }) do
    long_interval = abs(diff(earliest_processing_start, end_time))
    short_interval = abs(diff(inserted_at, end_time))
    merge_intervals(short_interval, long_interval)
  end

  def merge_intervals(short, long) when short == long, do: [short]

  def merge_intervals(short, long) do
    [short, long]
  end

  def diff(left, right) do
    left
    |> Timex.diff(right, :milliseconds)
  end

  defp method_name(_, _, skip_sc_check? \\ false)

  defp method_name(_, {:ok, _method_id, text, _mapping}, _) do
    Transaction.parse_method_name(text, false)
  end

  defp method_name(
         %Transaction{to_address: to_address, input: %{bytes: <<method_id::binary-size(4), _::binary>>}},
         _,
         skip_sc_check?
       ) do
    if skip_sc_check? || Helper.is_smart_contract(to_address) do
      "0x" <> Base.encode16(method_id, case: :lower)
    else
      nil
    end
  end

  defp method_name(_, _, _) do
    nil
  end

  defp tx_types(tx, types \\ [], stage \\ :token_transfer)

  defp tx_types(%Transaction{token_transfers: token_transfers} = tx, types, :token_transfer) do
    types =
      if (!is_nil(token_transfers) && token_transfers != [] && !match?(%NotLoaded{}, token_transfers)) ||
           tx.has_token_transfers do
        [:token_transfer | types]
      else
        types
      end

    tx_types(tx, types, :token_creation)
  end

  defp tx_types(%Transaction{created_contract_address: created_contract_address} = tx, types, :token_creation) do
    types =
      if match?(%Address{}, created_contract_address) && match?(%Token{}, created_contract_address.token) do
        [:token_creation | types]
      else
        types
      end

    tx_types(tx, types, :contract_creation)
  end

  defp tx_types(
         %Transaction{to_address_hash: to_address_hash} = tx,
         types,
         :contract_creation
       ) do
    types =
      if is_nil(to_address_hash) do
        [:contract_creation | types]
      else
        types
      end

    tx_types(tx, types, :contract_call)
  end

  defp tx_types(%Transaction{to_address: to_address} = tx, types, :contract_call) do
    types =
      if Helper.is_smart_contract(to_address) do
        [:contract_call | types]
      else
        types
      end

    tx_types(tx, types, :coin_transfer)
  end

  defp tx_types(%Transaction{value: value} = tx, types, :coin_transfer) do
    types =
      if Decimal.compare(value.value, 0) == :gt do
        [:coin_transfer | types]
      else
        types
      end

    tx_types(tx, types, :rootstock_remasc)
  end

<<<<<<< HEAD
  defp tx_types(%Transaction{to_address_hash: to_address_hash} = tx, types, :rootstock_remasc) do
    types =
      if to_address_hash && to_address_hash == Transaction.rootstock_remasc_address_hash() do
=======
  defp tx_types(tx, types, :rootstock_remasc) do
    types =
      if Transaction.is_rootstock_remasc_transaction(tx) do
>>>>>>> 7ef081ea
        [:rootstock_remasc | types]
      else
        types
      end

    tx_types(tx, types, :rootstock_bridge)
  end

<<<<<<< HEAD
  defp tx_types(%Transaction{to_address_hash: to_address_hash}, types, :rootstock_bridge) do
    if to_address_hash && to_address_hash == Transaction.rootstock_bridge_address_hash() do
=======
  defp tx_types(tx, types, :rootstock_bridge) do
    if Transaction.is_rootstock_bridge_transaction(tx) do
>>>>>>> 7ef081ea
      [:rootstock_bridge | types]
    else
      types
    end
  end

  defp block_timestamp(%Transaction{block: %Block{} = block}), do: block.timestamp
  defp block_timestamp(%Block{} = block), do: block.timestamp
  defp block_timestamp(_), do: nil

  defp prepare_state_change(%StateChange{} = state_change) do
    coin_or_transfer =
      if state_change.coin_or_token_transfers == :coin,
        do: :coin,
        else: elem(List.first(state_change.coin_or_token_transfers), 1)

    type = if coin_or_transfer == :coin, do: "coin", else: "token"

    %{
      "address" =>
        Helper.address_with_info(nil, state_change.address, state_change.address && state_change.address.hash, false),
      "is_miner" => state_change.miner?,
      "type" => type,
      "token" => if(type == "token", do: TokenView.render("token.json", %{token: coin_or_transfer.token})),
      "token_id" => state_change.token_id
    }
    |> append_balances(state_change.balance_before, state_change.balance_after)
    |> append_balance_change(state_change, coin_or_transfer)
  end

  defp append_balances(map, balance_before, balance_after) do
    balances =
      if TransactionStateView.not_negative?(balance_before) and TransactionStateView.not_negative?(balance_after) do
        %{
          "balance_before" => balance_before,
          "balance_after" => balance_after
        }
      else
        %{
          "balance_before" => nil,
          "balance_after" => nil
        }
      end

    Map.merge(map, balances)
  end

  defp append_balance_change(map, state_change, coin_or_transfer) do
    change =
      if is_list(state_change.coin_or_token_transfers) and coin_or_transfer.token.type == "ERC-721" do
        for {direction, token_transfer} <- state_change.coin_or_token_transfers do
          %{"total" => prepare_token_transfer_total(token_transfer), "direction" => direction}
        end
      else
        state_change.balance_diff
      end

    Map.merge(map, %{"change" => change})
  end

  defp polygon_edge_deposit(transaction_hash, conn) do
    transaction_hash
    |> Reader.deposit_by_transaction_hash()
    |> polygon_edge_deposit_or_withdrawal(conn)
  end

  defp polygon_edge_withdrawal(transaction_hash, conn) do
    transaction_hash
    |> Reader.withdrawal_by_transaction_hash()
    |> polygon_edge_deposit_or_withdrawal(conn)
  end

  defp polygon_edge_deposit_or_withdrawal(item, conn) do
    if not is_nil(item) do
      {from_address, from_address_hash} = hash_to_address_and_hash(item.from)
      {to_address, to_address_hash} = hash_to_address_and_hash(item.to)

      item
      |> Map.put(:from, Helper.address_with_info(conn, from_address, from_address_hash, item.from))
      |> Map.put(:to, Helper.address_with_info(conn, to_address, to_address_hash, item.to))
    end
  end

  defp hash_to_address_and_hash(hash) do
    with false <- is_nil(hash),
         {:ok, address} <-
           Chain.hash_to_address(
             hash,
             [necessity_by_association: %{:names => :optional, :smart_contract => :optional}, api?: true],
             false
           ) do
      {address, address.hash}
    else
      _ -> {nil, nil}
    end
  end
end<|MERGE_RESOLUTION|>--- conflicted
+++ resolved
@@ -640,15 +640,9 @@
     tx_types(tx, types, :rootstock_remasc)
   end
 
-<<<<<<< HEAD
-  defp tx_types(%Transaction{to_address_hash: to_address_hash} = tx, types, :rootstock_remasc) do
-    types =
-      if to_address_hash && to_address_hash == Transaction.rootstock_remasc_address_hash() do
-=======
   defp tx_types(tx, types, :rootstock_remasc) do
     types =
       if Transaction.is_rootstock_remasc_transaction(tx) do
->>>>>>> 7ef081ea
         [:rootstock_remasc | types]
       else
         types
@@ -657,13 +651,8 @@
     tx_types(tx, types, :rootstock_bridge)
   end
 
-<<<<<<< HEAD
-  defp tx_types(%Transaction{to_address_hash: to_address_hash}, types, :rootstock_bridge) do
-    if to_address_hash && to_address_hash == Transaction.rootstock_bridge_address_hash() do
-=======
   defp tx_types(tx, types, :rootstock_bridge) do
     if Transaction.is_rootstock_bridge_transaction(tx) do
->>>>>>> 7ef081ea
       [:rootstock_bridge | types]
     else
       types
