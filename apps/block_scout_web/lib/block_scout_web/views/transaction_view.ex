defmodule BlockScoutWeb.TransactionView do
  use BlockScoutWeb, :view

  alias BlockScoutWeb.{AccessHelpers, AddressView, BlockView, TabHelpers}
  alias BlockScoutWeb.Cldr.Number
  alias Explorer.{Chain, CustomContractsHelpers, Repo}
  alias Explorer.Chain.Block.Reward
  alias Explorer.Chain.{Address, Block, InternalTransaction, Transaction, Wei}
  alias Explorer.Counters.AverageBlockTime
  alias Explorer.ExchangeRates.Token
  alias Timex.Duration

  import BlockScoutWeb.Gettext
  import BlockScoutWeb.AddressView, only: [from_address_hash: 1, short_token_id: 2]
  import BlockScoutWeb.Tokens.Helpers

  @tabs ["token-transfers", "internal-transactions", "logs", "raw-trace"]

  @token_burning_title "Token Burning"
  @token_minting_title "Token Minting"
  @token_transfer_title "Token Transfer"
  @token_creation_title "Token Creation"

  @token_burning_type :token_burning
  @token_minting_type :token_minting
  @token_creation_type :token_spawning
  @token_transfer_type :token_transfer

  defguardp is_transaction_type(mod) when mod in [InternalTransaction, Transaction]

  defdelegate formatted_timestamp(block), to: BlockView

  def block_number(%Transaction{block_number: nil}), do: gettext("Block Pending")
  def block_number(%Transaction{block: block}), do: [view_module: BlockView, partial: "_link.html", block: block]
  def block_number(%Reward{block: block}), do: [view_module: BlockView, partial: "_link.html", block: block]

  def block_timestamp(%Transaction{block_number: nil, inserted_at: time}), do: time
  def block_timestamp(%Transaction{block: %Block{timestamp: time}}), do: time
  def block_timestamp(%Reward{block: %Block{timestamp: time}}), do: time

  def value_transfer?(%Transaction{input: %{bytes: bytes}}) when bytes in [<<>>, nil] do
    true
  end

  def value_transfer?(_), do: false

  def token_transfer_type(transaction) do
    transaction_with_transfers = Repo.preload(transaction, token_transfers: :token)

    token_transfers_filtered_by_block_hash =
      transaction_with_transfers
      |> Map.get(:token_transfers, [])
      |> Enum.filter(fn token_transfer ->
        token_transfer.block_hash == transaction.block_hash
      end)

    transaction_with_transfers_filtered =
      Map.put(transaction_with_transfers, :token_transfers, token_transfers_filtered_by_block_hash)

    type = Chain.transaction_token_transfer_type(transaction)
    if type, do: {type, transaction_with_transfers_filtered}, else: {nil, transaction_with_transfers_filtered}
  end

  def aggregate_token_transfers(token_transfers) do
    %{
      transfers: {ft_transfers, nft_transfers},
      mintings: {ft_mintings, nft_mintings},
      burnings: {ft_burnings, nft_burnings},
      creations: {ft_creations, nft_creations}
    } =
      token_transfers
      |> Enum.reduce(
        %{
          transfers: {%{}, []},
          mintings: {%{}, []},
          burnings: {%{}, []},
          creations: {%{}, []}
        },
        fn token_transfer, acc ->
          token_transfer_type = Chain.get_token_transfer_type(token_transfer)

          case token_transfer_type do
            :token_transfer ->
              transfers = aggregate_reducer(token_transfer, acc.transfers)

              %{
                transfers: transfers,
                mintings: acc.mintings,
                burnings: acc.burnings,
                creations: acc.creations
              }

            :token_burning ->
              burnings = aggregate_reducer(token_transfer, acc.burnings)

              %{
                transfers: acc.transfers,
                mintings: acc.mintings,
                burnings: burnings,
                creations: acc.creations
              }

            :token_minting ->
              mintings = aggregate_reducer(token_transfer, acc.mintings)

              %{
                transfers: acc.transfers,
                mintings: mintings,
                burnings: acc.burnings,
                creations: acc.creations
              }

            :token_spawning ->
              creations = aggregate_reducer(token_transfer, acc.creations)

              %{
                transfers: acc.transfers,
                mintings: acc.mintings,
                burnings: acc.burnings,
                creations: creations
              }
          end
        end
      )

    final_ft_transfers = Map.values(ft_transfers)
    transfers = final_ft_transfers ++ nft_transfers

    final_ft_mintings = Map.values(ft_mintings)
    mintings = final_ft_mintings ++ nft_mintings

<<<<<<< HEAD
  def get_token_transfers(token_transfers) do
    token_transfers
    |> Enum.filter(fn token_transfer ->
      token_transfer.to_address_hash != @burn_address_hash &&
        token_transfer.from_address_hash != @burn_address_hash
    end)
  end

  def aggregate_token_mintings(token_transfers) do
    {transfers, nft_transfers} =
      token_transfers
      |> Enum.reduce({%{}, []}, fn token_transfer, acc ->
        if token_transfer.from_address_hash == @burn_address_hash do
          aggregate_reducer(token_transfer, acc)
        else
          acc
        end
      end)
=======
    final_ft_burnings = Map.values(ft_burnings)
    burnings = final_ft_burnings ++ nft_burnings
>>>>>>> 03b4f4b7

    final_ft_creations = Map.values(ft_creations)
    creations = final_ft_creations ++ nft_creations

    %{transfers: transfers, mintings: mintings, burnings: burnings, creations: creations}
  end

<<<<<<< HEAD
  def get_token_mintings(token_transfers) do
    token_transfers
    |> Enum.filter(fn token_transfer ->
      token_transfer.from_address_hash == @burn_address_hash
    end)
  end

  def aggregate_token_burnings(token_transfers) do
    {transfers, nft_transfers} =
      token_transfers
      |> Enum.reduce({%{}, []}, fn token_transfer, acc ->
        if token_transfer.to_address_hash == @burn_address_hash do
          aggregate_reducer(token_transfer, acc)
        else
          acc
        end
      end)

    final_transfers = Map.values(transfers)
=======
  defp aggregate_reducer(%{amount: amount, amounts: amounts} = token_transfer, {acc1, acc2})
       when is_nil(amount) and is_nil(amounts) do
    new_entry = %{
      token: token_transfer.token,
      amount: nil,
      amounts: [],
      token_id: token_transfer.token_id,
      token_ids: [],
      to_address_hash: token_transfer.to_address_hash,
      from_address_hash: token_transfer.from_address_hash
    }
>>>>>>> 03b4f4b7

    {acc1, [new_entry | acc2]}
  end

<<<<<<< HEAD
  def get_token_burnings(token_transfers) do
    token_transfers
    |> Enum.filter(fn token_transfer ->
      token_transfer.to_address_hash == @burn_address_hash
    end)
  end

  defp aggregate_reducer(%{amount: amount} = token_transfer, {acc1, acc2}) when is_nil(amount) do
=======
  defp aggregate_reducer(%{amount: amount, amounts: amounts} = token_transfer, {acc1, acc2})
       when is_nil(amount) and not is_nil(amounts) do
>>>>>>> 03b4f4b7
    new_entry = %{
      token: token_transfer.token,
      amount: nil,
      amounts: amounts,
      token_id: nil,
      token_ids: token_transfer.token_ids,
      to_address_hash: token_transfer.to_address_hash,
      from_address_hash: token_transfer.from_address_hash
    }

    {acc1, [new_entry | acc2]}
  end

  defp aggregate_reducer(token_transfer, {acc1, acc2}) do
    new_entry = %{
      token: token_transfer.token,
      amount: token_transfer.amount,
      amounts: [],
      token_id: token_transfer.token_id,
      token_ids: [],
      to_address_hash: token_transfer.to_address_hash,
      from_address_hash: token_transfer.from_address_hash
    }

    existing_entry = Map.get(acc1, token_transfer.token_contract_address, %{new_entry | amount: Decimal.new(0)})

    new_acc1 =
      Map.put(acc1, token_transfer.token_contract_address, %{
        new_entry
        | amount: Decimal.add(new_entry.amount, existing_entry.amount)
      })

    {new_acc1, acc2}
  end

  def token_type_name(type) do
    case type do
      :erc20 -> gettext("ERC-20 ")
      :erc721 -> gettext("ERC-721 ")
      :erc1155 -> gettext("ERC-1155 ")
      _ -> ""
    end
  end

  def processing_time_duration(%Transaction{block: nil}) do
    :pending
  end

  def processing_time_duration(%Transaction{earliest_processing_start: nil}) do
    avg_time = AverageBlockTime.average_block_time()

    if avg_time == {:error, :disabled} do
      :unknown
    else
      avg_time_in_secs =
        avg_time
        |> Duration.to_seconds()

      {:ok, "<= #{avg_time_in_secs} seconds"}
    end
  end

  def processing_time_duration(%Transaction{
        block: %Block{timestamp: end_time},
        earliest_processing_start: earliest_processing_start,
        inserted_at: inserted_at
      }) do
    with {:ok, long_interval} <- humanized_diff(earliest_processing_start, end_time),
         {:ok, short_interval} <- humanized_diff(inserted_at, end_time) do
      {:ok, merge_intervals(short_interval, long_interval)}
    else
      _ ->
        :ignore
    end
  end

  defp merge_intervals(short, long) when short == long, do: short

  defp merge_intervals(short, long) do
    [short_time, short_unit] = String.split(short, " ")
    [long_time, long_unit] = String.split(long, " ")

    if short_unit == long_unit do
      short_time <> "-" <> long_time <> " " <> short_unit
    else
      short <> " - " <> long
    end
  end

  defp humanized_diff(left, right) do
    left
    |> Timex.diff(right, :milliseconds)
    |> Duration.from_milliseconds()
    |> Timex.format_duration(Explorer.Counters.AverageBlockTimeDurationFormat)
    |> case do
      {:error, _} = error -> error
      duration -> {:ok, duration}
    end
  end

  def confirmations(%Transaction{block: block}, named_arguments) when is_list(named_arguments) do
    case block do
      %Block{consensus: true} ->
        {:ok, confirmations} = Chain.confirmations(block, named_arguments)
        BlockScoutWeb.Cldr.Number.to_string!(confirmations, format: "#,###")

      _ ->
        0
    end
  end

  def confirmations_ds_name(blocks_amount_str) do
    case Integer.parse(blocks_amount_str) do
      {blocks_amount, ""} ->
        if rem(blocks_amount, 10) == 1 do
          "block"
        else
          "blocks"
        end

      _ ->
        ""
    end
  end

  def contract_creation?(%Transaction{to_address: nil}), do: true

  def contract_creation?(_), do: false

  #  def utf8_encode() do
  #  end

  def fee(%Transaction{} = transaction) do
    {_, value} = Chain.fee(transaction, :wei)
    value
  end

  def format_gas_limit(gas) do
    Number.to_string!(gas)
  end

  def formatted_fee(%Transaction{} = transaction, opts) do
    transaction
    |> Chain.fee(:wei)
    |> fee_to_denomination(opts)
    |> case do
      {:actual, value} -> value
      {:maximum, value} -> "#{gettext("Max of")} #{value}"
    end
  end

  def transaction_status(transaction) do
    Chain.transaction_to_status(transaction)
  end

  def transaction_revert_reason(transaction) do
    Chain.transaction_to_revert_reason(transaction)
  end

  def empty_exchange_rate?(exchange_rate) do
    Token.null?(exchange_rate)
  end

  def formatted_status(status) do
    case status do
      :pending -> gettext("Unconfirmed")
      _ -> gettext("Confirmed")
    end
  end

  def formatted_result(status) do
    case status do
      :pending -> gettext("Pending")
      :awaiting_internal_transactions -> gettext("(Awaiting internal transactions for status)")
      :success -> gettext("Success")
      {:error, :awaiting_internal_transactions} -> gettext("Error: (Awaiting internal transactions for reason)")
      # The pool of possible error reasons is unknown or even if it is enumerable, so we can't translate them
      {:error, reason} when is_binary(reason) -> gettext("Error: %{reason}", reason: reason)
    end
  end

  def from_or_to_address?(_token_transfer, nil), do: false

  def from_or_to_address?(%{from_address_hash: from_hash, to_address_hash: to_hash}, %Address{hash: hash}) do
    from_hash == hash || to_hash == hash
  end

  def gas(%type{gas: gas}) when is_transaction_type(type) do
    BlockScoutWeb.Cldr.Number.to_string!(gas)
  end

  def skip_decoding?(transaction) do
    contract_creation?(transaction) || value_transfer?(transaction)
  end

  def decoded_input_data(transaction) do
    Transaction.decoded_input_data(transaction)
  end

  @doc """
  Converts a transaction's gas price to a displayable value.
  """
  def gas_price(%Transaction{gas_price: gas_price}, unit) when unit in ~w(wei gwei ether)a do
    format_wei_value(gas_price, unit)
  end

  def gas_used(%Transaction{gas_used: nil}), do: gettext("Pending")

  def gas_used(%Transaction{gas_used: gas_used}) do
    Number.to_string!(gas_used)
  end

  def gas_used_perc(%Transaction{gas_used: nil}), do: nil

  def gas_used_perc(%Transaction{gas_used: gas_used, gas: gas}) do
    if Decimal.cmp(gas, 0) == :gt do
      gas_used
      |> Decimal.div(gas)
      |> Decimal.mult(100)
      |> Decimal.round(2)
      |> Number.to_string!()
    else
      nil
    end
  end

  def hash(%Transaction{hash: hash}) do
    to_string(hash)
  end

  def involves_contract?(%Transaction{from_address: from_address, to_address: to_address}) do
    AddressView.contract?(from_address) || AddressView.contract?(to_address)
  end

  def involves_token_transfers?(%Transaction{token_transfers: []}), do: false
  def involves_token_transfers?(%Transaction{token_transfers: transfers}) when is_list(transfers), do: true
  def involves_token_transfers?(_), do: false

  def qr_code(%Transaction{hash: hash}) do
    hash
    |> to_string()
    |> QRCode.to_png()
    |> Base.encode64()
  end

  def status_class(transaction) do
    case Chain.transaction_to_status(transaction) do
      :pending -> "tile-status--pending"
      :awaiting_internal_transactions -> "tile-status--awaiting-internal-transactions"
      :success -> "tile-status--success"
      {:error, :awaiting_internal_transactions} -> "tile-status--error--awaiting-internal-transactions"
      {:error, reason} when is_binary(reason) -> "tile-status--error--reason"
    end
  end

  # This is the address to be shown in the to field
  def to_address_hash(%Transaction{to_address_hash: nil, created_contract_address_hash: address_hash}),
    do: address_hash

  def to_address_hash(%Transaction{to_address_hash: address_hash}), do: address_hash

  def transaction_display_type(%Transaction{} = transaction) do
    cond do
      involves_token_transfers?(transaction) ->
        token_transfer_type = get_transaction_type_from_token_transfers(transaction.token_transfers)

        case token_transfer_type do
          @token_minting_type -> gettext(@token_minting_title)
          @token_burning_type -> gettext(@token_burning_title)
          @token_creation_type -> gettext(@token_creation_title)
          @token_transfer_type -> gettext(@token_transfer_title)
        end

      contract_creation?(transaction) ->
        gettext("Contract Creation")

      involves_contract?(transaction) ->
        gettext("Contract Call")

      true ->
        gettext("Transaction")
    end
  end

  def type_suffix(%Transaction{} = transaction) do
    cond do
      involves_token_transfers?(transaction) -> "token-transfer"
      contract_creation?(transaction) -> "contract-creation"
      involves_contract?(transaction) -> "contract-call"
      true -> "transaction"
    end
  end

  @doc """
  Converts a transaction's Wei value to Ether and returns a formatted display value.

  ## Options

  * `:include_label` - Boolean. Defaults to true. Flag for displaying unit with value.
  """
  def value(%mod{value: value}, opts \\ []) when is_transaction_type(mod) do
    include_label? = Keyword.get(opts, :include_label, true)
    format_wei_value(value, :ether, include_unit_label: include_label?)
  end

  def format_wei_value(value) do
    format_wei_value(value, :ether, include_unit_label: false)
  end

  defp fee_to_denomination({fee_type, fee}, opts) do
    denomination = Keyword.get(opts, :denomination)
    include_label? = Keyword.get(opts, :include_label, true)
    {fee_type, format_wei_value(Wei.from(fee, :wei), denomination, include_unit_label: include_label?)}
  end

  @doc """
  Get the current tab name/title from the request path and possible tab names.

  The tabs on mobile are represented by a dropdown list, which has a title. This title is the currently selected tab name. This function returns that name, properly gettext'ed.

  The list of possible tab names for this page is represented by the attribute @tab.

  Raises an error if there is no match, so a developer of a new tab must include it in the list.

  """
  def current_tab_name(request_path) do
    @tabs
    |> Enum.filter(&TabHelpers.tab_active?(&1, request_path))
    |> tab_name()
  end

  defp tab_name(["token-transfers"]), do: gettext("Token Transfers")
  defp tab_name(["internal-transactions"]), do: gettext("Internal Transactions")
  defp tab_name(["logs"]), do: gettext("Logs")
  defp tab_name(["raw-trace"]), do: gettext("Raw Trace")

  defp get_transaction_type_from_token_transfers(token_transfers) do
    token_transfers_types =
      token_transfers
      |> Enum.map(fn token_transfer ->
        Chain.get_token_transfer_type(token_transfer)
      end)

    burnings_count =
      Enum.count(token_transfers_types, fn token_transfers_type -> token_transfers_type == @token_burning_type end)

    mintings_count =
      Enum.count(token_transfers_types, fn token_transfers_type -> token_transfers_type == @token_minting_type end)

    creations_count =
      Enum.count(token_transfers_types, fn token_transfers_type -> token_transfers_type == @token_creation_type end)

    cond do
      Enum.count(token_transfers_types) == burnings_count -> @token_burning_type
      Enum.count(token_transfers_types) == mintings_count -> @token_minting_type
      Enum.count(token_transfers_types) == creations_count -> @token_creation_type
      true -> @token_transfer_type
    end
  end

  defp amb_tx?(hash) do
    Chain.amb_eth_tx?(hash) || Chain.amb_bsc_tx?(hash)
  end

  defp show_alm_link?(hash) do
    amb_tx?(hash)
  end

  defp get_alm_app_link(hash) do
    cond do
      Chain.amb_eth_tx?(hash) == true -> "alm-xdai.herokuapp.com"
      Chain.amb_bsc_tx?(hash) == true -> "alm-bsc-xdai.herokuapp.com"
      true -> nil
    end
  end
end<|MERGE_RESOLUTION|>--- conflicted
+++ resolved
@@ -129,29 +129,8 @@
     final_ft_mintings = Map.values(ft_mintings)
     mintings = final_ft_mintings ++ nft_mintings
 
-<<<<<<< HEAD
-  def get_token_transfers(token_transfers) do
-    token_transfers
-    |> Enum.filter(fn token_transfer ->
-      token_transfer.to_address_hash != @burn_address_hash &&
-        token_transfer.from_address_hash != @burn_address_hash
-    end)
-  end
-
-  def aggregate_token_mintings(token_transfers) do
-    {transfers, nft_transfers} =
-      token_transfers
-      |> Enum.reduce({%{}, []}, fn token_transfer, acc ->
-        if token_transfer.from_address_hash == @burn_address_hash do
-          aggregate_reducer(token_transfer, acc)
-        else
-          acc
-        end
-      end)
-=======
     final_ft_burnings = Map.values(ft_burnings)
     burnings = final_ft_burnings ++ nft_burnings
->>>>>>> 03b4f4b7
 
     final_ft_creations = Map.values(ft_creations)
     creations = final_ft_creations ++ nft_creations
@@ -159,27 +138,6 @@
     %{transfers: transfers, mintings: mintings, burnings: burnings, creations: creations}
   end
 
-<<<<<<< HEAD
-  def get_token_mintings(token_transfers) do
-    token_transfers
-    |> Enum.filter(fn token_transfer ->
-      token_transfer.from_address_hash == @burn_address_hash
-    end)
-  end
-
-  def aggregate_token_burnings(token_transfers) do
-    {transfers, nft_transfers} =
-      token_transfers
-      |> Enum.reduce({%{}, []}, fn token_transfer, acc ->
-        if token_transfer.to_address_hash == @burn_address_hash do
-          aggregate_reducer(token_transfer, acc)
-        else
-          acc
-        end
-      end)
-
-    final_transfers = Map.values(transfers)
-=======
   defp aggregate_reducer(%{amount: amount, amounts: amounts} = token_transfer, {acc1, acc2})
        when is_nil(amount) and is_nil(amounts) do
     new_entry = %{
@@ -191,24 +149,12 @@
       to_address_hash: token_transfer.to_address_hash,
       from_address_hash: token_transfer.from_address_hash
     }
->>>>>>> 03b4f4b7
 
     {acc1, [new_entry | acc2]}
   end
 
-<<<<<<< HEAD
-  def get_token_burnings(token_transfers) do
-    token_transfers
-    |> Enum.filter(fn token_transfer ->
-      token_transfer.to_address_hash == @burn_address_hash
-    end)
-  end
-
-  defp aggregate_reducer(%{amount: amount} = token_transfer, {acc1, acc2}) when is_nil(amount) do
-=======
   defp aggregate_reducer(%{amount: amount, amounts: amounts} = token_transfer, {acc1, acc2})
        when is_nil(amount) and not is_nil(amounts) do
->>>>>>> 03b4f4b7
     new_entry = %{
       token: token_transfer.token,
       amount: nil,
