--- conflicted
+++ resolved
@@ -43,14 +43,6 @@
     <% end %>
   </td>
   <td class="stakes-td">
-<<<<<<< HEAD
-    <%= link(
-          to: address_transaction_path(@conn, :index, to_string(@token.contract_address_hash)),
-          class: "tile-title-lg"
-      ) do %>
-      <%= @token.contract_address_hash %>
-    <% end %>
-=======
     <%= with {:ok, address} <- Chain.hash_to_address(@token.contract_address_hash) do
       render BlockScoutWeb.AddressView,
       "_link.html",
@@ -59,6 +51,5 @@
       use_custom_tooltip: false
     end
     %>
->>>>>>> 15495517
   </td>
 </tr>