<div data-token-type="<%= @type %>">
  <h6 class="dropdown-header">
    <%= @type %> (<span data-number-of-tokens-by-type="<%= @type %>"><%= Enum.count(@token_balances)%></span>)
  </h6>

  <%= for {token_balance, bridged_token} <- sort_by_usd_value_and_name(@token_balances) do %>
    <div
      class="border-bottom"
      data-dropdown-token-balance-test
      data-token-name="<%= token_name(token_balance.token) %>"
      data-token-symbol="<%= token_balance.token.symbol %>"
    >
      <% path = case token_balance.token_type do
          "ERC-721" -> token_instance_path(@conn, :show, token_balance.token.contract_address_hash, to_string(token_balance.token_id))
          "ERC-1155" -> token_instance_path(@conn, :show, token_balance.token.contract_address_hash, to_string(token_balance.token_id))
          _ -> token_path(@conn, :show, to_string(token_balance.token.contract_address_hash))
        end
      %>
      <%= link(
            to: path,
            class: "dropdown-item"
          ) do %>
        <div class="row">
          <p class="mb-0 col-md-6"><%= token_name(token_balance.token) %>
          <%= if bridged_token && bridged_token.custom_metadata do %>
            <%= "(" <> bridged_token.custom_metadata <> ")" %>
          <% end %>
          </p>
          <%= if bridged_token && bridged_token.lp_token && bridged_token.custom_cap do %>
            <% lp_token_balance_usd = token_balance.value |> Decimal.div(token_balance.token.total_supply) |> Decimal.mult(bridged_token.custom_cap) |> Decimal.round(4) %>
<<<<<<< HEAD
            <p class="mb-0 col-md-6 text-right">
              <span data-selector="token-balance-usd" data-usd-value="<%= lp_token_balance_usd %>"></span>
            </p>
          <% else %>
=======
>>>>>>> ab9f94f6
            <p class="mb-0 col-md-6 text-right">
              <span data-selector="token-balance-usd" data-usd-value="<%= lp_token_balance_usd %>"></span>
            </p>
          <% else %>
            <%= if token_balance.token.usd_value do %>
              <p class="mb-0 col-md-6 text-right">
                <span data-selector="token-balance-usd" data-usd-value="<%= Chain.balance_in_usd(token_balance) %>"></span>
              </p>
            <% end %>
          <% end %>
        </div>
        <div class="row">
          <% col_md = if token_balance.token.usd_value, do: "col-md-6", else: "col-md-12" %>
          <p class="mb-0 <%= col_md %> ">
            <%= format_according_to_decimals(token_balance.value, token_balance.token.decimals) %> <%= token_balance.token.symbol %>
            <%= if token_balance.token_type == "ERC-1155" do %>
              <%= " TokenID " <> to_string(token_balance.token_id) %>
            <% end %>
          </p>
          <%= if token_balance.token.usd_value do %>
            <p class="mb-0 col-md-6 text-right text-muted">
              <span data-selector="token-price" data-token-usd-value="<%= token_balance.token.usd_value %>"></span>
            </p>
          <% end %>
        </div>
      <% end %>
    </div>
  <% end %>
</div><|MERGE_RESOLUTION|>--- conflicted
+++ resolved
@@ -28,13 +28,6 @@
           </p>
           <%= if bridged_token && bridged_token.lp_token && bridged_token.custom_cap do %>
             <% lp_token_balance_usd = token_balance.value |> Decimal.div(token_balance.token.total_supply) |> Decimal.mult(bridged_token.custom_cap) |> Decimal.round(4) %>
-<<<<<<< HEAD
-            <p class="mb-0 col-md-6 text-right">
-              <span data-selector="token-balance-usd" data-usd-value="<%= lp_token_balance_usd %>"></span>
-            </p>
-          <% else %>
-=======
->>>>>>> ab9f94f6
             <p class="mb-0 col-md-6 text-right">
               <span data-selector="token-balance-usd" data-usd-value="<%= lp_token_balance_usd %>"></span>
             </p>
