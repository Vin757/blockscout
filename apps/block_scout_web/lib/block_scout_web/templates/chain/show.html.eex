<div class='dashboard-banner-container' data-page="chain-details">
  <div class="container">
    <div class="dashboard-banner">
      <!-- Graph and legend -->
      <div class="dashboard-banner-network-graph">
        <!-- Graph -->
        <div class="dashboard-banner-chart">
          <button data-chart-error-message class="alert alert-danger col-12 text-left mt-5" style="display: none;">
            <span><%= gettext("There was a problem loading the chart.") %></span>
          </button>
          <canvas data-chart="historyChart"
                  data-history_chart_paths=
                  '{<%= for {{key, value}, x} <- Enum.with_index(@chart_data_paths) do %>
                        "<%= key %>":"<%= value %>"
                        <%= if x<(map_size(@chart_data_paths)-1) do %>
                        ,
                        <% end %>
                  <% end %>}'
                  data-history_chart_config = '<%= @chart_config_json %>'
                  width="350" height="152">
          </canvas>
        </div>
        <!-- Legend -->
        <script>
         numChartData = <%= Enum.reduce(@chart_config, 0, fn (source, acc) ->
                        acc + length(elem(source, 1)) end) %>
         document.documentElement.style.setProperty("--numChartData", numChartData);
        </script>
        <div class="dashboard-banner-chart-legend">
          <%= if Map.has_key?(@chart_config, :market) do %>

            <%# THE FOLLOWING LINE PREVENTS COPY/PASTE ERRORS %>
            <%# Explicity put @chart_config.market in a variable %>
            <%# This is done so that when people add a new chart source, x, %>
            <%# They wont just access @chart_config.x w/o first checking if x exists%>
            <% market_chart_config = @chart_config.market%>

            <%= if Enum.member?(market_chart_config, :price) do %>
              <div class="dashboard-banner-chart-legend-item">
                  <span class="dashboard-banner-chart-legend-label">
                  <%= gettext "Price" %>
                  </span>
                  <div class="dashboard-banner-chart-legend-value-container">
                  <%
                    coin_price = 1 |> Decimal.new()

                    coin_price_usd = 
                    if @exchange_rate.usd_value do
                      coin_price
                      |> Decimal.mult(@exchange_rate.usd_value)
                    else
                      coin_price
                    end

                    formatted_coin_price_usd =
                    coin_price_usd
                    |> Decimal.to_float()
                    |> format_currency_value()
                  %>
                    <span class="dashboard-banner-chart-legend-value inline">
                      <%= "#{formatted_coin_price_usd}" %>
                    </span>
                  </div>
              </div>
            <% end %>
            <div class="dashboard-banner-chart-legend-item">
                <span class="dashboard-banner-chart-legend-label">
                <%= gettext "Gas tracker" %>
                </span>
                <div class="dashboard-banner-chart-legend-value-container">
                  <% gas_prices_from_oracle = gas_prices() %>
                  <%= if gas_prices_from_oracle do %>
                    <span class="dashboard-banner-chart-legend-value inline">
                      <div>
                        <div class="d-flex flex-row" style="height: 20px; line-height: 20px;">
                          <div class="flex-column"><%= "#{gas_prices_from_oracle["average"]}" <> " " %><%= gettext "Gwei" %></div>
                          <span
                            data-toggle="tooltip"
                            data-placement="top"
                            data-html="true"
                            data-template="<div class='tooltip tooltip-inversed-color tooltip-gas-tracker' role='tooltip'><div class='arrow'></div><div class='tooltip-inner'></div></div>"
                            title="
                            <div class='custom-tooltip header'><%= gettext "Gas tracker" %></div>
                            <div>
                              <div class='custom-tooltip description left d-flex'><span><%= gettext "Slow" %></span><span class='custom-tooltip description right'><%= gas_prices_from_oracle["slow"] %> <%= gettext "Gwei" %></span></div>
                              <div class='custom-tooltip description left d-flex'><span><%= gettext "Average" %></span><span class='custom-tooltip description right'><%= gas_prices_from_oracle["average"] %> <%= gettext "Gwei" %></span></div>
                              <div class='custom-tooltip description left d-flex'><span><%= gettext "Fast" %></span><span class='custom-tooltip description right'><%= gas_prices_from_oracle["fast"] %> <%= gettext "Gwei" %></span></div>
                            </div>
                            "
                          >
                            <span style="display: inline-block; height: 20px; width: 12px;" class="fontawesome-icon info-circle ml-1"></span>
                          </span>
                        </div>
                      </div>
                    </span>
                  <% else %>
                    <%= if @gas_price do %>
                      <span class="dashboard-banner-chart-legend-value inline ml-2">
                        <span class="gas-price-icon">
                          <%= render BlockScoutWeb.IconsView, "_gas_price_icon.html" %>
                        </span>
                        <%= @gas_price <> " " %>
                        <%= gettext "Gwei" %>
                      </span>
                    <% end %>
                  <% end %>
                </div>
            </div>
            <%= if Enum.member?(@chart_config.market, :market_cap) do %>
            <div class="dashboard-banner-chart-legend-item">
                <span class="dashboard-banner-chart-legend-label">
                <%= gettext "Total Value Locked" %>
                </span>
                <div class="d-flex" style="height: 20px; line-height: 20px;">
                  <% total_market_cap = market_cap(@market_cap_calculation, @exchange_rate) %>
                  <%
                    total_value_locked = 
                    total_market_cap
                    |> Decimal.to_float()
                    |> format_currency_value()
                  %>
                    <span style="display: contents;" class="dashboard-banner-chart-legend-value">
                      <%= "#{total_value_locked}" %>
                    </span>
                  </span>
                  <%= if token_bridge_supply?() do %>
                    <% token_bridge_market_cap = total_market_cap_from_token_bridge(@exchange_rate) %>
                    <% omni_bridge_market_cap = total_market_cap_from_omni_bridge() %>
                    <% formatted_total_market_cap = if Decimal.cmp(total_market_cap, 0) == :gt, do: format_currency_value(total_market_cap), else: "N/A" %>
                    <% formatted_token_bridge_market_cap = if Decimal.cmp(token_bridge_market_cap, 0) == :gt, do: format_currency_value(token_bridge_market_cap), else: "N/A" %>
                    <% formatted_omni_bridge_market_cap = if Decimal.cmp(omni_bridge_market_cap, 0) == :gt, do: format_currency_value(omni_bridge_market_cap), else: "N/A" %>
                    <span
                      data-toggle="tooltip"
                      data-placement="top"
                      data-html="true"
                      data-template="<div class='tooltip tooltip-inversed-color tooltip-market-cap' role='tooltip'><div class='arrow'></div><div class='tooltip-inner'></div></div>"
                      title="<div class='custom-tooltip header'><b><%= formatted_total_market_cap %></b> is a sum of assets locked in TokenBridge and OmniBridge</div><div class='custom-tooltip description left'><b><%= formatted_token_bridge_market_cap %></b> locked in Dai in TokenBridge <br/><b><%= formatted_omni_bridge_market_cap %></b> locked in different assets on xDai in OmniBridge</div>">
                      <span style="display: inline-block; height: 20px; width: 12px;" class="fontawesome-icon info-circle ml-1" data-test="token-bridge-supply"></span>
                    </span>
                  <% end %>
                </div>
            </div>
            <% end %>
          <% end %>
          <%= if Map.has_key?(@chart_config, :transactions) do %>

            <% transaction_chart_config = @chart_config.transactions%>
            <%= if Enum.member?(transaction_chart_config, :transactions_per_day) do %>
            <div class="dashboard-banner-chart-legend-item">
                <span class="dashboard-banner-chart-legend-label">
                    <%= gettext "Daily Transactions" %>
                </span>
                <span class="dashboard-banner-chart-legend-value d-flex" data-selector="tx_per_day">
                    <% num_of_transactions = BlockScoutWeb.Cldr.Number.to_string!(Enum.at(@transaction_stats, 0).number_of_transactions, format: "#,###") %>
                    <%= num_of_transactions %>
                    <!-- <% gas_used = Enum.at(@transaction_stats, 0).gas_used %>
                    <%= if gas_used && gas_used > 0 do %>
                      <span
                        data-toggle="tooltip"
                        data-placement="top"
                        data-html="true"
                        data-template="<div class='tooltip tooltip-inversed-color tooltip-gas-usage' role='tooltip'><div class='arrow'></div><div class='tooltip-inner'></div></div>"
                        title="<div class='custom-tooltip header'>Gas used</div><div class='custom-tooltip description'><b><%= BlockScoutWeb.Cldr.Number.to_string!(gas_used, format: "#,###") %><b></div>">
                        <span class="fontawesome-icon info-circle ml-1"></span>
                      </span>
                    <% end %> -->
                </span>
            </div>
            <% end %>
          <% end %>
        </div>
      </div>
      <!-- Stats -->
      <div class="dashboard-banner-network-plain-container">
        <div class="dashboard-banner-network-stats">
          <%= case @average_block_time do %>
            <% {:error, :disabled} -> %>
              <%= nil %>
            <% average_block_time -> %>
              <div class="dashboard-banner-network-stats-item dashboard-banner-network-stats-item-1">
                <span class="dashboard-banner-network-stats-label">
                  <%= gettext "Average block time" %>
                </span>
                <span class="dashboard-banner-network-stats-value" data-selector="average-block-time">
                  <%= Timex.format_duration(average_block_time, Explorer.Counters.AverageBlockTimeDurationFormat) %>
                </span>
              </div>
          <% end %>
          <div class="dashboard-banner-network-stats-item dashboard-banner-network-stats-item-2">
            <span class="dashboard-banner-network-stats-label">
              <%= gettext "Total transactions" %>
            </span>
            <div style="display: flex;">
              <span class="dashboard-banner-network-stats-value" data-selector="transaction-count">
                <%= BlockScoutWeb.Cldr.Number.to_string!(@transaction_estimated_count, format: "#,###") %>
              </span>
            </div>
          </div>
          <div class="dashboard-banner-network-stats-item dashboard-banner-network-stats-item-3">
            <span class="dashboard-banner-network-stats-label">
              <%= gettext "Total blocks" %>
            </span>
            <span class="dashboard-banner-network-stats-value" data-selector="block-count">
              <%= BlockScoutWeb.Cldr.Number.to_string!(@block_count, format: "#,###") %>
            </span>
          </div>
          <div class="dashboard-banner-network-stats-item dashboard-banner-network-stats-item-4">
            <span class="dashboard-banner-network-stats-label">
              <%= gettext "Wallet addresses" %>
            </span>
            <span class="dashboard-banner-network-stats-value" data-selector="address-count">
              <%= BlockScoutWeb.Cldr.Number.to_string!(@address_count, format: "#,###") %>
            </span>
          </div>
        </div>
      </div>
    </div>
  </div>
</div>
<section class="container">
<<<<<<< HEAD
  <div class="card card-chain-blocks mb-3">
=======
  <div class="card card-chain-blocks js-ad-dependant-mb-3">
>>>>>>> bc737bd7
    <div class="card-body">
      <%= link(gettext("View All Blocks"), to: block_path(BlockScoutWeb.Endpoint, :index), class: "btn-line float-right") %>
      <h2 class="card-title"><%= gettext "Blocks" %></h2>
      <div class="row" data-selector="chain-block-list" data-url="<%= chain_blocks_path(@conn, :chain_blocks) %>">
        <button data-selector="error-message" class="alert alert-danger col-12 text-left" style="display: none;">
          <span class="alert-link">
            <%= gettext "Something went wrong, click to reload." %>
          </span>
        </button>
        <div hidden data-selector="loading-message" class="col-lg-3" >
         <div data-selector="chain-block">
           <div class="tile tile-type-block n-p d-flex flex-column">
             <a class="tile-title"><span class="tile-loader tile-label-loader"></span> </a>
             <div class="tile-bottom-contents">
               <div class="dark-block-loader"></div>
               <div class="dark-block-loader"></div>
             </div>
           </div>
         </div>
        </div>
        <div hidden data-selector="loading-message" class="col-lg-3" >
         <div data-selector="chain-block">
           <div class="tile tile-type-block n-p d-flex flex-column">
             <a class="tile-title"><span class="tile-loader tile-label-loader"></span> </a> 
             <div class="tile-bottom-contents">
               <div class="dark-block-loader"></div>
               <div class="dark-block-loader"></div>
             </div>
           </div>
         </div>
        </div>
        <div hidden data-selector="loading-message" class="col-lg-3" >
         <div data-selector="chain-block">
           <div class="tile tile-type-block n-p d-flex flex-column">
             <a class="tile-title"><span class="tile-loader tile-label-loader"></span> </a> 
             <div class="tile-bottom-contents">
               <div class="dark-block-loader"></div>
               <div class="dark-block-loader"></div>
             </div>
           </div>
         </div>
        </div>
        <div hidden data-selector="loading-message" class="col-lg-3" >
         <div data-selector="chain-block">
           <div class="tile tile-type-block n-p d-flex flex-column">
             <a class="tile-title"><span class="tile-loader tile-label-loader"></span> </a>
             <div class="tile-bottom-contents">
              <div class="dark-block-loader"></div>
              <div class="dark-block-loader"></div>
            </div>
           </div>
         </div>
        </div>   
      </div>
    </div>
  </div>

<<<<<<< HEAD
  <%= render BlockScoutWeb.Advertisement.BannersAdView, "_banner_728.html" %>
=======
  <%= render BlockScoutWeb.Advertisement.BannersAdView, "_banner_728.html", conn: @conn %>
>>>>>>> bc737bd7

  <div class="card card-chain-transactions">
    <div class="card-body">
      <%= link(gettext("View All Transactions"), to: transaction_path(BlockScoutWeb.Endpoint, :index), class: "btn-line float-right") %>
      <h2 class="card-title lg-card-title"><%= gettext "Transactions" %></h2>
      <div data-selector="channel-batching-message" style="display: none;">
        <div data-selector="reload-transactions-button" class="alert alert-info">
          <a href="#" class="alert-link"><span data-selector="channel-batching-count"></span> <%= gettext "More transactions have come in" %></a>
        </div>
      </div>
      <span data-selector="transactions-list" data-transactions-path="<%= @transactions_path %>">
        <button data-selector="error-message" class="alert alert-danger col-12 text-left" style="display: none;">
          <span class="alert-link">
            <%= gettext "Something went wrong, click to retry." %>
          </span>
        </button>
        <div hidden data-selector="loading-message">
          <%= render BlockScoutWeb.CommonComponentsView, "_tile-loader.html" %>
        </div>
      </span>
    </div>
  </div>
  <script defer data-cfasync="false" src="<%= static_path(@conn, "/js/token-transfers-toggle.js") %>"></script>
</section><|MERGE_RESOLUTION|>--- conflicted
+++ resolved
@@ -218,11 +218,7 @@
   </div>
 </div>
 <section class="container">
-<<<<<<< HEAD
-  <div class="card card-chain-blocks mb-3">
-=======
   <div class="card card-chain-blocks js-ad-dependant-mb-3">
->>>>>>> bc737bd7
     <div class="card-body">
       <%= link(gettext("View All Blocks"), to: block_path(BlockScoutWeb.Endpoint, :index), class: "btn-line float-right") %>
       <h2 class="card-title"><%= gettext "Blocks" %></h2>
@@ -280,11 +276,7 @@
     </div>
   </div>
 
-<<<<<<< HEAD
-  <%= render BlockScoutWeb.Advertisement.BannersAdView, "_banner_728.html" %>
-=======
   <%= render BlockScoutWeb.Advertisement.BannersAdView, "_banner_728.html", conn: @conn %>
->>>>>>> bc737bd7
 
   <div class="card card-chain-transactions">
     <div class="card-body">
