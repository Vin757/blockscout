--- conflicted
+++ resolved
@@ -6,7 +6,6 @@
       <div class="card">
         <div class="card-body" token-page data-async-counters="<%= @counters_path %>">
           <h1 class="card-title">
-<<<<<<< HEAD
             <%= if Chain.moon_token?(@token.contract_address_hash) do %>
               <img src="/images/icons/moon.png" height="18px"  width="18px" class="reddit-token" />
             <% end %>
@@ -15,7 +14,7 @@
             <% end %>
             <%= if honey_token?(@token.contract_address_hash) do %>
               <span role="img">🐝</span>
-=======
+            <% end %>
             <%= cond do %>
               <% Enum.member?(circles_addresses_list, address_hash_str) -> %>
                 <div class="custom-dapp-header-container">
@@ -23,7 +22,6 @@
                 </div>
               <% true -> %>
                 <%= nil %>
->>>>>>> c185243c
             <% end %>
             <%= if token_name?(@token) do %>
               <%= @token.name %>
