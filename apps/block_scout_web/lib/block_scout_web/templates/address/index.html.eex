<section class="container">
  <div class="card">
    <div class="card-body">
<<<<<<< HEAD
      <h1><%= gettext "Addresses" %></h1>
      <p>
        <%= gettext "Showing " %>
        <%= Cldr.Number.to_string!(@page_address_count, format: "#,###") %>
        <%= gettext " addresses of" %>
        <%= Cldr.Number.to_string!(@address_count, format: "#,###") %>
        <%= gettext "total addresses with a balance" %>
        <%= gettext " (page" %>
        <%= Cldr.Number.to_string!(@cur_page_number, format: "#,###)") %>

        <%= if @next_page_path do %>
          <a href="<%= "#{@next_page_path}" %>" class="button button-secondary button-small float-right mt-0 ml-1">
            <%= gettext("Next") %>
          </a>
        <% end %>
        <%= if @prev_page_path do %>
          <a href="<%= "#{@prev_page_path}" %>" class="button button-secondary button-small float-right mt-0">
            <%= gettext("Back") %>
          </a>
        <% end %>
      </p>
      <br>
=======
      <h1 class="card-title margin-bottom-0"><%= gettext "Addresses" %></h1>
      <p class="card-subtitle">
        <%= gettext "Showing 250 addresses of" %>
        <%= Cldr.Number.to_string!(@address_count, format: "#,###") %>
        <%= gettext "total addresses with a balance" %>
      </p>
>>>>>>> 902b57f9
      <span data-selector="top-addresses-list">
        <%= for {{address, tx_count}, index} <- Enum.with_index(@address_tx_count_pairs, 1) do %>
          <%= render "_tile.html",
            address: address, index: index, exchange_rate: @exchange_rate,
            total_supply: @total_supply, tx_count: tx_count,
            validation_count: validation_count(address) %>
        <% end %>
      </span>
    </div>
  </div>
</section><|MERGE_RESOLUTION|>--- conflicted
+++ resolved
@@ -1,9 +1,8 @@
 <section class="container">
   <div class="card">
     <div class="card-body">
-<<<<<<< HEAD
-      <h1><%= gettext "Addresses" %></h1>
-      <p>
+      <h1 class="card-title margin-bottom-0"><%= gettext "Addresses" %></h1>
+      <p class="card-subtitle">
         <%= gettext "Showing " %>
         <%= Cldr.Number.to_string!(@page_address_count, format: "#,###") %>
         <%= gettext " addresses of" %>
@@ -24,14 +23,6 @@
         <% end %>
       </p>
       <br>
-=======
-      <h1 class="card-title margin-bottom-0"><%= gettext "Addresses" %></h1>
-      <p class="card-subtitle">
-        <%= gettext "Showing 250 addresses of" %>
-        <%= Cldr.Number.to_string!(@address_count, format: "#,###") %>
-        <%= gettext "total addresses with a balance" %>
-      </p>
->>>>>>> 902b57f9
       <span data-selector="top-addresses-list">
         <%= for {{address, tx_count}, index} <- Enum.with_index(@address_tx_count_pairs, 1) do %>
           <%= render "_tile.html",
