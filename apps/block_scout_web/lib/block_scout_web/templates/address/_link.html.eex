--- conflicted
+++ resolved
@@ -9,11 +9,7 @@
     </span>
   <% else %>
     <%= link to: address_path(BlockScoutWeb.Endpoint, :show, @address), "data-test": "address_hash_link", class: assigns[:class] do %>
-<<<<<<< HEAD
-      <%= render BlockScoutWeb.AddressView, "_responsive_hash.html", address: @address, contract: @contract, truncate: assigns[:truncate], use_custom_tooltip: @use_custom_tooltip, no_tooltip: assigns[:no_tooltip], custom_classes_tooltip: assigns[:custom_classes_tooltip], trimmed: if assigns[:trimmed], do: @trimmed, else: false %>
-=======
-      <%= render BlockScoutWeb.AddressView, "_responsive_hash.html", address: @address, contract: @contract, truncate: assigns[:truncate], use_custom_tooltip: @use_custom_tooltip, no_tooltip: assigns[:no_tooltip], custom_classes_tooltip: assigns[:custom_classes_tooltip], ignore_implementation_name: assigns[:ignore_implementation_name] %>
->>>>>>> 74658735
+      <%= render BlockScoutWeb.AddressView, "_responsive_hash.html", address: @address, contract: @contract, truncate: assigns[:truncate], use_custom_tooltip: @use_custom_tooltip, no_tooltip: assigns[:no_tooltip], custom_classes_tooltip: assigns[:custom_classes_tooltip], ignore_implementation_name: assigns[:ignore_implementation_name], trimmed: if assigns[:trimmed], do: @trimmed, else: false %>
     <% end %>
   <% end %>
 <% end %>