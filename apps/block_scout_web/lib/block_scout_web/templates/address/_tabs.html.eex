--- conflicted
+++ resolved
@@ -33,7 +33,6 @@
       class: "card-tab #{tab_status("logs", @conn.request_path)}",
       to: address_logs_path(@conn, :index, @address.hash)
       ) %>
-<<<<<<< HEAD
     <%= link(
       gettext("Blocks Signed"),
       class: "card-tab #{tab_status("signed", @conn.request_path)}",
@@ -56,14 +55,12 @@
       to: address_celo_path(@conn, :index, @address.hash)
     ) %>
   <% end %>
-=======
   <%= link(
     gettext("Blocks Validated"),
     class: "card-tab #{tab_status("validations", @conn.request_path)}",
     "data-test": "validations_tab_link",
     to: address_validation_path(@conn, :index, @address.hash)
   ) %>
->>>>>>> 813d42a0
   <%= if contract?(@address) do %>
     <%= link(
         to: address_contract_path(@conn, :index, @address.hash),
