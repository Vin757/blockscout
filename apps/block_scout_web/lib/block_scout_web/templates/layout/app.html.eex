--- conflicted
+++ resolved
@@ -85,8 +85,6 @@
     <meta name="theme-color" content="#ffffff">
 
     <%= render_existing(@view_module, "_metatags.html", assigns) || render("_default_title.html") %>
-<<<<<<< HEAD
-=======
 
     <script defer data-cfasync="false">
       window.localized = {
@@ -100,7 +98,6 @@
         'Tx/day': '<%= gettext("Tx/day") %>'
       }
     </script>
->>>>>>> 7cbcd71d
   </head>
 
   <body>
