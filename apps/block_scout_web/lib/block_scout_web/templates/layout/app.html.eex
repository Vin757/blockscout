<!DOCTYPE html>
<html lang="en-US">
  <head>
    <meta charset="utf-8">
    <meta http-equiv="X-UA-Compatible" content="IE=edge">
    <meta name="viewport" content="width=device-width, initial-scale=1">

    <%= if @view_module == Elixir.BlockScoutWeb.ChainView do %>
      <link rel="stylesheet" href="<%= static_path(@conn, "/css/main-page.css") %>">
      <link rel="preload" href="<%= static_path(@conn, "/js/chain.js") %>" as="script">
      <link rel="preload" href="<%= static_path(@conn, "/js/chart-loader.js") %>" as="script">
      <link rel="preload" href="<%= static_path(@conn, "/images/icons/fontawesome/github.svg") %>" as="image" crossorigin>
      <link rel="preload" href="<%= static_path(@conn, "/images/icons/fontawesome/twitter.svg") %>" as="image" crossorigin>
      <link rel="preload" href="<%= static_path(@conn, "/images/icons/fontawesome/telegram.svg") %>" as="image" crossorigin>
      <link rel="preload" href="<%= static_path(@conn, "/images/icons/fontawesome/bar-chart.svg") %>" as="image" crossorigin>
      <link rel="preload" href="<%= static_path(@conn, "/images/icons/fontawesome/info-circle.svg") %>" as="image" crossorigin>
      <link rel="preload" href="<%= static_path(@conn, "/images/icons/fontawesome/tag.svg") %>" as="image" crossorigin>
    <% else %>
      <link rel="stylesheet" href="<%= static_path(@conn, "/css/app.css") %>">
    <% end %>
    <link rel="preload" href="<%= static_path(@conn, "/css/non-critical.css") %>" as="style" onload="this.onload=null;this.rel='stylesheet'">
    <link rel="stylesheet" href="<%= static_path(@conn, "/css/non-critical.css") %>">
    <%= render_existing(@view_module, "styles.html", assigns) %>

    <link rel="apple-touch-icon" sizes="180x180" href="<%= static_path(@conn, "/apple-touch-icon.png") %>">
    <link rel="icon" type="image/png" sizes="32x32" href="<%= static_path(@conn, "/images/favicon-32x32.png") %>">
    <link rel="icon" type="image/png" sizes="16x16" href="<%= static_path(@conn, "/images/favicon-16x16.png") %>">
    <link rel="manifest" href="<%= static_path(@conn, "/manifest.webmanifest") %>">
    <link rel="mask-icon" href="<%= static_path(@conn, "/safari-pinned-tab.svg") %>" color="#5bbad5">
    <link rel="shortcut icon" type='image/x-icon' href="<%= static_path(@conn, "/images/favicon.ico") %>">
    <meta name="msapplication-TileColor" content="#7dd79f">
    <meta name="msapplication-config" content="<%= static_path(@conn, "/browserconfig.xml") %>">
    <meta name="theme-color" content="#ffffff">

    <%= render_existing(@view_module, "_metatags.html", assigns) || render("_default_title.html") %>

    <script defer data-cfasync="false">
      window.localized = {
        'Blocks Indexed': '<%= gettext("Blocks Indexed") %>',
        'Block Processing': '<%= gettext("Block Mined, awaiting import...") %>',
        'Indexing Tokens': '<%= gettext("Indexing Tokens") %>',
        'Less than': '<%= gettext("Less than") %>',
        'Market Cap': '<%= gettext("Market Cap") %>',
        'Price': '<%= gettext("Price") %>',
        'Ether': '<%= gettext("Ether") %>',
        'Tx/day': '<%= gettext("Tx/day") %>'
      }
    </script>
  </head>

  <body>
    <% raw_dark_forest_addresses_0_4 = CustomContractsHelpers.get_raw_custom_addresses_list(:dark_forest_addresses) || "" %>
    <% raw_dark_forest_addresses_0_5 = CustomContractsHelpers.get_raw_custom_addresses_list(:dark_forest_addresses_v_0_5) || "" %>
    <% raw_dark_forest_addresses_0_6 = CustomContractsHelpers.get_raw_custom_addresses_list(:dark_forest_addresses_v_0_6) || "" %>
    <% raw_dark_forest_addresses_0_6_r2 = CustomContractsHelpers.get_raw_custom_addresses_list(:dark_forest_addresses_v_0_6_r2) || "" %>
    <% raw_dark_forest_addresses = raw_dark_forest_addresses_0_4 %>
    <% raw_dark_forest_addresses = if raw_dark_forest_addresses_0_5 !== "", do: raw_dark_forest_addresses <> "," <> raw_dark_forest_addresses_0_5, else: raw_dark_forest_addresses %>
    <% raw_dark_forest_addresses = if raw_dark_forest_addresses_0_6 !== "", do: raw_dark_forest_addresses <> "," <> raw_dark_forest_addresses_0_6, else: raw_dark_forest_addresses %>
    <% raw_dark_forest_addresses = if raw_dark_forest_addresses_0_6_r2 !== "", do: raw_dark_forest_addresses <> "," <> raw_dark_forest_addresses_0_6_r2, else: raw_dark_forest_addresses %>

    <% raw_circles_addresses = CustomContractsHelpers.get_raw_custom_addresses_list(:circles_addresses) %>
    <%= cond do %>
      <% (
        @view_module == Elixir.BlockScoutWeb.TransactionInternalTransactionView ||
        @view_module == Elixir.BlockScoutWeb.TransactionLogView ||
        @view_module == Elixir.BlockScoutWeb.TransactionRawTraceView ||
        @view_module == Elixir.BlockScoutWeb.TransactionTokenTransferView
      ) -> %>
        <% to_address = @transaction && @transaction.to_address && "0x" <> Base.encode16(@transaction.to_address.hash.bytes, case: :lower) %>
        <% {:ok, created_from_address} = if @transaction.to_address_hash, do: Chain.hash_to_address(@transaction.to_address_hash), else: {:ok, nil} %>
        <% created_from_address_hash_str = if from_address_hash(created_from_address), do: "0x" <> Base.encode16(from_address_hash(created_from_address).bytes, case: :lower), else: nil %>
        <script>
          function applyCustomMode() {
            applyCustomTheme("<%= raw_dark_forest_addresses %>", "dark-forest-theme-applied")
            applyCustomTheme("<%= raw_circles_addresses %>", "circles-theme-applied")
          }
          function applyCustomTheme(contractAddressHashesRaw, customClass) {
            if (contractAddressHashesRaw !== "") {
              const contractAddressHashes = contractAddressHashesRaw.split(',').map(hash => hash.toLowerCase())
              const to_address = "<%= to_address %>"
              const created_from_address_hash_str = "<%= created_from_address_hash_str %>"

              contractAddressHashes.forEach(contractAddressHash => {
                if (contractAddressHash == to_address) {
                  document.body.className += " " + customClass;
                  return;
                } else if (contractAddressHash == created_from_address_hash_str) {
                  document.body.className += " " + customClass;
                  return;
                }
              })
            }

          }

          window.onload = applyCustomMode()
        </script>
      <% (
        @view_module == Elixir.BlockScoutWeb.AddressTransactionView ||
        @view_module == Elixir.BlockScoutWeb.AddressTokenTransferView ||
        @view_module == Elixir.BlockScoutWeb.AddressTokenView ||
        @view_module == Elixir.BlockScoutWeb.AddressInternalTransactionView ||
        @view_module == Elixir.BlockScoutWeb.AddressCoinBalanceView ||
        @view_module == Elixir.BlockScoutWeb.AddressLogsView ||
        @view_module == Elixir.BlockScoutWeb.AddressValidationView ||
        @view_module == Elixir.BlockScoutWeb.AddressContractView ||
        @view_module == Elixir.BlockScoutWeb.AddressReadContractView ||
        @view_module == Elixir.BlockScoutWeb.AddressReadProxyView ||
        @view_module == Elixir.BlockScoutWeb.AddressWriteContractView ||
        @view_module == Elixir.BlockScoutWeb.AddressWriteProxyView
      ) -> %>
        <% created_from_address = if @address && from_address_hash(@address), do: "0x" <> Base.encode16(from_address_hash(@address).bytes, case: :lower), else: nil %>
        <script>
          function applyCustomMode() {
            applyCustomTheme("<%= raw_dark_forest_addresses %>", "dark-forest-theme-applied")
            applyCustomTheme("<%= raw_circles_addresses %>", "circles-theme-applied")
          }
          function applyCustomTheme(contractAddressHashesRaw, customClass) {
            if (contractAddressHashesRaw !== "") {
              const contractAddressHashes = contractAddressHashesRaw.split(',').map(hash => hash.toLowerCase())
              const created_from_address = "<%= created_from_address %>"
              contractAddressHashes.forEach(contractAddressHash => {
                if (window.location.pathname.toLowerCase().includes(contractAddressHash)) {
                  document.body.className += " " + customClass;
                  return;
                } else if (contractAddressHash == created_from_address) {
                  document.body.className += " " + customClass;
                  return;
                }
              })
            }
          }

          window.onload = applyCustomMode()
        </script>
      <% (
        @view_module == Elixir.BlockScoutWeb.Tokens.TransferView ||
        @view_module == Elixir.BlockScoutWeb.Tokens.ReadContractView ||
        @view_module == Elixir.BlockScoutWeb.Tokens.HolderView ||
        @view_module == Elixir.BlockScoutWeb.Tokens.Instance.TransferView ||
        @view_module == Elixir.BlockScoutWeb.Tokens.Instance.MetadataView ||
        @view_module == Elixir.BlockScoutWeb.PageNotFoundView
      ) -> %>
        <% {:ok, created_from_address} = if @token && @token.contract_address_hash, do: Chain.hash_to_address(@token.contract_address_hash), else: {:ok, nil} %>
        <% created_from_address_hash = if from_address_hash(created_from_address), do: "0x" <> Base.encode16(from_address_hash(created_from_address).bytes, case: :lower), else: nil %>
        <script>
          function applyCustomMode() {
            applyCustomTheme("<%= raw_dark_forest_addresses %>", "dark-forest-theme-applied")
            applyCustomTheme("<%= raw_circles_addresses %>", "circles-theme-applied")
          }
          function applyCustomTheme(contractAddressHashesRaw, customClass) {
            if (contractAddressHashesRaw !== "") {
              const contractAddressHashes = contractAddressHashesRaw.split(',').map(hash => hash.toLowerCase())
              const created_from_address_hash = "<%= created_from_address_hash %>"
              contractAddressHashes.forEach(contractAddressHash => {
                if (window.location.pathname.toLowerCase().includes(contractAddressHash)) {
                  document.body.className += " " + customClass;
                  return;
                } else if (contractAddressHash == created_from_address_hash) {
                  document.body.className += " " + customClass;
                  return;
                }
              })
            }
          }

          window.onload = applyCustomMode()
        </script>
      <% true -> %>
        <%= nil %>
    <% end %>
    <div class="layout-container">
      <% show_maintenance_alert = Application.get_env(:block_scout_web, BlockScoutWeb.Chain)[:show_maintenance_alert] %>
      <%= if show_maintenance_alert do %>
        <div class="alert alert-warning text-center mb-0 p-3" data-selector="indexed-status">
          <%= System.get_env("MAINTENANCE_ALERT_MESSAGE") %>
        </div>
      <% end %>
      <%= if not Explorer.Chain.finished_indexing?() do %>
        <div class="alert alert-warning text-center mb-0 p-3" data-selector="indexed-status">
          <span class="loading-spinner-small mr-2">
            <span class="loading-spinner-block-1"></span>
            <span class="loading-spinner-block-2"></span>
          </span>
          <span data-indexed-ratio="<%=Explorer.Chain.indexed_ratio() %>"></span>
          <%= gettext("- We're indexing this chain right now. Some of the counts may be inaccurate.") %>
        </div>
      <% end %>
      <%= render BlockScoutWeb.LayoutView, "_topnav.html", assigns %>

<<<<<<< HEAD
      <main class="pt-4">
=======
      <main class="js-ad-dependant-pt pt-5">
>>>>>>> 1c0cf8c7
        <p class="alert alert-info" role="alert"><%= get_flash(@conn, :info) %></p>
        <p class="alert alert-danger" role="alert"><%= get_flash(@conn, :error) %></p>
        <%= @inner_content %>
      </main>
      <%= render BlockScoutWeb.LayoutView, "_footer.html", assigns %>
    </div>
    <%= if (
      @view_module != Elixir.BlockScoutWeb.ChainView &&
      @view_module != Elixir.BlockScoutWeb.BlockView &&
      @view_module != Elixir.BlockScoutWeb.BlockTransactionView &&
      @view_module != Elixir.BlockScoutWeb.AddressView &&
      @view_module != Elixir.BlockScoutWeb.BridgedTokensView &&
      @view_module != Elixir.BlockScoutWeb.TokensView &&
      @view_module != Elixir.BlockScoutWeb.TransactionView &&
      @view_module != Elixir.BlockScoutWeb.PendingTransactionView &&
      @view_module != Elixir.BlockScoutWeb.TransactionInternalTransactionView &&
      @view_module != Elixir.BlockScoutWeb.TransactionLogView &&
      @view_module != Elixir.BlockScoutWeb.TransactionRawTraceView &&
      @view_module != Elixir.BlockScoutWeb.TransactionTokenTransferView &&
      @view_module != Elixir.BlockScoutWeb.AddressTransactionView &&
      @view_module != Elixir.BlockScoutWeb.AddressTokenTransferView &&
      @view_module != Elixir.BlockScoutWeb.AddressTokenView &&
      @view_module != Elixir.BlockScoutWeb.AddressInternalTransactionView &&
      @view_module != Elixir.BlockScoutWeb.AddressCoinBalanceView &&
      @view_module != Elixir.BlockScoutWeb.AddressLogsView &&
      @view_module != Elixir.BlockScoutWeb.AddressValidationView &&
      @view_module != Elixir.BlockScoutWeb.AddressContractView &&
      @view_module != Elixir.BlockScoutWeb.AddressContractVerificationView &&
      @view_module != Elixir.BlockScoutWeb.AddressContractVerificationViaJsonView &&
      @view_module != Elixir.BlockScoutWeb.AddressContractVerificationViaFlattenedCodeView &&
      @view_module != Elixir.BlockScoutWeb.AddressReadContractView &&
      @view_module != Elixir.BlockScoutWeb.AddressReadProxyView &&
      @view_module != Elixir.BlockScoutWeb.AddressWriteContractView &&
      @view_module != Elixir.BlockScoutWeb.AddressWriteProxyView &&
      @view_module != Elixir.BlockScoutWeb.Tokens.TransferView &&
      @view_module != Elixir.BlockScoutWeb.Tokens.ReadContractView &&
      @view_module != Elixir.BlockScoutWeb.Tokens.HolderView &&
      @view_module != Elixir.BlockScoutWeb.Tokens.InventoryView &&
      @view_module != Elixir.BlockScoutWeb.Tokens.InstanceView &&
      @view_module != Elixir.BlockScoutWeb.Tokens.Instance.MetadataView &&
      @view_module != Elixir.BlockScoutWeb.Tokens.Instance.OverviewView &&
      @view_module != Elixir.BlockScoutWeb.Tokens.Instance.TransferView &&
      @view_module != Elixir.BlockScoutWeb.APIDocsView &&
      @view_module != Elixir.BlockScoutWeb.Admin.DashboardView
    ) do %>
      <script defer data-cfasync="false" src="<%= static_path(@conn, "/js/app.js") %>"></script>
    <% end %>
    <%=
      for status <- ["error", "warning", "success", "question"] do
        render BlockScoutWeb.CommonComponentsView, "_modal_status.html", status: status
      end
    %>
    <%= render_existing(@view_module, "scripts.html", assigns) %>
    <%= if @view_module == Elixir.BlockScoutWeb.ChainView do %>
      <script defer data-cfasync="false" src="<%= static_path(@conn, "/js/chain.js") %>"></script>
      <script defer data-cfasync="false" src="<%= static_path(@conn, "/js/chart-loader.js") %>"></script>
      <script defer data-cfasync="false" src="<%= static_path(@conn, "/js/token-transfers-toggle.js") %>"></script>
    <% end %>
    <script defer data-cfasync="false">
      function applyDarkMode() {
        if (localStorage.getItem("current-color-mode") === "dark") {
          document.body.className += " " + "dark-theme-applied";
          document.body.style.backgroundColor = "#1c1d31";
        }
      }
      window.onload = applyDarkMode()
    </script>
    <script defer data-cfasync="false">
      if (localStorage.getItem("current-color-mode") === "dark") {
        document.getElementById("top-navbar").style.backgroundColor = "#282945";
        document.getElementById("navbar-logo").style.filter = "brightness(0) invert(1)";
        let modeChanger = document.getElementById("dark-mode-changer");
        modeChanger.className += " " + "dark-mode-changer--dark";
      }
    </script>
    <script defer data-cfasync="false">
      if (localStorage.getItem("current-color-mode") === "dark") {
        const search = document.getElementById("main-search-autocomplete")
        const searchMobile = document.getElementById("main-search-autocomplete-mobile")
            if (search && search.style) {
          search.style.backgroundColor = "#22223a";
              search.style.borderColor = "#22223a";
        }
        if (searchMobile && searchMobile.style) {
          searchMobile.style.backgroundColor = "#22223a";
          searchMobile.style.borderColor = "#22223a";
        }
      }
    </script>
    <script defer src="<%= static_path(@conn, "/js/autocomplete.js") %>"></script>
  </body>
</html><|MERGE_RESOLUTION|>--- conflicted
+++ resolved
@@ -188,11 +188,7 @@
       <% end %>
       <%= render BlockScoutWeb.LayoutView, "_topnav.html", assigns %>
 
-<<<<<<< HEAD
-      <main class="pt-4">
-=======
       <main class="js-ad-dependant-pt pt-5">
->>>>>>> 1c0cf8c7
         <p class="alert alert-info" role="alert"><%= get_flash(@conn, :info) %></p>
         <p class="alert alert-danger" role="alert"><%= get_flash(@conn, :error) %></p>
         <%= @inner_content %>
