<!DOCTYPE html>
<html lang="en-US">
  <head>
    <meta charset="utf-8">
    <meta http-equiv="X-UA-Compatible" content="IE=edge">
    <meta name="viewport" content="width=device-width, initial-scale=1">

    <link rel="stylesheet" href="<%= static_path(@conn, "/css/app.css") %>">
    <link rel="preload" href="<%= static_path(@conn, "/css/non-critical.css") %>" as="style" onload="this.onload=null;this.rel='stylesheet'">
    <noscript><link rel="stylesheet" href="<%= static_path(@conn, "/css/non-critical.css") %>"></noscript>
    <%= render_existing(@view_module, "styles.html", assigns) %>

    <link rel="apple-touch-icon" sizes="180x180" href="<%= static_path(@conn, "/apple-touch-icon.png") %>">
    <link rel="icon" type="image/png" sizes="32x32" href="<%= static_path(@conn, "/images/favicon-32x32.png") %>">
    <link rel="icon" type="image/png" sizes="16x16" href="<%= static_path(@conn, "/images/favicon-16x16.png") %>">
    <link rel="manifest" href="<%= static_path(@conn, "/manifest.webmanifest") %>">
    <link rel="mask-icon" href="<%= static_path(@conn, "/safari-pinned-tab.svg") %>" color="#5bbad5">
    <link rel="shortcut icon" type='image/x-icon' href="<%= static_path(@conn, "/images/favicon.ico") %>">
    <meta name="msapplication-TileColor" content="#7dd79f">
    <meta name="msapplication-config" content="<%= static_path(@conn, "/browserconfig.xml") %>">
    <meta name="theme-color" content="#ffffff">

    <%= render_existing(@view_module, "_metatags.html", assigns) || render("_default_title.html") %>

    <script defer data-cfasync="false">
      window.localized = {
        'Blocks Indexed': '<%= gettext("Blocks Indexed") %>',
        'Block Processing': '<%= gettext("Block Mined, awaiting import...") %>',
        'Indexing Tokens': '<%= gettext("Indexing Tokens") %>',
        'Less than': '<%= gettext("Less than") %>',
        'Market Cap': '<%= gettext("Market Cap") %>',
        'Price': '<%= gettext("Price") %>',
        'Ether': '<%= gettext("Ether") %>',
        'Tx/day': '<%= gettext("Tx/day") %>'
      }
    </script>

    <!-- Global site tag (gtag.js) - Google Analytics -->
    <script async src="https://www.googletagmanager.com/gtag/js?id=UA-125140709-1"></script>
    <script>
      window.dataLayer = window.dataLayer || [];
      function gtag(){dataLayer.push(arguments);}
      gtag('js', new Date());

      gtag('config', 'UA-125140709-1');
    </script>

  </head>

  <body>
    <% raw_dark_forest_addresses = CustomContractsHelpers.get_raw_custom_addresses_list(:dark_forest_addresses) %>
    <% raw_circles_addresses = CustomContractsHelpers.get_raw_custom_addresses_list(:circles_addresses) %>
    <%= cond do %>
      <% (
        @view_module == Elixir.BlockScoutWeb.TransactionInternalTransactionView ||
        @view_module == Elixir.BlockScoutWeb.TransactionLogView ||
        @view_module == Elixir.BlockScoutWeb.TransactionRawTraceView ||
        @view_module == Elixir.BlockScoutWeb.TransactionTokenTransferView
      ) -> %>
        <% to_address = @transaction && @transaction.to_address && "0x" <> Base.encode16(@transaction.to_address.hash.bytes, case: :lower) %>
        <script>
          function applyCustomMode() {
            applyCustomTheme("<%= raw_dark_forest_addresses %>", "dark-forest-theme-applied")
            applyCustomTheme("<%= raw_circles_addresses %>", "circles-theme-applied")
          }
          function applyCustomTheme(contractAddressHashesRaw, customClass) {
            if (contractAddressHashesRaw !== "") {
              const contractAddressHashes = contractAddressHashesRaw.split(',').map(hash => hash.toLowerCase())
              const to_address = "<%= to_address %>"

<<<<<<< HEAD
              console.log(`Gimme to_address ${to_address}`)
              contractAddressHashes.forEach(contractAddressHash => {
                console.log(`Gimme contractAddressHash ${contractAddressHash}`)
=======
              contractAddressHashes.forEach(contractAddressHash => {
>>>>>>> d711bc28
                if (to_address == contractAddressHash) {
                  document.body.className += " " + customClass;
                  return;
                }
              })
            }

          }

          window.onload = applyCustomMode()
        </script>
      <% true -> %>
        <script>
          function applyCustomMode() {
            applyCustomTheme("<%= raw_dark_forest_addresses %>", "dark-forest-theme-applied")
            applyCustomTheme("<%= raw_circles_addresses %>", "circles-theme-applied")
          }
          function applyCustomTheme(contractAddressHashesRaw, customClass) {
<<<<<<< HEAD
            console.log("Gimme contractAddressHashesRaw")
            console.log(contractAddressHashesRaw)
            console.log("Gimme customClass")
            console.log(customClass)
=======
>>>>>>> d711bc28
            if (contractAddressHashesRaw !== "") {
              const contractAddressHashes = contractAddressHashesRaw.split(',').map(hash => hash.toLowerCase())
              contractAddressHashes.forEach(contractAddressHash => {
                if (window.location.pathname.toLowerCase().includes(contractAddressHash)) {
                  document.body.className += " " + customClass;
                  return;
                }
              })
            }
          }

          window.onload = applyCustomMode()
        </script>
    <% end %>
    <script>
      function applyDarkMode() {
        if (localStorage.getItem("current-color-mode") === "dark") {
          document.body.className += " " + "dark-theme-applied";
          document.body.style.backgroundColor = "#1c1d31";
        }
      }

      window.onload = applyDarkMode()
    </script>
    <div class="layout-container">
      <%= if not Explorer.Chain.finished_indexing?() do %>
        <div class="alert alert-warning text-center mb-0 p-3" data-selector="indexed-status">
          <span class="loading-spinner-small mr-2">
            <span class="loading-spinner-block-1"></span>
            <span class="loading-spinner-block-2"></span>
          </span>
          <span data-indexed-ratio="<%=Explorer.Chain.indexed_ratio() %>"></span>
          <%= gettext("- We're indexing this chain right now. Some of the counts may be inaccurate.") %>
        </div>
      <% end %>
      <%= render BlockScoutWeb.LayoutView, "_topnav.html", assigns %>

      <main class="pt-5">
        <p class="alert alert-info" role="alert"><%= get_flash(@conn, :info) %></p>
        <p class="alert alert-danger" role="alert"><%= get_flash(@conn, :error) %></p>
        <%= @inner_content %>
      </main>
      <%= render BlockScoutWeb.LayoutView, "_footer.html", assigns %>
    </div>
    <%= if (
      @view_module != Elixir.BlockScoutWeb.ChainView &&
      @view_module != Elixir.BlockScoutWeb.BlockView &&
      @view_module != Elixir.BlockScoutWeb.BlockTransactionView &&
      @view_module != Elixir.BlockScoutWeb.AddressView &&
      @view_module != Elixir.BlockScoutWeb.BridgedTokensView &&
      @view_module != Elixir.BlockScoutWeb.TokensView &&
      @view_module != Elixir.BlockScoutWeb.TransactionView &&
      @view_module != Elixir.BlockScoutWeb.PendingTransactionView &&
      @view_module != Elixir.BlockScoutWeb.TransactionInternalTransactionView &&
      @view_module != Elixir.BlockScoutWeb.TransactionLogView &&
      @view_module != Elixir.BlockScoutWeb.TransactionRawTraceView &&
      @view_module != Elixir.BlockScoutWeb.TransactionTokenTransferView &&
      @view_module != Elixir.BlockScoutWeb.AddressTransactionView &&
      @view_module != Elixir.BlockScoutWeb.AddressTokenTransferView &&
      @view_module != Elixir.BlockScoutWeb.AddressTokenView &&
      @view_module != Elixir.BlockScoutWeb.AddressInternalTransactionView &&
      @view_module != Elixir.BlockScoutWeb.AddressCoinBalanceView &&
      @view_module != Elixir.BlockScoutWeb.AddressLogsView &&
      @view_module != Elixir.BlockScoutWeb.AddressValidationView &&
      @view_module != Elixir.BlockScoutWeb.AddressContractView &&
      @view_module != Elixir.BlockScoutWeb.AddressContractVerificationView &&
      @view_module != Elixir.BlockScoutWeb.AddressReadContractView &&
      @view_module != Elixir.BlockScoutWeb.AddressReadProxyView &&
      @view_module != Elixir.BlockScoutWeb.AddressWriteContractView &&
      @view_module != Elixir.BlockScoutWeb.AddressWriteProxyView &&
      @view_module != Elixir.BlockScoutWeb.Tokens.TransferView &&
      @view_module != Elixir.BlockScoutWeb.Tokens.ReadContractView &&
      @view_module != Elixir.BlockScoutWeb.Tokens.HolderView &&
      @view_module != Elixir.BlockScoutWeb.Tokens.InventoryView &&
      @view_module != Elixir.BlockScoutWeb.Tokens.InstanceView &&
      @view_module != Elixir.BlockScoutWeb.Tokens.Instance.MetadataView &&
      @view_module != Elixir.BlockScoutWeb.Tokens.Instance.OverviewView &&
      @view_module != Elixir.BlockScoutWeb.Tokens.Instance.TransferView &&
      @view_module != Elixir.BlockScoutWeb.APIDocsView &&
      @view_module != Elixir.BlockScoutWeb.Admin.DashboardView
    ) do %>
      <script defer data-cfasync="false" src="<%= static_path(@conn, "/js/app.js") %>"></script>
    <% end %>
    <%=
      for status <- ["error", "warning", "success", "question"] do
        render BlockScoutWeb.CommonComponentsView, "_modal_status.html", status: status
      end
    %>
    <%= render_existing(@view_module, "scripts.html", assigns) %>
  </body>
</html><|MERGE_RESOLUTION|>--- conflicted
+++ resolved
@@ -68,13 +68,7 @@
               const contractAddressHashes = contractAddressHashesRaw.split(',').map(hash => hash.toLowerCase())
               const to_address = "<%= to_address %>"
 
-<<<<<<< HEAD
-              console.log(`Gimme to_address ${to_address}`)
               contractAddressHashes.forEach(contractAddressHash => {
-                console.log(`Gimme contractAddressHash ${contractAddressHash}`)
-=======
-              contractAddressHashes.forEach(contractAddressHash => {
->>>>>>> d711bc28
                 if (to_address == contractAddressHash) {
                   document.body.className += " " + customClass;
                   return;
@@ -93,13 +87,6 @@
             applyCustomTheme("<%= raw_circles_addresses %>", "circles-theme-applied")
           }
           function applyCustomTheme(contractAddressHashesRaw, customClass) {
-<<<<<<< HEAD
-            console.log("Gimme contractAddressHashesRaw")
-            console.log(contractAddressHashesRaw)
-            console.log("Gimme customClass")
-            console.log(customClass)
-=======
->>>>>>> d711bc28
             if (contractAddressHashesRaw !== "") {
               const contractAddressHashes = contractAddressHashesRaw.split(',').map(hash => hash.toLowerCase())
               contractAddressHashes.forEach(contractAddressHash => {
