--- conflicted
+++ resolved
@@ -235,12 +235,9 @@
       @view_module != Elixir.BlockScoutWeb.AddressValidationView &&
       @view_module != Elixir.BlockScoutWeb.AddressContractView &&
       @view_module != Elixir.BlockScoutWeb.AddressContractVerificationView &&
-<<<<<<< HEAD
-=======
       @view_module != Elixir.BlockScoutWeb.AddressContractVerificationViaJsonView &&
       @view_module != Elixir.BlockScoutWeb.AddressContractVerificationViaFlattenedCodeView &&
       @view_module != Elixir.BlockScoutWeb.AddressContractVerificationVyperView &&
->>>>>>> d5d6a242
       @view_module != Elixir.BlockScoutWeb.AddressReadContractView &&
       @view_module != Elixir.BlockScoutWeb.AddressReadProxyView &&
       @view_module != Elixir.BlockScoutWeb.AddressWriteContractView &&
