#, elixir-format
#: lib/block_scout_web/views/address_token_balance_view.ex:7
msgid "%{count} token"
msgid_plural "%{count} tokens"
msgstr[0] ""
msgstr[1] ""

#, elixir-format
#: lib/block_scout_web/templates/block/_tile.html.eex:27
msgid "%{count} transaction"
msgid_plural "%{count} transactions"
msgstr[0] ""
msgstr[1] ""

#, elixir-format
#: lib/block_scout_web/templates/address/_metatags.html.eex:3
msgid "%{address} - %{subnetwork} Explorer"
msgstr ""

#, elixir-format
#: lib/block_scout_web/templates/block/overview.html.eex:8
msgid "%{block_type} Details"
msgstr ""

#, elixir-format
#: lib/block_scout_web/templates/block/overview.html.eex:15
msgid "%{block_type} Height:"
msgstr ""

#, elixir-format
#: lib/block_scout_web/templates/block/index.html.eex:10
msgid "%{block_type}s"
msgstr ""

#, elixir-format
#: lib/block_scout_web/templates/block/overview.html.eex:21
#: lib/block_scout_web/templates/chain/_block.html.eex:11
msgid "%{count} Transactions"
msgstr ""

#, elixir-format
#: lib/block_scout_web/templates/chain/_metatags.html.eex:2
msgid "%{subnetwork} %{network} Explorer"
msgstr ""

#, elixir-format
#: lib/block_scout_web/templates/layout/_default_title.html.eex:2
msgid "%{subnetwork} Explorer - BlockScout"
msgstr ""

#, elixir-format
#: lib/block_scout_web/views/transaction_view.ex:144
msgid "(Awaiting internal transactions for status)"
msgstr ""

#, elixir-format
#: lib/block_scout_web/templates/api_docs/_action_tile.html.eex:59
#: lib/block_scout_web/templates/api_docs/_action_tile.html.eex:70
#: lib/block_scout_web/templates/api_docs/_action_tile.html.eex:82
#: lib/block_scout_web/templates/api_docs/_action_tile.html.eex:104
msgid "(query)"
msgstr ""

#, elixir-format
#: lib/block_scout_web/templates/layout/app.html.eex:35
msgid "- We're indexing this chain right now. Some of the counts may be inaccurate."
msgstr ""

#, elixir-format
#: lib/block_scout_web/templates/api_docs/_action_tile.html.eex:73
msgid "A string with the name of the action to be invoked."
msgstr ""

#, elixir-format
#: lib/block_scout_web/templates/api_docs/_action_tile.html.eex:62
msgid "A string with the name of the module to be invoked."
msgstr ""

#, elixir-format
#: lib/block_scout_web/templates/api_docs/_metatags.html.eex:4
msgid "API endpoints for the %{subnetwork}"
msgstr ""

#, elixir-format
#: lib/block_scout_web/templates/api_docs/_metatags.html.eex:2
msgid "API for the %{subnetwork} - BlockScout"
msgstr ""

#, elixir-format
#: lib/block_scout_web/templates/layout/_topnav.html.eex:56
msgid "Accounts"
msgstr ""

#, elixir-format
#: lib/block_scout_web/templates/api_docs/_action_tile.html.eex:69
msgid "Action"
msgstr ""

#, elixir-format
#: lib/block_scout_web/templates/address/_validator_metadata_modal.html.eex:16
#: lib/block_scout_web/templates/transaction_log/_logs.html.eex:3
#: lib/block_scout_web/views/address_view.ex:99
msgid "Address"
msgstr ""

#, elixir-format
#: lib/block_scout_web/templates/address/index.html.eex:4
#: lib/block_scout_web/templates/tokens/overview/_details.html.eex:60
msgid "Addresses"
msgstr ""

#, elixir-format
#: lib/block_scout_web/templates/address_internal_transaction/index.html.eex:27
#: lib/block_scout_web/templates/address_transaction/index.html.eex:23
#: lib/block_scout_web/templates/layout/_network_selector.html.eex:20
#: lib/block_scout_web/views/address_internal_transaction_view.ex:8
#: lib/block_scout_web/views/address_transaction_view.ex:8
msgid "All"
msgstr ""

#, elixir-format
#: lib/block_scout_web/templates/chain/show.html.eex:47
msgid "Average block time"
msgstr ""

#, elixir-format
#: lib/block_scout_web/templates/address/_balance_card.html.eex:3
msgid "Balance"
msgstr ""

#, elixir-format
#: lib/block_scout_web/templates/api_docs/eth_rpc.html.eex:5
#: lib/block_scout_web/templates/api_docs/index.html.eex:5
msgid "Base URL:"
msgstr ""

#, elixir-format
#: lib/block_scout_web/templates/block/_link.html.eex:2
#: lib/block_scout_web/templates/internal_transaction/_tile.html.eex:29
#: lib/block_scout_web/templates/tokens/transfer/_token_transfer.html.eex:40
msgid "Block #%{number}"
msgstr ""

#, elixir-format
#: lib/block_scout_web/templates/block/_metatags.html.eex:3
msgid "Block %{block_number} - %{subnetwork} Explorer"
msgstr ""

#, elixir-format
#: lib/block_scout_web/templates/transaction/overview.html.eex:72
msgid "Block Confirmations"
msgstr ""

#, elixir-format
#: lib/block_scout_web/templates/block/overview.html.eex:13
msgid "Block Height: %{height}"
msgstr ""

#, elixir-format
#: lib/block_scout_web/templates/layout/app.html.eex:50
msgid "Block Mined, awaiting import..."
msgstr ""

#, elixir-format
#: lib/block_scout_web/templates/transaction/overview.html.eex:58
msgid "Block Number"
msgstr ""

#, elixir-format
#: lib/block_scout_web/views/transaction_view.ex:21
msgid "Block Pending"
msgstr ""

#, elixir-format
#: lib/block_scout_web/templates/chain/_metatags.html.eex:4
msgid "BlockScout provides analytics data, API, and Smart Contract tools for the %{subnetwork}"
msgstr ""

#, elixir-format
#: lib/block_scout_web/templates/chain/show.html.eex:87
#: lib/block_scout_web/templates/layout/_topnav.html.eex:16
#: lib/block_scout_web/templates/layout/_topnav.html.eex:20
msgid "Blocks"
msgstr ""

#, elixir-format
#: lib/block_scout_web/templates/layout/app.html.eex:49
msgid "Blocks Indexed"
msgstr ""

#, elixir-format
#: lib/block_scout_web/templates/address/_tabs.html.eex:32
#: lib/block_scout_web/templates/address/overview.html.eex:95
#: lib/block_scout_web/templates/address_validation/index.html.eex:13
#: lib/block_scout_web/views/address_view.ex:311
msgid "Blocks Validated"
msgstr ""

#, elixir-format
#: lib/block_scout_web/templates/address_contract_verification/new.html.eex:247
#: lib/block_scout_web/templates/api_docs/_action_tile.html.eex:47
msgid "Cancel"
msgstr ""

#, elixir-format
#: lib/block_scout_web/templates/api_docs/_action_tile.html.eex:137
msgid "Clear"
msgstr ""

#, elixir-format
#: lib/block_scout_web/templates/address/_validator_metadata_modal.html.eex:37
#: lib/block_scout_web/templates/address/overview.html.eex:144
#: lib/block_scout_web/templates/address/overview.html.eex:152
#: lib/block_scout_web/templates/tokens/overview/_details.html.eex:107
#: lib/block_scout_web/templates/tokens/overview/_details.html.eex:115
msgid "Close"
msgstr ""

#, elixir-format
#: lib/block_scout_web/templates/address/_tabs.html.eex:42
#: lib/block_scout_web/templates/api_docs/_action_tile.html.eex:165
#: lib/block_scout_web/templates/api_docs/_action_tile.html.eex:187
#: lib/block_scout_web/views/address_view.ex:307
msgid "Code"
msgstr ""

#, elixir-format
#: lib/block_scout_web/templates/address_contract_verification/new.html.eex:34
msgid "Compiler"
msgstr ""

#, elixir-format
#: lib/block_scout_web/templates/address_contract/index.html.eex:30
msgid "Compiler version"
msgstr ""

#, elixir-format
#: lib/block_scout_web/templates/address_coin_balance/index.html.eex:10
#: lib/block_scout_web/templates/block/index.html.eex:6
msgid "Connection Lost, click to load newer blocks"
msgstr ""

#, elixir-format
#: lib/block_scout_web/templates/address_internal_transaction/index.html.eex:15
msgid "Connection Lost, click to load newer internal transactions"
msgstr ""

#, elixir-format
#: lib/block_scout_web/templates/address_transaction/index.html.eex:11
#: lib/block_scout_web/templates/pending_transaction/index.html.eex:15
#: lib/block_scout_web/templates/transaction/index.html.eex:15
msgid "Connection Lost, click to load newer transactions"
msgstr ""

#, elixir-format
#: lib/block_scout_web/templates/address_validation/index.html.eex:10
msgid "Connection Lost, click to load newer validations"
msgstr ""

#, elixir-format
#: lib/block_scout_web/templates/address_contract/index.html.eex:53
msgid "Contract ABI"
msgstr ""

#, elixir-format
#: lib/block_scout_web/templates/address_contract_verification/new.html.eex:12
#: lib/block_scout_web/views/address_view.ex:97
msgid "Contract Address"
msgstr ""

#, elixir-format
#: lib/block_scout_web/templates/transaction/_pending_tile.html.eex:16
#: lib/block_scout_web/views/address_view.ex:37
#: lib/block_scout_web/views/address_view.ex:71
msgid "Contract Address Pending"
msgstr ""

#, elixir-format
#: lib/block_scout_web/views/transaction_view.ex:221
msgid "Contract Call"
msgstr ""

#, elixir-format
#: lib/block_scout_web/views/transaction_view.ex:220
msgid "Contract Creation"
msgstr ""

#, elixir-format
#: lib/block_scout_web/templates/address_contract_verification/new.html.eex:23
msgid "Contract Name"
msgstr ""

#, elixir-format
#: lib/block_scout_web/templates/address_contract/index.html.eex:26
msgid "Contract name:"
msgstr ""

#, elixir-format
#: lib/block_scout_web/templates/address_contract/index.html.eex:41
msgid "Contract source code"
msgstr ""

#, elixir-format
#: lib/block_scout_web/templates/address/overview.html.eex:13
#: lib/block_scout_web/templates/address/overview.html.eex:17
#: lib/block_scout_web/templates/tokens/overview/_details.html.eex:16
#: lib/block_scout_web/templates/tokens/overview/_details.html.eex:20
msgid "Copy Address"
msgstr ""

#, elixir-format
#: lib/block_scout_web/templates/transaction/overview.html.eex:16
msgid "Copy Transaction Hash"
msgstr ""

#, elixir-format
#: lib/block_scout_web/templates/transaction/overview.html.eex:20
msgid "Copy Txn Hash"
msgstr ""

#, elixir-format
#: lib/block_scout_web/templates/address/overview.html.eex:105
msgid "Created by"
msgstr ""

#, elixir-format
#: lib/block_scout_web/templates/api_docs/_action_tile.html.eex:146
msgid "Curl"
msgstr ""

#, elixir-format
#: lib/block_scout_web/templates/address_logs/_logs.html.eex:44
#: lib/block_scout_web/templates/transaction/_decoded_input_body.html.eex:18
#: lib/block_scout_web/templates/transaction_log/_logs.html.eex:48
#: lib/block_scout_web/templates/transaction_log/_logs.html.eex:113
msgid "Data"
msgstr ""

#, elixir-format
#: lib/block_scout_web/templates/api_docs/_action_tile.html.eex:53
#: lib/block_scout_web/templates/api_docs/_action_tile.html.eex:188
msgid "Description"
msgstr ""

#, elixir-format
#: lib/block_scout_web/templates/address/overview.html.eex:8
#: lib/block_scout_web/templates/api_docs/_action_tile.html.eex:166
msgid "Details"
msgstr ""

#, elixir-format
#: lib/block_scout_web/templates/block/overview.html.eex:58
msgid "Difficulty"
msgstr ""

#, elixir-format
#: lib/block_scout_web/templates/smart_contract/_functions.html.eex:50
msgid "ETH"
msgstr ""

#, elixir-format
#: lib/block_scout_web/templates/address/_balance_card.html.eex:32
msgid "Error trying to fetch balances."
msgstr ""

#, elixir-format
#: lib/block_scout_web/views/transaction_view.ex:148
msgid "Error: %{reason}"
msgstr ""

#, elixir-format
#: lib/block_scout_web/views/transaction_view.ex:146
msgid "Error: (Awaiting internal transactions for reason)"
msgstr ""

#, elixir-format
#: lib/block_scout_web/templates/address/_balance_card.html.eex:15
#: lib/block_scout_web/templates/internal_transaction/_tile.html.eex:21
#: lib/block_scout_web/templates/layout/app.html.eex:55
#: lib/block_scout_web/templates/transaction/_pending_tile.html.eex:20
#: lib/block_scout_web/templates/transaction/_tile.html.eex:30
#: lib/block_scout_web/templates/transaction/overview.html.eex:196
#: lib/block_scout_web/views/wei_helpers.ex:78
msgid "Ether"
msgstr "POA"

#, elixir-format
#: lib/block_scout_web/templates/api_docs/_action_tile.html.eex:211
msgid "Example Value"
msgstr ""

#, elixir-format
#: lib/block_scout_web/templates/api_docs/_action_tile.html.eex:128
msgid "Execute"
msgstr ""

#, elixir-format
#: lib/block_scout_web/templates/address/_balance_card.html.eex:29
msgid "Fetching tokens..."
msgstr ""

#, elixir-format
#: lib/block_scout_web/templates/layout/_topnav.html.eex:26
msgid "Forked Blocks (Reorgs)"
msgstr ""

#, elixir-format
#: lib/block_scout_web/templates/address_internal_transaction/index.html.eex:44
#: lib/block_scout_web/templates/address_transaction/index.html.eex:40
#: lib/block_scout_web/views/address_internal_transaction_view.ex:7
#: lib/block_scout_web/views/address_transaction_view.ex:7
msgid "From"
msgstr ""

#, elixir-format
#: lib/block_scout_web/templates/api_docs/_action_tile.html.eex:18
msgid "GET"
msgstr ""

#, elixir-format
#: lib/block_scout_web/templates/block/_tile.html.eex:56
#: lib/block_scout_web/templates/block/overview.html.eex:105
#: lib/block_scout_web/templates/block/overview.html.eex:152
msgid "Gas Limit"
msgstr ""

#, elixir-format
#: lib/block_scout_web/templates/block/_tile.html.eex:61
#: lib/block_scout_web/templates/block/overview.html.eex:98
#: lib/block_scout_web/templates/block/overview.html.eex:146
msgid "Gas Used"
msgstr ""

#, elixir-format
#: lib/block_scout_web/templates/layout/_footer.html.eex:19
msgid "Github"
msgstr ""

#, elixir-format
#: lib/block_scout_web/views/block_view.ex:20
#: lib/block_scout_web/views/wei_helpers.ex:77
msgid "Gwei"
msgstr ""

#, elixir-format
#: lib/block_scout_web/templates/block/overview.html.eex:38
msgid "Hash"
msgstr ""

#, elixir-format
#: lib/block_scout_web/templates/internal_transaction/_tile.html.eex:39
#: lib/block_scout_web/templates/transaction/_tile.html.eex:74
msgid "IN"
msgstr ""

#, elixir-format
#: lib/block_scout_web/templates/layout/app.html.eex:51
msgid "Indexing Tokens"
msgstr ""

#, elixir-format
#: lib/block_scout_web/templates/transaction/_decoded_input.html.eex:3
msgid "Input"
msgstr ""

#, elixir-format
#: lib/block_scout_web/templates/internal_transaction/_tile.html.eex:6
msgid "Internal Transaction"
msgstr ""

#, elixir-format
#: lib/block_scout_web/templates/address/_tabs.html.eex:14
#: lib/block_scout_web/templates/address_internal_transaction/index.html.eex:19
#: lib/block_scout_web/templates/transaction/_tabs.html.eex:11
#: lib/block_scout_web/templates/transaction_internal_transaction/index.html.eex:6
#: lib/block_scout_web/views/address_view.ex:306
#: lib/block_scout_web/views/transaction_view.ex:274
msgid "Internal Transactions"
msgstr ""

#, elixir-format
#: lib/block_scout_web/templates/tokens/inventory/index.html.eex:16
#: lib/block_scout_web/templates/tokens/overview/_tabs.html.eex:17
#: lib/block_scout_web/views/tokens/overview_view.ex:38
msgid "Inventory"
msgstr ""

#, elixir-format
#: lib/block_scout_web/templates/layout/app.html.eex:52
msgid "Less than"
msgstr ""

#, elixir-format
#: lib/block_scout_web/templates/transaction/overview.html.eex:224
msgid "Limit"
msgstr ""

#, elixir-format
#: lib/block_scout_web/templates/address/_tabs.html.eex:26
#: lib/block_scout_web/templates/address_logs/index.html.eex:8
#: lib/block_scout_web/templates/transaction/_tabs.html.eex:17
#: lib/block_scout_web/templates/transaction_log/index.html.eex:8
#: lib/block_scout_web/views/address_view.ex:312
#: lib/block_scout_web/views/transaction_view.ex:275
msgid "Logs"
msgstr ""

#, elixir-format
#: lib/block_scout_web/templates/chain/show.html.eex:31
#: lib/block_scout_web/templates/layout/app.html.eex:53
#: lib/block_scout_web/views/address_view.ex:121
msgid "Market Cap"
msgstr ""

#, elixir-format
#: lib/block_scout_web/views/transaction_view.ex:129
msgid "Max of"
msgstr ""

#, elixir-format
#: lib/block_scout_web/templates/block/_tile.html.eex:38
#: lib/block_scout_web/templates/block/overview.html.eex:121
#: lib/block_scout_web/templates/chain/_block.html.eex:15
msgid "Miner"
msgstr ""

#, elixir-format
#: lib/block_scout_web/templates/api_docs/_action_tile.html.eex:223
msgid "Model"
msgstr ""

#, elixir-format
#: lib/block_scout_web/templates/api_docs/_action_tile.html.eex:58
msgid "Module"
msgstr ""

#, elixir-format
#: lib/block_scout_web/templates/address_internal_transaction/index.html.eex:10
msgid "More internal transactions have come in"
msgstr ""

#, elixir-format
#: lib/block_scout_web/templates/chain/show.html.eex:111
#: lib/block_scout_web/templates/pending_transaction/index.html.eex:10
#: lib/block_scout_web/templates/transaction/index.html.eex:10
msgid "More transactions have come in"
msgstr ""

#, elixir-format
#: lib/block_scout_web/templates/api_docs/_action_tile.html.eex:63
#: lib/block_scout_web/templates/api_docs/_action_tile.html.eex:74
msgid "Must be set to:"
msgstr ""

#, elixir-format
#: lib/block_scout_web/templates/api_docs/_action_tile.html.eex:52
#: lib/block_scout_web/templates/transaction/_decoded_input_body.html.eex:16
#: lib/block_scout_web/templates/transaction_log/_logs.html.eex:45
msgid "Name"
msgstr ""

#, elixir-format
#: lib/block_scout_web/templates/address_contract_verification/new.html.eex:61
msgid "No"
msgstr ""

#, elixir-format
#: lib/block_scout_web/templates/block/overview.html.eex:73
#: lib/block_scout_web/templates/transaction/overview.html.eex:79
msgid "Nonce"
msgstr ""

#, elixir-format
#: lib/block_scout_web/templates/internal_transaction/_tile.html.eex:37
#: lib/block_scout_web/templates/transaction/_tile.html.eex:70
msgid "OUT"
msgstr ""

#, elixir-format
#: lib/block_scout_web/templates/address_contract/index.html.eex:34
msgid "Optimization enabled"
msgstr ""

#, elixir-format
#: lib/block_scout_web/templates/tokens/inventory/_token.html.eex:18
msgid "Owner Address"
msgstr ""

#, elixir-format
#: lib/block_scout_web/templates/api_docs/_action_tile.html.eex:19
msgid "POST"
msgstr ""

#, elixir-format
#: lib/block_scout_web/templates/api_docs/_action_tile.html.eex:33
msgid "Parameters"
msgstr ""

#, elixir-format
#: lib/block_scout_web/templates/block/overview.html.eex:45
msgid "Parent Hash"
msgstr ""

#, elixir-format
#: lib/block_scout_web/templates/layout/_topnav.html.eex:44
#: lib/block_scout_web/views/transaction_view.ex:143
#: lib/block_scout_web/views/transaction_view.ex:177
msgid "Pending"
msgstr ""

#, elixir-format
#: lib/block_scout_web/templates/pending_transaction/index.html.eex:4
msgid "Pending Transactions"
msgstr ""

#, elixir-format
#: lib/block_scout_web/templates/block/overview.html.eex:84
msgid "Position %{index}"
msgstr ""

#, elixir-format
#: lib/block_scout_web/templates/chain/show.html.eex:24
#: lib/block_scout_web/templates/layout/app.html.eex:54
msgid "Price"
msgstr ""

#, elixir-format
#: lib/block_scout_web/templates/address/overview.html.eex:33
#: lib/block_scout_web/templates/address/overview.html.eex:143
#: lib/block_scout_web/templates/tokens/overview/_details.html.eex:36
#: lib/block_scout_web/templates/tokens/overview/_details.html.eex:106
msgid "QR Code"
msgstr ""

#, elixir-format
#: lib/block_scout_web/templates/smart_contract/_functions.html.eex:22
msgid "Query"
msgstr ""

#, elixir-format
#: lib/block_scout_web/templates/address/_tabs.html.eex:58
#: lib/block_scout_web/templates/tokens/overview/_tabs.html.eex:25
#: lib/block_scout_web/views/address_view.ex:309
#: lib/block_scout_web/views/tokens/overview_view.ex:37
msgid "Read Contract"
msgstr ""

#, elixir-format
#: lib/block_scout_web/templates/api_docs/_action_tile.html.eex:155
msgid "Request URL"
msgstr ""

#, elixir-format
#: lib/block_scout_web/templates/address_contract_verification/new.html.eex:244
msgid "Reset"
msgstr ""

#, elixir-format
#: lib/block_scout_web/templates/api_docs/_action_tile.html.eex:173
msgid "Response Body"
msgstr ""

#, elixir-format
#: lib/block_scout_web/templates/api_docs/_action_tile.html.eex:185
msgid "Responses"
msgstr ""

#, elixir-format
#: lib/block_scout_web/templates/address_logs/index.html.eex:14
#: lib/block_scout_web/templates/layout/_topnav.html.eex:102
#: lib/block_scout_web/templates/layout/_topnav.html.eex:119
msgid "Search"
msgstr ""

#, elixir-format
#:
#: lib/block_scout_web/templates/address_token_balance/_token_balances.html.eex:28
msgid "Search tokens"
msgstr ""

#, elixir-format
#: lib/block_scout_web/templates/api_docs/_action_tile.html.eex:163
msgid "Server Response"
msgstr ""

#, elixir-format
#: lib/block_scout_web/templates/address/overview.html.eex:34
#: lib/block_scout_web/templates/tokens/overview/_details.html.eex:37
msgid "Show QR Code"
msgstr ""

#, elixir-format
#: lib/block_scout_web/templates/transaction/_emission_reward_tile.html.eex:8
#: lib/block_scout_web/views/transaction_view.ex:145
msgid "Success"
msgstr ""

#, elixir-format
#: lib/block_scout_web/templates/transaction/_pending_tile.html.eex:21
#: lib/block_scout_web/templates/transaction/_tile.html.eex:34
#: lib/block_scout_web/templates/transaction/overview.html.eex:84
msgid "TX Fee"
msgstr ""

#, elixir-format
#: lib/block_scout_web/templates/layout/_footer.html.eex:25
msgid "Telegram"
msgstr ""

#, elixir-format
#: lib/block_scout_web/templates/tokens/holder/index.html.eex:26
msgid "There are no holders for this Token."
msgstr ""

#, elixir-format
#: lib/block_scout_web/templates/address_internal_transaction/index.html.eex:65
msgid "There are no internal transactions for this address."
msgstr ""

#, elixir-format
#:
#: lib/block_scout_web/templates/transaction_internal_transaction/index.html.eex:15
msgid "There are no internal transactions for this transaction."
msgstr ""

#, elixir-format
#: lib/block_scout_web/templates/transaction_log/index.html.eex:18
msgid "There are no logs for this transaction."
msgstr ""

#, elixir-format
#: lib/block_scout_web/templates/address_token_transfer/index.html.eex:15
msgid "There are no token transfers for this address."
msgstr ""

#, elixir-format
#: lib/block_scout_web/templates/address_token/index.html.eex:18
msgid "There are no tokens for this address."
msgstr ""

#, elixir-format
#: lib/block_scout_web/templates/tokens/inventory/index.html.eex:26
msgid "There are no tokens."
msgstr ""

#, elixir-format
#: lib/block_scout_web/templates/address_transaction/index.html.eex:62
msgid "There are no transactions for this address."
msgstr ""

#, elixir-format
#: lib/block_scout_web/templates/block_transaction/index.html.eex:28
msgid "There are no transactions for this block."
msgstr ""

#, elixir-format
#: lib/block_scout_web/templates/tokens/transfer/index.html.eex:25
msgid "There are no transfers for this Token."
msgstr ""

#, elixir-format
#: lib/block_scout_web/templates/transaction/overview.html.eex:35
msgid "This transaction is pending confirmation."
msgstr ""

#, elixir-format
#: lib/block_scout_web/templates/address_internal_transaction/index.html.eex:33
#: lib/block_scout_web/templates/address_transaction/index.html.eex:29
#: lib/block_scout_web/views/address_internal_transaction_view.ex:6
#: lib/block_scout_web/views/address_transaction_view.ex:6
msgid "To"
msgstr ""

#, elixir-format
#: lib/block_scout_web/templates/layout/_topnav.html.eex:6
msgid "Toggle navigation"
msgstr ""

#, elixir-format
#: lib/block_scout_web/templates/tokens/overview/_details.html.eex:10
msgid "Token Details"
msgstr ""

#, elixir-format
#: lib/block_scout_web/templates/tokens/holder/index.html.eex:16
#: lib/block_scout_web/templates/tokens/overview/_tabs.html.eex:9
#: lib/block_scout_web/views/tokens/overview_view.ex:36
msgid "Token Holders"
msgstr ""

#, elixir-format
#: lib/block_scout_web/templates/tokens/inventory/_token.html.eex:11
msgid "Token ID"
msgstr ""

#, elixir-format
#: lib/block_scout_web/templates/tokens/transfer/_token_transfer.html.eex:5
#: lib/block_scout_web/templates/transaction_token_transfer/_token_transfer.html.eex:4
#: lib/block_scout_web/views/transaction_view.ex:219
msgid "Token Transfer"
msgstr ""

#, elixir-format
#: lib/block_scout_web/templates/tokens/overview/_tabs.html.eex:3
#: lib/block_scout_web/templates/tokens/transfer/index.html.eex:15
#: lib/block_scout_web/templates/transaction/_tabs.html.eex:4
#: lib/block_scout_web/templates/transaction_token_transfer/index.html.eex:7
#: lib/block_scout_web/views/tokens/overview_view.ex:35
#: lib/block_scout_web/views/transaction_view.ex:273
msgid "Token Transfers"
msgstr ""

#, elixir-format
#: lib/block_scout_web/templates/address/_tabs.html.eex:8
#: lib/block_scout_web/templates/address_token/index.html.eex:8
#: lib/block_scout_web/templates/address_token_transfer/index.html.eex:9
#: lib/block_scout_web/views/address_view.ex:304
msgid "Tokens"
msgstr ""

#, elixir-format
#: lib/block_scout_web/templates/address/_metatags.html.eex:13
msgid "Top Accounts - %{subnetwork} Explorer"
msgstr ""

#, elixir-format
#: lib/block_scout_web/templates/address_logs/_logs.html.eex:14
#: lib/block_scout_web/templates/transaction_log/_logs.html.eex:83
msgid "Topics"
msgstr ""

#, elixir-format
#: lib/block_scout_web/templates/block/overview.html.eex:67
msgid "Total Difficulty"
msgstr ""

#, elixir-format
#: lib/block_scout_web/templates/tokens/overview/_details.html.eex:75
msgid "Total Supply"
msgstr ""

#, elixir-format
#: lib/block_scout_web/templates/chain/show.html.eex:56
msgid "Total transactions"
msgstr ""

#, elixir-format
#: lib/block_scout_web/templates/address_logs/_logs.html.eex:3
#: lib/block_scout_web/views/transaction_view.ex:222
msgid "Transaction"
msgstr ""

#, elixir-format
#: lib/block_scout_web/templates/transaction/_metatags.html.eex:3
msgid "Transaction %{transaction} - %{subnetwork} Explorer"
msgstr ""

#, elixir-format
#: lib/block_scout_web/templates/transaction/_metatags.html.eex:11
msgid "Transaction %{transaction}, %{subnetwork} %{transaction}"
msgstr ""

#, elixir-format
#: lib/block_scout_web/templates/transaction/overview.html.eex:11
msgid "Transaction Details"
msgstr ""

#, elixir-format
#: lib/block_scout_web/templates/address/_tabs.html.eex:3
#: lib/block_scout_web/templates/address_transaction/index.html.eex:15
#: lib/block_scout_web/templates/block_transaction/index.html.eex:10
#: lib/block_scout_web/templates/block_transaction/index.html.eex:18
#: lib/block_scout_web/templates/chain/show.html.eex:108
#: lib/block_scout_web/templates/layout/_topnav.html.eex:35
#: lib/block_scout_web/views/address_view.ex:305
msgid "Transactions"
msgstr ""

#, elixir-format
#: lib/block_scout_web/templates/address/_tile.html.eex:19
msgid "Transactions sent"
msgstr ""

#, elixir-format
#: lib/block_scout_web/templates/tokens/overview/_details.html.eex:61
msgid "Transfers"
msgstr ""

#, elixir-format
#: lib/block_scout_web/templates/api_docs/_action_tile.html.eex:40
msgid "Try it out"
msgstr ""

#, elixir-format
#: lib/block_scout_web/templates/layout/_footer.html.eex:22
msgid "Twitter"
msgstr ""

#, elixir-format
#: lib/block_scout_web/templates/block/overview.html.eex:80
#: lib/block_scout_web/templates/layout/_topnav.html.eex:23
msgid "Uncles"
msgstr ""

#, elixir-format
#: lib/block_scout_web/templates/tokens/inventory/_token.html.eex:6
msgid "Unique Token"
msgstr ""

#, elixir-format
#: lib/block_scout_web/templates/transaction/overview.html.eex:218
msgid "Used"
msgstr ""

#, elixir-format
#: lib/block_scout_web/templates/layout/_topnav.html.eex:39
msgid "Validated"
msgstr ""

#, elixir-format
#: lib/block_scout_web/templates/transaction/index.html.eex:4
msgid "Validated Transactions"
msgstr ""

#, elixir-format
#: lib/block_scout_web/templates/address/_tile.html.eex:23
msgid "Validations"
msgstr ""

#, elixir-format
#: lib/block_scout_web/templates/transaction/overview.html.eex:196
msgid "Value"
msgstr ""

#, elixir-format
#: lib/block_scout_web/templates/address_contract/index.html.eex:11
#: lib/block_scout_web/templates/address_contract/index.html.eex:16
msgid "Verify & Publish"
msgstr ""

#, elixir-format
#: lib/block_scout_web/templates/address_contract_verification/new.html.eex:243
msgid "Verify & publish"
msgstr ""

#, elixir-format
#: lib/block_scout_web/templates/tokens/overview/_details.html.eex:55
msgid "View Contract"
msgstr ""

#, elixir-format
#: lib/block_scout_web/templates/transaction/_tile.html.eex:55
msgid "View Less Transfers"
msgstr ""

#, elixir-format
#: lib/block_scout_web/templates/transaction/_tile.html.eex:54
msgid "View More Transfers"
msgstr ""

#, elixir-format
#: lib/block_scout_web/templates/address/_metatags.html.eex:9
msgid "View the account balance, transactions, and other data for %{address} on the %{network}"
msgstr ""

#, elixir-format
#: lib/block_scout_web/templates/block/_metatags.html.eex:10
msgid "View the transactions, token transfers, and uncles for block number %{block_number}"
msgstr ""

#, elixir-format
#: lib/block_scout_web/templates/transaction/_metatags.html.eex:10
msgid "View transaction %{transaction} on %{subnetwork}"
msgstr ""

#, elixir-format
#: lib/block_scout_web/templates/smart_contract/_functions.html.eex:49
msgid "WEI"
msgstr ""

#, elixir-format
#: lib/block_scout_web/templates/chain/show.html.eex:72
msgid "Wallet addresses"
msgstr ""

#, elixir-format
#: lib/block_scout_web/views/wei_helpers.ex:76
msgid "Wei"
msgstr ""

#, elixir-format
#: lib/block_scout_web/templates/address_contract_verification/new.html.eex:66
msgid "Yes"
msgstr ""

#, elixir-format
#: lib/block_scout_web/templates/address/overview.html.eex:111
msgid "at"
msgstr ""

#, elixir-format
#: lib/block_scout_web/views/address_contract_view.ex:22
msgid "false"
msgstr ""

#, elixir-format
#: lib/block_scout_web/templates/api_docs/_action_tile.html.eex:58
#: lib/block_scout_web/templates/api_docs/_action_tile.html.eex:69
#: lib/block_scout_web/templates/api_docs/_action_tile.html.eex:81
msgid "required"
msgstr ""

#, elixir-format
#: lib/block_scout_web/templates/api_docs/_action_tile.html.eex:59
#: lib/block_scout_web/templates/api_docs/_action_tile.html.eex:70
msgid "string"
msgstr ""

#, elixir-format
#: lib/block_scout_web/views/address_contract_view.ex:21
msgid "true"
msgstr ""

#, elixir-format
#: lib/block_scout_web/views/internal_transaction_view.ex:21
msgid "Call"
msgstr ""

#, elixir-format
#: lib/block_scout_web/views/internal_transaction_view.ex:25
msgid "Create"
msgstr ""

#, elixir-format
#: lib/block_scout_web/views/internal_transaction_view.ex:23
msgid "Delegate Call"
msgstr ""

#, elixir-format
#: lib/block_scout_web/templates/block/_tile.html.eex:47
#: lib/block_scout_web/templates/chain/_block.html.eex:23
#: lib/block_scout_web/views/internal_transaction_view.ex:27
msgid "Reward"
msgstr ""

#, elixir-format
#: lib/block_scout_web/views/internal_transaction_view.ex:26
msgid "Self-Destruct"
msgstr ""

#, elixir-format
#: lib/block_scout_web/templates/tokens/overview/_details.html.eex:63
msgid "Decimals"
msgstr ""

#, elixir-format
#: lib/block_scout_web/templates/address_read_contract/index.html.eex:14
#: lib/block_scout_web/templates/chain/show.html.eex:99
#: lib/block_scout_web/templates/chain/show.html.eex:125
#: lib/block_scout_web/templates/tokens/read_contract/index.html.eex:21
msgid "Loading..."
msgstr ""

#, elixir-format
#: lib/block_scout_web/templates/address_contract_verification/new.html.eex:241
msgid "Loading...."
msgstr ""

#, elixir-format
#: lib/block_scout_web/templates/layout/_topnav.html.eex:64
msgid "APIs"
msgstr ""

#, elixir-format
#: lib/block_scout_web/templates/layout/_topnav.html.eex:68
msgid "GraphQL"
msgstr ""

#, elixir-format
#: lib/block_scout_web/templates/pending_transaction/index.html.eex:32
msgid "Loading"
msgstr ""

#, elixir-format
#: lib/block_scout_web/templates/layout/_topnav.html.eex:73
msgid "RPC"
msgstr ""

#, elixir-format
#: lib/block_scout_web/templates/api_docs/index.html.eex:6
msgid "This API is provided for developers transitioning their applications from Etherscan to BlockScout. It supports GET and POST requests."
msgstr ""

#, elixir-format
#: lib/block_scout_web/templates/transaction/overview.html.eex:109
msgid "Raw Input"
msgstr ""

#, elixir-format
#: lib/block_scout_web/views/block_transaction_view.ex:15
msgid "Block not found, please try again later."
msgstr ""

#, elixir-format
#: lib/block_scout_web/views/block_transaction_view.ex:7
msgid "Easy Cowboy! This block does not exist yet!"
msgstr ""

#, elixir-format
#: lib/block_scout_web/views/block_transaction_view.ex:11
msgid "This block has not been processed yet."
msgstr ""

#, elixir-format
#: lib/block_scout_web/templates/transaction/invalid.html.eex:6
msgid "Invalid Transaction Hash"
msgstr ""

#, elixir-format
#: lib/block_scout_web/templates/transaction/invalid.html.eex:8
msgid "is not a valid transaction hash"
msgstr ""

#, elixir-format
#: lib/block_scout_web/views/internal_transaction_view.ex:22
msgid "Call Code"
msgstr ""

#, elixir-format
#: lib/block_scout_web/views/internal_transaction_view.ex:24
msgid "Static Call"
msgstr ""

#, elixir-format
#: lib/block_scout_web/templates/transaction_log/_logs.html.eex:14
msgid "Decoded"
msgstr ""

#, elixir-format
#: lib/block_scout_web/templates/transaction_log/_logs.html.eex:47
msgid "Indexed?"
msgstr ""

#, elixir-format
#: lib/block_scout_web/templates/transaction/_decoded_input_body.html.eex:17
#: lib/block_scout_web/templates/transaction_log/_logs.html.eex:46
msgid "Type"
msgstr ""

#, elixir-format
#: lib/block_scout_web/templates/transaction/_decoded_input_body.html.eex:3
msgid "Method Id"
msgstr ""

#, elixir-format
#: lib/block_scout_web/templates/transaction_log/_logs.html.eex:19
msgid "To see decoded input data, the contract must be verified."
msgstr ""

#, elixir-format
#: lib/block_scout_web/templates/transaction/_decoded_input_body.html.eex:1
msgid "Transaction Info"
msgstr ""

#, elixir-format
#: lib/block_scout_web/templates/transaction/_decoded_input_body.html.eex:13
msgid "Transaction Inputs"
msgstr ""

#, elixir-format
#: lib/block_scout_web/templates/transaction/_decoded_input.html.eex:11
#: lib/block_scout_web/templates/transaction_log/_logs.html.eex:22
msgid "Verify the contract "
msgstr ""

#, elixir-format
#: lib/block_scout_web/templates/transaction/_decoded_input.html.eex:11
#: lib/block_scout_web/templates/transaction_log/_logs.html.eex:22
msgid "here"
msgstr ""

#, elixir-format
#: lib/block_scout_web/templates/transaction/_decoded_input.html.eex:32
msgid "Failed to decode input data."
msgstr ""

#, elixir-format
#: lib/block_scout_web/templates/transaction/_decoded_input_body.html.eex:46
msgid "Error rendering value"
msgstr ""

#, elixir-format
#: lib/block_scout_web/templates/transaction/_decoded_input_body.html.eex:28
#: lib/block_scout_web/templates/transaction_log/_logs.html.eex:58
msgid "Copy Value"
msgstr ""

#, elixir-format
#: lib/block_scout_web/templates/transaction_log/_logs.html.eex:29
msgid "Failed to decode log data."
msgstr ""

#, elixir-format
#: lib/block_scout_web/templates/transaction_log/_logs.html.eex:42
msgid "Log Data"
msgstr ""

#, elixir-format
#: lib/block_scout_web/templates/address_coin_balance/index.html.eex:34
#: lib/block_scout_web/templates/address_internal_transaction/index.html.eex:61
#: lib/block_scout_web/templates/address_logs/index.html.eex:21
#: lib/block_scout_web/templates/address_token/index.html.eex:13
#: lib/block_scout_web/templates/address_token_transfer/index.html.eex:20
#: lib/block_scout_web/templates/address_transaction/index.html.eex:57
#: lib/block_scout_web/templates/address_validation/index.html.eex:22
#: lib/block_scout_web/templates/block_transaction/index.html.eex:23
#: lib/block_scout_web/templates/chain/show.html.eex:91
#: lib/block_scout_web/templates/pending_transaction/index.html.eex:19
#: lib/block_scout_web/templates/tokens/holder/index.html.eex:21
#: lib/block_scout_web/templates/tokens/inventory/index.html.eex:21
#: lib/block_scout_web/templates/tokens/transfer/index.html.eex:20
#: lib/block_scout_web/templates/transaction/index.html.eex:20
#: lib/block_scout_web/templates/transaction_internal_transaction/index.html.eex:11
#: lib/block_scout_web/templates/transaction_log/index.html.eex:13
#: lib/block_scout_web/templates/transaction_token_transfer/index.html.eex:12
msgid "Something went wrong, click to reload."
msgstr ""

#, elixir-format
#: lib/block_scout_web/templates/address_validation/index.html.eex:18
msgid "There are no blocks validated by this address."
msgstr ""

#, elixir-format
#: lib/block_scout_web/templates/transaction/index.html.eex:26
msgid "There are no transactions."
msgstr ""

#, elixir-format
#: lib/block_scout_web/templates/address_coin_balance/index.html.eex:14
msgid "Balances"
msgstr ""

#, elixir-format
#: lib/block_scout_web/templates/address_coin_balance/_coin_balances.html.eex:8
msgid "Block"
msgstr ""

#, elixir-format
#: lib/block_scout_web/templates/address/_tabs.html.eex:20
#: lib/block_scout_web/views/address_view.ex:310
msgid "Coin Balance History"
msgstr ""

#, elixir-format
#: lib/block_scout_web/templates/address_coin_balance/index.html.eex:22
#: lib/block_scout_web/templates/chain/show.html.eex:13
msgid "Loading chart"
msgstr ""

#, elixir-format
#: lib/block_scout_web/templates/address_coin_balance/index.html.eex:39
msgid "There is no coin history for this address."
msgstr ""

#, elixir-format
#: lib/block_scout_web/templates/address_coin_balance/index.html.eex:25
#: lib/block_scout_web/templates/chain/show.html.eex:16
msgid "There was a problem loading the chart."
msgstr ""

#, elixir-format
#: lib/block_scout_web/templates/pending_transaction/index.html.eex:23
msgid "There are no pending transactions."
msgstr ""

#, elixir-format
#: lib/block_scout_web/templates/block/index.html.eex:16
msgid "There are no blocks."
msgstr ""

#, elixir-format
#: lib/block_scout_web/templates/address/_validator_metadata_modal.html.eex:24
msgid "License Expires"
msgstr ""

#, elixir-format
#: lib/block_scout_web/templates/address/_validator_metadata_modal.html.eex:10
msgid "License ID"
msgstr ""

#, elixir-format
#: lib/block_scout_web/templates/address/overview.html.eex:48
msgid "Show Validator Info"
msgstr ""

#, elixir-format
#: lib/block_scout_web/templates/address/_validator_metadata_modal.html.eex:30
msgid "Validator Creation Date"
msgstr ""

#, elixir-format
#: lib/block_scout_web/templates/address/_validator_metadata_modal.html.eex:5
msgid "Validator Data"
msgstr ""

#, elixir-format
#: lib/block_scout_web/templates/address/overview.html.eex:52
msgid "Validator Info"
msgstr ""

#, elixir-format
#: lib/block_scout_web/templates/block/overview.html.eex:139
msgid "Block Rewards"
msgstr ""

#, elixir-format
#: lib/block_scout_web/views/block_view.ex:60
msgid "Emission Reward"
msgstr ""

#, elixir-format
#: lib/block_scout_web/views/block_view.ex:56
msgid "Miner Reward"
msgstr ""

#, elixir-format
#: lib/block_scout_web/views/block_view.ex:64
msgid "Uncle Reward"
msgstr ""

#, elixir-format
#: lib/block_scout_web/templates/transaction/_decoded_input.html.eex:18
msgid "IMPORTANT: This information is a best guess based on similar functions from other verified contracts."
msgstr ""

#, elixir-format
#: lib/block_scout_web/templates/transaction/_decoded_input.html.eex:17
msgid "Potential matches from our contract method database:"
msgstr ""

#, elixir-format
#: lib/block_scout_web/templates/transaction/_decoded_input.html.eex:19
msgid "To have guaranteed accuracy, use the link above to verify the contract's source code."
msgstr ""

#, elixir-format
#: lib/block_scout_web/templates/transaction/_decoded_input.html.eex:8
msgid "To see accurate decoded input data, the contract must be verified."
msgstr ""

#, elixir-format
#: lib/block_scout_web/templates/transaction/_emission_reward_tile.html.eex:5
msgid "Emission Contract"
msgstr ""

#, elixir-format
#: lib/block_scout_web/templates/chain/show.html.eex:117
msgid "Something went wrong, click to retry."
msgstr ""

#, elixir-format
#: lib/block_scout_web/templates/layout/_footer.html.eex:17
msgid "Blockscout is a tool for inspecting and analyzing EVM based blockchains. Blockchain explorer for Ethereum Networks."
msgstr ""

#, elixir-format
#: lib/block_scout_web/templates/layout/_footer.html.eex:36
msgid "Chat"
msgstr ""

#, elixir-format
#: lib/block_scout_web/templates/layout/_footer.html.eex:35
msgid "Contribute"
msgstr ""

#, elixir-format
#: lib/block_scout_web/templates/layout/_footer.html.eex:44
msgid "Main Networks"
msgstr ""

#, elixir-format
#: lib/block_scout_web/templates/layout/_footer.html.eex:68
msgid "Other Explorers"
msgstr ""

#, elixir-format
#: lib/block_scout_web/templates/layout/_footer.html.eex:34
msgid "Submit an Issue"
msgstr ""

#, elixir-format
#: lib/block_scout_web/templates/layout/_footer.html.eex:57
msgid "Test Networks"
msgstr ""

#, elixir-format
#: lib/block_scout_web/templates/layout/_footer.html.eex:83
msgid "Version"
msgstr ""

#, elixir-format
#: lib/block_scout_web/templates/layout/_footer.html.eex:37
msgid "Support"
msgstr ""

#, elixir-format
#: lib/block_scout_web/templates/address_contract/index.html.eex:55
msgid "Copy ABI"
msgstr ""

#, elixir-format
#: lib/block_scout_web/templates/address_contract/index.html.eex:71
msgid "Copy Contract Creation Code"
msgstr ""

#, elixir-format
#: lib/block_scout_web/templates/address_contract/index.html.eex:43
msgid "Copy Source Code"
msgstr ""

#, elixir-format
#: lib/block_scout_web/templates/block/overview.html.eex:13
msgid "Genesis Block"
msgstr ""

#, elixir-format
#: lib/block_scout_web/templates/address_contract_verification/new.html.eex:112
msgid "Contract Libraries"
msgstr ""

#, elixir-format
#: lib/block_scout_web/templates/address/overview.html.eex:88
msgid "Last Balance Update: Block #"
msgstr ""

#, elixir-format
#: lib/block_scout_web/templates/address/overview.html.eex:84
msgid "Transactions Sent"
msgstr ""

#, elixir-format
#: lib/block_scout_web/templates/transaction/overview.html.eex:101
msgid "Transaction Speed"
msgstr ""

#, elixir-format
#: lib/block_scout_web/templates/transaction/overview.html.eex:115
#: lib/block_scout_web/templates/transaction/overview.html.eex:119
msgid "Hex (Default)"
msgstr ""

#, elixir-format
#: lib/block_scout_web/templates/transaction/overview.html.eex:122
msgid "UTF-8"
msgstr ""

#, elixir-format
#: lib/block_scout_web/templates/admin/dashboard/index.html.eex:16
msgid "For any existing contracts in the database, insert all ABI entries into the contract_methods table. Use this in case you have verified smart contracts before early March 2019 and you want other contracts with the same functions to show those ABI's as candidate matches."
msgstr ""

#, elixir-format
#: lib/block_scout_web/templates/admin/dashboard/index.html.eex:21
msgid "Run"
msgstr ""

#, elixir-format
#: lib/block_scout_web/templates/address/overview.html.eex:75
msgid ">="
msgstr ""

#, elixir-format
#: lib/block_scout_web/templates/address/overview.html.eex:79
msgid "Incoming Transactions"
msgstr ""

#, elixir-format
#: lib/block_scout_web/templates/address/overview.html.eex:119
msgid "Error: Could not determine contract creator."
msgstr ""

#, elixir-format
#: lib/block_scout_web/templates/layout/_topnav.html.eex:96
#: lib/block_scout_web/templates/layout/_topnav.html.eex:100
msgid "Search by address, token symbol name, transaction hash, or block number"
msgstr ""

#, elixir-format
#: lib/block_scout_web/templates/address_contract_verification/new.html.eex:45
msgid "EVM Version"
msgstr ""

#, elixir-format
#: lib/block_scout_web/templates/address_decompiled_contract/index.html.eex:17
msgid "Copy Decompiled Contract Code"
msgstr ""

#, elixir-format
#: lib/block_scout_web/views/address_view.ex:308
msgid "Decompiled Code"
msgstr ""

#, elixir-format
#: lib/block_scout_web/templates/address/_tabs.html.eex:52
msgid "Decompiled code"
msgstr ""

#, elixir-format
#: lib/block_scout_web/templates/address_decompiled_contract/index.html.eex:15
msgid "Decompiled contract code"
msgstr ""

#, elixir-format
#: lib/block_scout_web/templates/address_decompiled_contract/index.html.eex:8
msgid "Decompiler version"
msgstr ""

#, elixir-format
#: lib/block_scout_web/templates/address_contract_verification/new.html.eex:77
msgid "Optimization runs"
msgstr ""

#, elixir-format
#: lib/block_scout_web/templates/api_docs/index.html.eex:4
msgid "API Documentation"
msgstr ""

#, elixir-format
#: lib/block_scout_web/templates/chain/show.html.eex:86
msgid "View All Blocks"
msgstr ""

#, elixir-format
#: lib/block_scout_web/templates/chain/show.html.eex:107
msgid "View All Transactions"
msgstr ""

#, elixir-format
#: lib/block_scout_web/templates/transaction/overview.html.eex:214
msgid "Gas"
msgstr ""

#, elixir-format
#: lib/block_scout_web/templates/transaction/_tabs.html.eex:24
#: lib/block_scout_web/templates/transaction_raw_trace/index.html.eex:7
#: lib/block_scout_web/views/transaction_view.ex:276
msgid "Raw Trace"
msgstr ""

#, elixir-format
#: lib/block_scout_web/templates/chain/show.html.eex:64
msgid "Total blocks"
msgstr ""

#, elixir-format
#:
#: lib/block_scout_web/templates/common_components/_pagination_container.html.eex:40
msgid "Page"
msgstr ""

#, elixir-format
#:
#: lib/block_scout_web/templates/common_components/_pagination_container.html.eex:11
msgid "Records"
msgstr ""

#, elixir-format
#:
#: lib/block_scout_web/templates/common_components/_pagination_container.html.eex:5
msgid "Show"
msgstr ""

#, elixir-format
#:
#: lib/block_scout_web/templates/common_components/_pagination_container.html.eex:40
msgid "of"
msgstr ""

#, elixir-format
#: lib/block_scout_web/templates/block_transaction/404.html.eex:7
msgid "Block Details"
msgstr ""

#, elixir-format
#: lib/block_scout_web/templates/address_contract/index.html.eex:83
msgid "Contract Byte Code"
msgstr ""

#, elixir-format
#: lib/block_scout_web/templates/address_contract/index.html.eex:69
msgid "Contract Creation Code"
msgstr ""

#, elixir-format
#: lib/block_scout_web/templates/address_contract/index.html.eex:75
msgid "Contracts that self destruct in their constructors have no contract code published and cannot be verified."
msgstr ""

#, elixir-format
#: lib/block_scout_web/templates/address_contract/index.html.eex:85
msgid "Copy Contract Byte Code"
msgstr ""

#, elixir-format
#: lib/block_scout_web/templates/address_contract/index.html.eex:76
msgid "Displaying the init data provided of the creating transaction."
msgstr ""

#, elixir-format
#: lib/block_scout_web/templates/address_logs/index.html.eex:26
msgid "There are no logs for this address."
msgstr ""

#, elixir-format
#: lib/block_scout_web/templates/transaction/not_found.html.eex:12
msgid "If you have just submitted this transaction please wait for at least 30 seconds before refreshing this page."
msgstr ""

#, elixir-format
#: lib/block_scout_web/templates/transaction/not_found.html.eex:30
msgid "Back Home"
msgstr ""

#, elixir-format
#: lib/block_scout_web/templates/transaction/not_found.html.eex:22
msgid "During times when the network is busy (i.e during ICOs) it can take a while for your transaction to propagate through the network and for us to index it."
msgstr ""

#, elixir-format
#: lib/block_scout_web/templates/transaction/not_found.html.eex:26
msgid "If it still does not show up after 1 hour, please check with your sender/exchange/wallet/transaction provider for additional information."
msgstr ""

#, elixir-format
#: lib/block_scout_web/templates/transaction/not_found.html.eex:16
msgid "It could still be in the TX Pool of a different node, waiting to be broadcasted."
msgstr ""

#, elixir-format
#: lib/block_scout_web/templates/transaction/not_found.html.eex:7
msgid "Sorry, We are unable to locate this transaction Hash"
msgstr ""

#, elixir-format
#: lib/block_scout_web/templates/transaction_token_transfer/index.html.eex:17
msgid "There are no token transfers for this transaction"
msgstr ""

#, elixir-format
#: lib/block_scout_web/templates/address_logs/index.html.eex:12
msgid "Topic"
msgstr ""

#, elixir-format
#: lib/block_scout_web/templates/address_contract_verification/new.html.eex:98
msgid "ABI-encoded Constructor Arguments (if required by the contract)"
msgstr ""

#, elixir-format
#: lib/block_scout_web/templates/address_contract_verification/new.html.eex:87
msgid "Enter the Solidity Contract Code"
msgstr ""

#, elixir-format
#: lib/block_scout_web/templates/address_contract_verification/new.html.eex:127
#: lib/block_scout_web/templates/address_contract_verification/new.html.eex:149
#: lib/block_scout_web/templates/address_contract_verification/new.html.eex:171
#: lib/block_scout_web/templates/address_contract_verification/new.html.eex:193
#: lib/block_scout_web/templates/address_contract_verification/new.html.eex:215
msgid "Library Address"
msgstr ""

#, elixir-format
#: lib/block_scout_web/templates/address_contract_verification/new.html.eex:117
#: lib/block_scout_web/templates/address_contract_verification/new.html.eex:139
#: lib/block_scout_web/templates/address_contract_verification/new.html.eex:161
#: lib/block_scout_web/templates/address_contract_verification/new.html.eex:183
#: lib/block_scout_web/templates/address_contract_verification/new.html.eex:205
msgid "Library Name"
msgstr ""

#, elixir-format
#: lib/block_scout_web/templates/address_contract_verification/new.html.eex:3
msgid "New Smart Contract Verification"
msgstr ""

#, elixir-format
#: lib/block_scout_web/templates/transaction/overview.html.eex:178
msgid " Token Transfer"
msgstr ""

#, elixir-format
#: lib/block_scout_web/templates/address_decompiled_contract/index.html.eex:27
msgid "There is no decompilded contracts for this address."
msgstr ""

#, elixir-format
#: lib/block_scout_web/templates/api_docs/eth_rpc.html.eex:14
msgid " is recommended."
msgstr ""

#, elixir-format
#: lib/block_scout_web/templates/api_docs/eth_rpc.html.eex:15
msgid "Anything not in this list is not supported. Click on the method to be taken to the documentation for that method, and check the notes section for any potential differences."
msgstr ""

#, elixir-format
<<<<<<< HEAD
=======
#: lib/block_scout_web/views/transaction_view.ex:44
msgid "ERC-20 "
msgstr ""

#, elixir-format
#: lib/block_scout_web/views/transaction_view.ex:45
msgid "ERC-721 "
msgstr ""

#, elixir-format
>>>>>>> d7877882
#: lib/block_scout_web/templates/api_docs/eth_rpc.html.eex:4
msgid "ETH RPC API Documentation"
msgstr ""

#, elixir-format
#: lib/block_scout_web/templates/layout/_topnav.html.eex:78
msgid "Eth RPC"
msgstr ""

#, elixir-format
#: lib/block_scout_web/templates/api_docs/eth_rpc.html.eex:11
msgid "However, in general, the"
msgstr ""

#, elixir-format
#: lib/block_scout_web/templates/api_docs/eth_rpc.html.eex:7
msgid "This API is provided to support some rpc methods in the exact format specified for ethereum nodes, which can be found "
msgstr ""

#, elixir-format
#: lib/block_scout_web/templates/api_docs/eth_rpc.html.eex:10
msgid "This is useful to allow sending requests to blockscout without having to change anything about the request."
msgstr ""

#, elixir-format
#: lib/block_scout_web/templates/api_docs/eth_rpc.html.eex:12
msgid "custom RPC"
msgstr ""

#, elixir-format
#: lib/block_scout_web/templates/api_docs/eth_rpc.html.eex:9
msgid "here."
msgstr ""

#, elixir-format
#: lib/block_scout_web/templates/layout/_network_selector.html.eex:10
msgid "Change Network"
msgstr ""

#, elixir-format
#: lib/block_scout_web/templates/layout/_network_selector.html.eex:23
msgid "Favorites"
msgstr ""

#, elixir-format
#: lib/block_scout_web/templates/layout/_network_selector.html.eex:11
msgid "Lorem ipsum dolor sit amet, consectetur adipiscing elit, sed do eiusmod tempor incididunt ut labore et dolore."
msgstr ""

#, elixir-format
#: lib/block_scout_web/templates/layout/_network_selector.html.eex:21
msgid "Mainnet"
msgstr ""

#, elixir-format, fuzzy
#: lib/block_scout_web/templates/layout/_network_selector.html.eex:17
msgid "Search network"
msgstr ""

#, elixir-format
#: lib/block_scout_web/templates/layout/_network_selector.html.eex:22
msgid "Testnet"
msgstr ""<|MERGE_RESOLUTION|>--- conflicted
+++ resolved
@@ -1706,8 +1706,6 @@
 msgstr ""
 
 #, elixir-format
-<<<<<<< HEAD
-=======
 #: lib/block_scout_web/views/transaction_view.ex:44
 msgid "ERC-20 "
 msgstr ""
@@ -1718,7 +1716,6 @@
 msgstr ""
 
 #, elixir-format
->>>>>>> d7877882
 #: lib/block_scout_web/templates/api_docs/eth_rpc.html.eex:4
 msgid "ETH RPC API Documentation"
 msgstr ""
