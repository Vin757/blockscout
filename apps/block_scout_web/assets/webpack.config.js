const path = require('path')
const TerserJSPlugin = require('terser-webpack-plugin')
const MiniCssExtractPlugin = require('mini-css-extract-plugin')
const CssMinimizerPlugin = require('css-minimizer-webpack-plugin')
const CopyWebpackPlugin = require('copy-webpack-plugin')
const { ContextReplacementPlugin } = require('webpack')
const glob = require('glob')
const webpack = require('webpack')

function transpileViewScript(file) {
  return {
    entry: file,
    output: {
      filename: file.replace('./js/view_specific/', ''),
      path: path.resolve(__dirname, '../priv/static/js')
    },
    module: {
      rules: [
        {
          test: /\.js$/,
          exclude: /node_modules/,
          use: {
            loader: 'babel-loader'
          }
        }
      ]
    }
  }
};

const jsOptimizationParams = {
  parallel: true
}

const dropzoneJs = {
  entry: {
    dropzone: './js/lib/dropzone.js',
  },
  output: {
    filename: '[name].min.js',
    path: path.resolve(__dirname, '../priv/static/js')
  },
  module: {
    rules: [
      {
        test: /\.css$/,
        use: [
          MiniCssExtractPlugin.loader,
          {
            loader: 'css-loader',
          }
        ]
      }
    ]
  },
  optimization: {
    minimizer: [
      new TerserJSPlugin(jsOptimizationParams),
    ]
  }
}

const appJs =
  {
    entry: {
      app: './js/app.js',
      stakes: './js/pages/stakes.js',
      'chart-loader': './js/chart-loader.js',
      'chain': './js/pages/chain.js',
      'blocks': './js/pages/blocks.js',
      'address': './js/pages/address.js',
      'address-transactions': './js/pages/address/transactions.js',
      'address-token-transfers': './js/pages/address/token_transfers.js',
      'address-coin-balances': './js/pages/address/coin_balances.js',
      'address-internal-transactions': './js/pages/address/internal_transactions.js',
      'address-logs': './js/pages/address/logs.js',
      'address-validations': './js/pages/address/validations.js',
      'validated-transactions': './js/pages/transactions.js',
      'pending-transactions': './js/pages/pending_transactions.js',
      'transaction': './js/pages/transaction.js',
      'verification-form': './js/pages/verification_form.js',
      'token-counters': './js/pages/token_counters.js',
      'token-transfers': './js/pages/token/token_transfers.js',
      'admin-tasks': './js/pages/admin/tasks.js',
      'read-token-contract': './js/pages/read_token_contract.js',
      'smart-contract-helpers': './js/lib/smart_contract/index.js',
      'write-contract': './js/pages/write_contract.js',
      'token-transfers-toggle': './js/lib/token_transfers_toggle.js',
      'try-api': './js/lib/try_api.js',
      'try-eth-api': './js/lib/try_eth_api.js',
      'async-listing-load': './js/lib/async_listing_load',
      'non-critical': './css/non-critical.scss',
      'main-page': './css/main-page.scss',
      'tokens': './js/pages/token/search.js',
      'faucet': './js/pages/faucet.js',
      'ad': './js/lib/ad.js',
      'text_ad': './js/lib/text_ad.js',
      'banner': './js/lib/banner.js',
<<<<<<< HEAD
      'autocomplete': './js/lib/autocomplete.js'
=======
      'autocomplete': './js/lib/autocomplete.js',
      'search-results': './js/pages/search-results/search.js'
>>>>>>> b8d244eb
    },
    output: {
      filename: '[name].js',
      path: path.resolve(__dirname, '../priv/static/js')
    },
    optimization: {
      minimizer: [new TerserJSPlugin(jsOptimizationParams), new CssMinimizerPlugin()],
    },
    module: {
      rules: [
        {
          test: /\.js$/,
          exclude: /node_modules/,
          use: {
            loader: 'babel-loader'
          }
        },
        {
          test: /\.scss$/,
          use: [
            MiniCssExtractPlugin.loader,
            {
              loader: 'css-loader'
            }, {
              loader: 'postcss-loader'
            }, {
              loader: 'sass-loader',
              options: {
                sassOptions: {
                  precision: 8,
                  includePaths: [
                    'node_modules/bootstrap/scss',
                    'node_modules/@fortawesome/fontawesome-free/scss'
                  ]
                }
              }
            }
          ]
        }, {
          test: /\.(svg|ttf|eot|woff|woff2)$/,
          use: {
            loader: 'file-loader',
            options: {
              name: '[name].[ext]',
              outputPath: '../fonts/',
              publicPath: '../fonts/'
            }
          }
        }
      ]
    },
    resolve: {
      fallback: {
        "os": require.resolve("os-browserify/browser"),
        "https": require.resolve("https-browserify"),
        "http": require.resolve("stream-http"),
        "crypto": require.resolve("crypto-browserify"),
        "util": require.resolve("util/"),
        "stream": require.resolve("stream-browserify"),
        "assert": require.resolve("assert/"),
      }
    },
    plugins: [
      new MiniCssExtractPlugin({
        filename: '../css/[name].css'
      }),
      new CopyWebpackPlugin(
        {
          patterns: [
            { from: 'static/', to: '../' }
          ]
        }
      ),
      new ContextReplacementPlugin(/moment[\/\\]locale$/, /en/),
      new webpack.DefinePlugin({
        'process.env.SOCKET_ROOT': JSON.stringify(process.env.SOCKET_ROOT),
        'process.env.COIN': JSON.stringify(process.env.COIN),
        'process.env.FAUCET_VALUE': JSON.stringify(process.env.FAUCET_VALUE),
        'process.env.FAUCET_COIN': JSON.stringify(process.env.FAUCET_COIN),
        'process.env.FAUCET_JSONRPC_HTTP_URL': JSON.stringify(process.env.FAUCET_JSONRPC_HTTP_URL)
      }),
      new webpack.ProvidePlugin({
        process: 'process/browser',
        Buffer: ['buffer', 'Buffer'],
      }),
    ]
  }

const viewScripts = glob.sync('./js/view_specific/**/*.js').map(transpileViewScript)

module.exports = viewScripts.concat(appJs, dropzoneJs)<|MERGE_RESOLUTION|>--- conflicted
+++ resolved
@@ -96,12 +96,8 @@
       'ad': './js/lib/ad.js',
       'text_ad': './js/lib/text_ad.js',
       'banner': './js/lib/banner.js',
-<<<<<<< HEAD
-      'autocomplete': './js/lib/autocomplete.js'
-=======
       'autocomplete': './js/lib/autocomplete.js',
       'search-results': './js/pages/search-results/search.js'
->>>>>>> b8d244eb
     },
     output: {
       filename: '[name].js',
