--- conflicted
+++ resolved
@@ -34,13 +34,7 @@
 
 const autocompleteJs = {
   entry: {
-<<<<<<< HEAD
-    awesomplete: './js/lib/awesomplete.js',
-    'easy-pie-chart': './js/lib/easy-pie-chart.js',
-    'awesomplete-util': './js/lib/awesomplete-util.js',
-=======
-    autocomplete: './js/lib/autocomplete.js',
->>>>>>> c3e38289
+    autocomplete: './js/lib/autocomplete.js'
   },
   output: {
     filename: '[name].min.js',
