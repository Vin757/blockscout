--- conflicted
+++ resolved
@@ -1,16 +1,12 @@
 import { Socket } from 'phoenix'
 import { locale } from './locale'
 
-<<<<<<< HEAD
-const socket = new Socket('/rsk/mainnet/socket', { params: { locale: locale } })
-=======
 let websocketRootUrl = process.env.SOCKET_ROOT
 if (!websocketRootUrl || websocketRootUrl === '/') {
   websocketRootUrl = ''
 }
 
 const socket = new Socket(websocketRootUrl + '/socket', { params: { locale: locale } })
->>>>>>> b23cd4fd
 socket.connect()
 
 export default socket
