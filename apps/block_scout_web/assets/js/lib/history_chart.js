import $ from 'jquery'
import Chart from 'chart.js'
import humps from 'humps'
import numeral from 'numeral'
import moment from 'moment'
import { formatUsdValue } from '../lib/currency'
import sassVariables from '../../css/app.scss'

const config = {
  type: 'line',
  responsive: true,
  data: {
    datasets: []
  },
  options: {
    layout: {
      padding: {
        left: 20,
        right: 20
      }
    },
    legend: {
      display: false
    },
    scales: {
      xAxes: [{
        gridLines: {
          display: false,
          drawBorder: false
        },
        type: 'time',
        time: {
          unit: 'day',
          stepSize: 14
        },
        ticks: {
          fontColor: sassVariables.dashboardBannerChartAxisFontColor
        }
      }],
      yAxes: [{
        id: 'price',
        gridLines: {
          display: false,
          drawBorder: false
        },
        ticks: {
          beginAtZero: true,
          callback: (value, _index, _values) => `$${numeral(value).format('0,0.00')}`,
          maxTicksLimit: 4,
          fontColor: sassVariables.dashboardBannerChartAxisFontColor
        }
      }, {
        id: 'marketCap',
        gridLines: {
          display: false,
          drawBorder: false
        },
        ticks: {
          callback: (_value, _index, _values) => '',
          maxTicksLimit: 6,
          drawOnChartArea: false
        }
      }, {
        id: 'numTransactions',
        position: 'right',
        gridLines: {
          display: false,
          drawBorder: false
        },
        ticks: {
          beginAtZero: true,
          callback: (value, _index, _values) => `${numeral(value).format('0,0')}`,
          maxTicksLimit: 4,
          fontColor: sassVariables.dashboardBannerChartAxisFontColor
        }
      }]
    },
    tooltips: {
      mode: 'index',
      intersect: false,
      callbacks: {
        label: ({ datasetIndex, yLabel }, { datasets }) => {
          const label = datasets[datasetIndex].label
          if (datasets[datasetIndex].yAxisID === 'price') {
            return `${label}: ${formatUsdValue(yLabel)}`
          } else if (datasets[datasetIndex].yAxisID === 'marketCap') {
            return `${label}: ${formatUsdValue(yLabel)}`
          } else if (datasets[datasetIndex].yAxisID === 'numTransactions') {
            return `${label}: ${yLabel}`
          } else {
            return yLabel
          }
        }
      }
    }
  }
}

function getDataFromLocalStorage (key) {
  const data = window.localStorage.getItem(key)
  return data ? JSON.parse(data) : []
}

function setDataToLocalStorage (key, data) {
  window.localStorage.setItem(key, JSON.stringify(data))
}

function getPriceData (marketHistoryData) {
  if (marketHistoryData.length === 0) {
    return getDataFromLocalStorage('priceDataXDAI')
  }
  const data = marketHistoryData.map(({ date, closingPrice }) => ({ x: date, y: closingPrice }))
  setDataToLocalStorage('priceDataXDAI', data)
  return data
}

function getTxHistoryData (transactionHistory) {
  if (transactionHistory.length === 0) {
    return getDataFromLocalStorage('txHistoryDataXDAI')
  }
  const data = transactionHistory.map(dataPoint => ({ x: dataPoint.date, y: dataPoint.number_of_transactions }))
<<<<<<< HEAD
  setDataToLocalStorage('txHistoryDataXDAI', data)
=======

  // it should be empty value for tx history the current day
  const prevDayStr = data[0].x
  var prevDay = moment(prevDayStr)
  let curDay = prevDay.add(1, 'days')
  curDay = curDay.format('YYYY-MM-DD')
  data.unshift({ x: curDay, y: null })

  setDataToLocalStorage('txHistoryData', data)
>>>>>>> 3171f8ac
  return data
}

function getMarketCapData (marketHistoryData, availableSupply) {
  if (marketHistoryData.length === 0) {
    return getDataFromLocalStorage('marketCapDataXDAI')
  }
  const data = marketHistoryData.map(({ date, closingPrice }) => {
    const supply = (availableSupply !== null && typeof availableSupply === 'object')
      ? availableSupply[date]
      : availableSupply
    return { x: date, y: closingPrice * supply }
  })
  setDataToLocalStorage('marketCapDataXDAI', data)
  return data
}

// colors for light and dark theme
var priceLineColor
var mcapLineColor
if (localStorage.getItem('current-color-mode') === 'dark') {
  priceLineColor = sassVariables.darkprimary
  mcapLineColor = sassVariables.darksecondary
} else {
  priceLineColor = sassVariables.dashboardLineColorPrice
  mcapLineColor = sassVariables.dashboardLineColorMarket
}

class MarketHistoryChart {
  constructor (el, availableSupply, _marketHistoryData, dataConfig) {
    var axes = config.options.scales.yAxes.reduce(function (solution, elem) {
      solution[elem.id] = elem
      return solution
    },
    {})

    var priceActivated = true
    var marketCapActivated = true

    this.price = {
      label: window.localized.Price,
      yAxisID: 'price',
      data: [],
      fill: false,
      pointRadius: 0,
      backgroundColor: priceLineColor,
      borderColor: priceLineColor,
      lineTension: 0
    }
    if (dataConfig.market === undefined || dataConfig.market.indexOf('price') === -1) {
      this.price.hidden = true
      axes.price.display = false
      priceActivated = false
    }

    this.marketCap = {
      label: window.localized['Market Cap'],
      yAxisID: 'marketCap',
      data: [],
      fill: false,
      pointRadius: 0,
      backgroundColor: mcapLineColor,
      borderColor: mcapLineColor,
      lineTension: 0
    }
    if (dataConfig.market === undefined || dataConfig.market.indexOf('market_cap') === -1) {
      this.marketCap.hidden = true
      axes.marketCap.display = false
      marketCapActivated = false
    }

    this.numTransactions = {
      label: window.localized['Tx/day'],
      yAxisID: 'numTransactions',
      data: [],
      fill: false,
      pointRadius: 0,
      backgroundColor: sassVariables.dashboardLineColorTransactions,
      borderColor: sassVariables.dashboardLineColorTransactions,
      lineTension: 0
    }

    if (dataConfig.transactions === undefined || dataConfig.transactions.indexOf('transactions_per_day') === -1) {
      this.numTransactions.hidden = true
      axes.numTransactions.display = false
    } else if (!priceActivated && !marketCapActivated) {
      axes.numTransactions.position = 'left'
      this.numTransactions.backgroundColor = sassVariables.dashboardLineColorPrice
      this.numTransactions.borderColor = sassVariables.dashboardLineColorPrice
    }

    this.availableSupply = availableSupply
    config.data.datasets = [this.price, this.marketCap, this.numTransactions]

    const isChartLoadedKey = 'isChartLoadedXDAI'
    const isChartLoaded = window.sessionStorage.getItem(isChartLoadedKey) === 'true'
    if (isChartLoaded) {
      config.options.animation = false
    } else {
      window.sessionStorage.setItem(isChartLoadedKey, true)
    }

    this.chart = new Chart(el, config)
  }

  updateMarketHistory (availableSupply, marketHistoryData) {
    this.price.data = getPriceData(marketHistoryData)
    if (this.availableSupply !== null && typeof this.availableSupply === 'object') {
      const today = new Date().toJSON().slice(0, 10)
      this.availableSupply[today] = availableSupply
      this.marketCap.data = getMarketCapData(marketHistoryData, this.availableSupply)
    } else {
      this.marketCap.data = getMarketCapData(marketHistoryData, availableSupply)
    }
    this.chart.update()
  }

  updateTransactionHistory (transactionHistory) {
    this.numTransactions.data = getTxHistoryData(transactionHistory)
    this.chart.update()
  }
}

export function createMarketHistoryChart (el) {
  const dataPaths = $(el).data('history_chart_paths')
  const dataConfig = $(el).data('history_chart_config')

  const $chartError = $('[data-chart-error-message]')
  const chart = new MarketHistoryChart(el, 0, [], dataConfig)
  Object.keys(dataPaths).forEach(function (historySource) {
    $.getJSON(dataPaths[historySource], { type: 'JSON' })
      .done(data => {
        switch (historySource) {
          case 'market': {
            const availableSupply = JSON.parse(data.supply_data)
            const marketHistoryData = humps.camelizeKeys(JSON.parse(data.history_data))

            $(el).show()
            chart.updateMarketHistory(availableSupply, marketHistoryData)
            break
          }
          case 'transaction': {
            const transactionHistory = JSON.parse(data.history_data)

            $(el).show()
            chart.updateTransactionHistory(transactionHistory)
            break
          }
        }
      })
      .fail(() => {
        $(el).hide()
        $chartError.show()
      })
  })
  return chart
}

$('[data-chart-error-message]').on('click', _event => {
  $('[data-chart-error-message]').hide()
  createMarketHistoryChart($('[data-chart="historyChart"]')[0])
})<|MERGE_RESOLUTION|>--- conflicted
+++ resolved
@@ -119,9 +119,6 @@
     return getDataFromLocalStorage('txHistoryDataXDAI')
   }
   const data = transactionHistory.map(dataPoint => ({ x: dataPoint.date, y: dataPoint.number_of_transactions }))
-<<<<<<< HEAD
-  setDataToLocalStorage('txHistoryDataXDAI', data)
-=======
 
   // it should be empty value for tx history the current day
   const prevDayStr = data[0].x
@@ -130,8 +127,7 @@
   curDay = curDay.format('YYYY-MM-DD')
   data.unshift({ x: curDay, y: null })
 
-  setDataToLocalStorage('txHistoryData', data)
->>>>>>> 3171f8ac
+  setDataToLocalStorage('txHistoryDataXDAI', data)
   return data
 }
 
