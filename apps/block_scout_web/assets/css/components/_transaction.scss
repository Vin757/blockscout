.transaction-bottom-panel {
	display: flex;
	flex-direction: column;
	@media (min-width: 768px) {
		flex-direction: row;
		justify-content: space-between;
		align-items: flex-end;
	}
}

.transaction-bottom-panel {
	display: flex;
	flex-direction: column;
	@media (min-width: 768px) {
		flex-direction: row;
		justify-content: space-between;
		align-items: flex-end;
	}
}

.download-all-transactions {
	text-align: center;
	color: #a3a9b5;
	font-size: 13px;
	margin-top: 10px;
	@media (min-width: 768px) {
		margin-top: 30px;
	}
	.download-all-transactions-link {
		display: inline-flex;
		align-items: center;
		text-decoration: none;
		svg {
			position: relative;
			margin-left: 2px;
			top: -3px;
			left: 3px;
			path {
				fill: $primary;
			}
		}
		&:hover {
			text-decoration: underline;
		}
	}
}

.block-detail-number {
	width: 25%;
	@include media-breakpoint-down(sm) {
		width: 60%;
	}
}

<<<<<<< HEAD
.address-mobile {
	@include media-breakpoint-down(sm) {
		width: 80px;
	}
}

.transfers-list-mobile-container {
	@include media-breakpoint-down(sm) {
		margin-top: 0.5rem;
	}
	font-size: 12px;
}

.transaction-details {
	font-size: 14px;
}
.transaction-gas-used {
	@media (min-width: 1200px) {
		white-space: nowrap;
=======
.text-nowrap-small-screen {
	@include media-breakpoint-up(sm) {
		white-space: nowrap !important;
>>>>>>> a33f5997
	}
}<|MERGE_RESOLUTION|>--- conflicted
+++ resolved
@@ -52,7 +52,12 @@
 	}
 }
 
-<<<<<<< HEAD
+.text-nowrap-small-screen {
+	@include media-breakpoint-up(sm) {
+		white-space: nowrap !important;
+	}
+}
+
 .address-mobile {
 	@include media-breakpoint-down(sm) {
 		width: 80px;
@@ -72,10 +77,5 @@
 .transaction-gas-used {
 	@media (min-width: 1200px) {
 		white-space: nowrap;
-=======
-.text-nowrap-small-screen {
-	@include media-breakpoint-up(sm) {
-		white-space: nowrap !important;
->>>>>>> a33f5997
 	}
 }