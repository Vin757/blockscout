--- conflicted
+++ resolved
@@ -681,7 +681,6 @@
 		border-right-color: #3f436b !important;
 	}
 
-<<<<<<< HEAD
 	// 'text dark' label
 	.text-dark {
 		color: #fff;
@@ -713,10 +712,9 @@
 				}
 			}
 		}
-=======
+    
 	// alert link
 	.alert-link {
 		color: $dark-secondary;
->>>>>>> bee7d5c4
 	}
 }