--- conflicted
+++ resolved
@@ -7,13 +7,8 @@
 
 # General application configuration
 config :explorer,
-<<<<<<< HEAD
-  ecto_repos: [Explorer.Repo],
+  ecto_repos: [Explorer.Repo, Explorer.Repo.Account],
   token_functions_reader_max_retries: 1
-=======
-  ecto_repos: [Explorer.Repo, Explorer.Repo.Account],
-  token_functions_reader_max_retries: 3
->>>>>>> 7fce1647
 
 config :explorer, Explorer.Counters.AverageBlockTime,
   enabled: true,
