--- conflicted
+++ resolved
@@ -80,10 +80,6 @@
   tracer: Explorer.Tracer,
   otp_app: :explorer
 
-<<<<<<< HEAD
-
-=======
->>>>>>> b83a0f8b
 # Import environment specific config. This must remain at the bottom
 # of this file so it overrides the configuration defined above.
 import_config "#{Mix.env()}.exs"