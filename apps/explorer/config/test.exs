--- conflicted
+++ resolved
@@ -23,32 +23,6 @@
   timeout: :timer.seconds(60),
   queue_target: 1000
 
-<<<<<<< HEAD
-config :explorer, Explorer.ExchangeRates, enabled: false, store: :ets, fetch_btc_value: true
-
-config :explorer, Explorer.Chain.Cache.BlockNumber, enabled: false
-
-config :explorer, Explorer.KnownTokens, enabled: false, store: :ets
-
-config :explorer, Explorer.Counters.AverageBlockTime, enabled: false
-
-config :explorer, Explorer.Counters.AddressesWithBalanceCounter, enabled: false, enable_consolidation: false
-
-# This historian is a GenServer whose init uses a Repo in a Task process.
-# This causes a ConnectionOwnership error
-config :explorer, Explorer.Chain.Transaction.History.Historian, enabled: false
-config :explorer, Explorer.Market.History.Historian, enabled: false
-
-config :explorer, Explorer.Counters.AddressesCounter, enabled: false, enable_consolidation: false
-
-config :explorer, Explorer.Market.History.Cataloger, enabled: false
-
-config :explorer, Explorer.Tracer, disabled?: false
-
-config :explorer, Explorer.Staking.ContractState, enabled: false
-
-=======
->>>>>>> 266f503e
 config :logger, :explorer,
   level: :warn,
   path: Path.absname("logs/test/explorer.log")
