--- conflicted
+++ resolved
@@ -90,53 +90,13 @@
   end
 
   defp configurable_children do
-<<<<<<< HEAD
-    [
-      configure(Explorer.ExchangeRates),
-      configure(Explorer.ExchangeRates.TokenExchangeRates),
-      configure(Explorer.ChainSpec.GenesisData),
-      configure(Explorer.Market.History.Cataloger),
-      configure(Explorer.Chain.Cache.TokenExchangeRate),
-      configure(Explorer.Chain.Cache.ContractsCounter),
-      configure(Explorer.Chain.Cache.NewContractsCounter),
-      configure(Explorer.Chain.Cache.VerifiedContractsCounter),
-      configure(Explorer.Chain.Cache.NewVerifiedContractsCounter),
-      configure(Explorer.Chain.Cache.TransactionActionTokensData),
-      configure(Explorer.Chain.Cache.TransactionActionUniswapPools),
-      configure(Explorer.Chain.Cache.WithdrawalsSum),
-      configure(Explorer.Chain.Transaction.History.Historian),
-      configure(Explorer.Chain.Events.Listener),
-      configure(Explorer.Counters.AddressesWithBalanceCounter),
-      configure(Explorer.Counters.AddressesCounter),
-      configure(Explorer.Counters.AddressTransactionsCounter),
-      configure(Explorer.Counters.AddressTokenTransfersCounter),
-      configure(Explorer.Counters.AddressTransactionsGasUsageCounter),
-      configure(Explorer.Counters.AddressTokenUsdSum),
-      configure(Explorer.Counters.TokenHoldersCounter),
-      configure(Explorer.Counters.TokenTransfersCounter),
-      configure(Explorer.Counters.BlockBurnedFeeCounter),
-      configure(Explorer.Counters.BlockPriorityFeeCounter),
-      configure(Explorer.Counters.AverageBlockTime),
-      configure(Explorer.Counters.Bridge),
-      configure(Explorer.Validator.MetadataProcessor),
-      configure(Explorer.Staking.ContractState),
-      configure(Explorer.Tags.AddressTag.Cataloger),
-      configure(MinMissingBlockNumber),
-      configure(TokenTransferTokenIdMigration.Supervisor),
-      configure(Explorer.Chain.Fetcher.CheckBytecodeMatchingOnDemand),
-      configure(Explorer.Chain.Fetcher.FetchValidatorInfoOnDemand),
-      configure(Explorer.TokenInstanceOwnerAddressMigration.Supervisor),
-      sc_microservice_configure(Explorer.Chain.Fetcher.LookUpSmartContractSourcesOnDemand),
-      configure(Explorer.Chain.Cache.RootstockLockedBTC)
-    ]
-    |> List.flatten()
-=======
     configurable_children_set =
       [
         configure(Explorer.ExchangeRates),
         configure(Explorer.ExchangeRates.TokenExchangeRates),
         configure(Explorer.ChainSpec.GenesisData),
         configure(Explorer.Market.History.Cataloger),
+        configure(Explorer.Chain.Cache.TokenExchangeRate),
         configure(Explorer.Chain.Cache.ContractsCounter),
         configure(Explorer.Chain.Cache.NewContractsCounter),
         configure(Explorer.Chain.Cache.VerifiedContractsCounter),
@@ -159,6 +119,7 @@
         configure(Explorer.Counters.AverageBlockTime),
         configure(Explorer.Counters.Bridge),
         configure(Explorer.Validator.MetadataProcessor),
+        configure(Explorer.Staking.ContractState),
         configure(Explorer.Tags.AddressTag.Cataloger),
         configure(MinMissingBlockNumber),
         configure(TokenTransferTokenIdMigration.Supervisor),
@@ -187,7 +148,6 @@
     else
       []
     end
->>>>>>> 0560fa89
   end
 
   defp should_start?(process) do
