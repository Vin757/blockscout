defmodule Explorer.Chain do
  @moduledoc """
  The chain context.
  """

  import Ecto.Query,
    only: [
      dynamic: 1,
      dynamic: 2,
      from: 2,
      join: 4,
      join: 5,
      limit: 2,
      lock: 2,
      offset: 2,
      order_by: 2,
      order_by: 3,
      preload: 2,
      preload: 3,
      select: 2,
      select: 3,
      subquery: 1,
      union: 2,
      where: 2,
      where: 3
    ]

  import EthereumJSONRPC, only: [integer_to_quantity: 1, fetch_block_internal_transactions: 2]
  import Explorer.Chain.SmartContract, only: [burn_address_hash_string: 0]

  require Logger

  alias ABI.TypeDecoder
  alias Ecto.{Changeset, Multi}

  alias EthereumJSONRPC.Transaction, as: EthereumJSONRPCTransaction

  alias Explorer.Account.WatchlistAddress

  alias Explorer.Counters.{LastFetchedCounter, TokenHoldersCounter, TokenTransfersCounter}

  alias Explorer.Chain

  alias Explorer.Chain.{
    Address,
    Address.CoinBalance,
    Address.CoinBalanceDaily,
    Address.CurrentTokenBalance,
    Address.TokenBalance,
    Block,
    CurrencyHelper,
    Data,
    DecompiledSmartContract,
    Hash,
    Import,
    InternalTransaction,
    Log,
    PendingBlockOperation,
    Search,
    SmartContract,
    SmartContractAdditionalSource,
    Token,
    Token.Instance,
    TokenTransfer,
    Transaction,
    Wei,
    Withdrawal
  }

  alias Explorer.Chain.Block.{EmissionReward, Reward}

  alias Explorer.Chain.Cache.{
    Accounts,
    BlockNumber,
    Blocks,
    ContractsCounter,
    NewContractsCounter,
    NewVerifiedContractsCounter,
    Transactions,
    Uncles,
    VerifiedContractsCounter,
    WithdrawalsSum
  }

  alias Explorer.Chain.Cache.Block, as: BlockCache
  alias Explorer.Chain.Cache.PendingBlockOperation, as: PendingBlockOperationCache
  alias Explorer.Chain.Fetcher.{CheckBytecodeMatchingOnDemand, LookUpSmartContractSourcesOnDemand}
  alias Explorer.Chain.Import.Runner
  alias Explorer.Chain.InternalTransaction.{CallType, Type}

  alias Explorer.Market.MarketHistoryCache
  alias Explorer.{PagingOptions, Repo}
  alias Explorer.SmartContract.Helper
  alias Explorer.SmartContract.Solidity.Verifier

  alias Dataloader.Ecto, as: DataloaderEcto

  @default_paging_options %PagingOptions{page_size: 50}

  @token_transfers_per_transaction_preview 10
  @token_transfers_necessity_by_association %{
    [from_address: :smart_contract] => :optional,
    [to_address: :smart_contract] => :optional,
    [from_address: :names] => :optional,
    [to_address: :names] => :optional,
    token: :optional
  }

  @method_name_to_id_map %{
    "approve" => "095ea7b3",
    "transfer" => "a9059cbb",
    "multicall" => "5ae401dc",
    "mint" => "40c10f19",
    "commit" => "f14fcbc8"
  }

  @revert_msg_prefix_1 "Revert: "
  @revert_msg_prefix_2 "revert: "
  @revert_msg_prefix_3 "reverted "
  @revert_msg_prefix_4 "Reverted "
  # Geth-like node
  @revert_msg_prefix_5 "execution reverted: "
  # keccak256("Error(string)")
  @revert_error_method_id "08c379a0"

  @limit_showing_transactions 10_000
  @default_page_size 50

  @typedoc """
  The name of an association on the `t:Ecto.Schema.t/0`
  """
  @type association :: atom()

  @typedoc """
  The max `t:Explorer.Chain.Block.block_number/0` for `consensus` `true` `t:Explorer.Chain.Block.t/0`s.
  """
  @type block_height :: Block.block_number()

  @typedoc """
  Event type where data is broadcasted whenever data is inserted from chain indexing.
  """
  @type chain_event ::
          :addresses
          | :address_coin_balances
          | :blocks
          | :block_rewards
          | :exchange_rate
          | :internal_transactions
          | :logs
          | :transactions
          | :token_transfers

  @type direction :: :from | :to

  @typedoc """
   * `:optional` - the association is optional and only needs to be loaded if available
   * `:required` - the association is required and MUST be loaded.  If it is not available, then the parent struct
     SHOULD NOT be returned.
  """
  @type necessity :: :optional | :required

  @typedoc """
  The `t:necessity/0` of each association that should be loaded
  """
  @type necessity_by_association :: %{association => necessity}

  @typep necessity_by_association_option :: {:necessity_by_association, necessity_by_association}
  @type paging_options :: {:paging_options, PagingOptions.t()}
  @typep balance_by_day :: %{date: String.t(), value: Wei.t()}
  @type api? :: {:api?, true | false}

  @doc """
  `t:Explorer.Chain.InternalTransaction/0`s from the address with the given `hash`.

  This function excludes any internal transactions in the results where the
  internal transaction has no siblings within the parent transaction.

  ## Options

    * `:direction` - if specified, will filter internal transactions by address type. If `:to` is specified, only
      internal transactions where the "to" address matches will be returned. Likewise, if `:from` is specified, only
      internal transactions where the "from" address matches will be returned. If `:direction` is omitted, internal
      transactions either to or from the address will be returned.
    * `:necessity_by_association` - use to load `t:association/0` as `:required` or `:optional`. If an association is
      `:required`, and the `t:Explorer.Chain.InternalTransaction.t/0` has no associated record for that association,
      then the `t:Explorer.Chain.InternalTransaction.t/0` will not be included in the page `entries`.
    * `:paging_options` - a `t:Explorer.PagingOptions.t/0` used to specify the `:page_size` and
      `:key` (a tuple of the lowest/oldest `{block_number, transaction_index, index}`) and. Results will be the internal
      transactions older than the `block_number`, `transaction index`, and `index` that are passed.

  """
  @spec address_to_internal_transactions(Hash.Address.t(), [paging_options | necessity_by_association_option]) :: [
          InternalTransaction.t()
        ]
  def address_to_internal_transactions(hash, options \\ []) do
    necessity_by_association = Keyword.get(options, :necessity_by_association, %{})
    direction = Keyword.get(options, :direction)

    from_block = from_block(options)
    to_block = to_block(options)

    paging_options = Keyword.get(options, :paging_options, @default_paging_options)

    if direction == nil || direction == "" do
      query_to_address_hash_wrapped =
        InternalTransaction
        |> InternalTransaction.where_nonpending_block()
        |> InternalTransaction.where_address_fields_match(hash, :to_address_hash)
        |> InternalTransaction.where_block_number_in_period(from_block, to_block)
        |> common_where_limit_order(paging_options)
        |> wrapped_union_subquery()

      query_from_address_hash_wrapped =
        InternalTransaction
        |> InternalTransaction.where_nonpending_block()
        |> InternalTransaction.where_address_fields_match(hash, :from_address_hash)
        |> InternalTransaction.where_block_number_in_period(from_block, to_block)
        |> common_where_limit_order(paging_options)
        |> wrapped_union_subquery()

      query_created_contract_address_hash_wrapped =
        InternalTransaction
        |> InternalTransaction.where_nonpending_block()
        |> InternalTransaction.where_address_fields_match(hash, :created_contract_address_hash)
        |> InternalTransaction.where_block_number_in_period(from_block, to_block)
        |> common_where_limit_order(paging_options)
        |> wrapped_union_subquery()

      query_to_address_hash_wrapped
      |> union(^query_from_address_hash_wrapped)
      |> union(^query_created_contract_address_hash_wrapped)
      |> wrapped_union_subquery()
      |> common_where_limit_order(paging_options)
      |> preload(:block)
      |> join_associations(necessity_by_association)
      |> select_repo(options).all()
    else
      InternalTransaction
      |> InternalTransaction.where_nonpending_block()
      |> InternalTransaction.where_address_fields_match(hash, direction)
      |> InternalTransaction.where_block_number_in_period(from_block, to_block)
      |> common_where_limit_order(paging_options)
      |> preload(:block)
      |> join_associations(necessity_by_association)
      |> select_repo(options).all()
    end
  end

  def wrapped_union_subquery(query) do
    from(
      q in subquery(query),
      select: q
    )
  end

  defp common_where_limit_order(query, paging_options) do
    query
    |> InternalTransaction.where_is_different_from_parent_transaction()
    |> page_internal_transaction(paging_options, %{index_int_tx_desc_order: true})
    |> limit(^paging_options.page_size)
    |> order_by(
      [it],
      desc: it.block_number,
      desc: it.transaction_index,
      desc: it.index
    )
  end

  @doc """
  Fetches the transactions related to the address with the given hash, including
  transactions that only have the address in the `token_transfers` related table
  and rewards for block validation.

  This query is divided into multiple subqueries intentionally in order to
  improve the listing performance.

  The `token_transfers` table tends to grow exponentially, and the query results
  with a `transactions` `join` statement takes too long.

  To solve this the `transaction_hashes` are fetched in a separate query, and
  paginated through the `block_number` already present in the `token_transfers`
  table.

  ## Options

    * `:necessity_by_association` - use to load `t:association/0` as `:required` or `:optional`.  If an association is
      `:required`, and the `t:Explorer.Chain.Transaction.t/0` has no associated record for that association, then the
      `t:Explorer.Chain.Transaction.t/0` will not be included in the page `entries`.
    * `:paging_options` - a `t:Explorer.PagingOptions.t/0` used to specify the `:page_size` and
      `:key` (a tuple of the lowest/oldest `{block_number, index}`) and. Results will be the transactions older than
      the `block_number` and `index` that are passed.

  """
  @spec address_to_transactions_with_rewards(Hash.Address.t(), [paging_options | necessity_by_association_option]) ::
          [
            Transaction.t()
          ]
  def address_to_transactions_with_rewards(address_hash, options \\ []) when is_list(options) do
    paging_options = Keyword.get(options, :paging_options, @default_paging_options)

    if Application.get_env(:block_scout_web, BlockScoutWeb.Chain)[:has_emission_funds] do
      cond do
        Keyword.get(options, :direction) == :from ->
          address_to_transactions_without_rewards(address_hash, options)

        address_has_rewards?(address_hash) ->
          address_with_rewards(address_hash, options, paging_options)

        true ->
          address_to_transactions_without_rewards(address_hash, options)
      end
    else
      address_to_transactions_without_rewards(address_hash, options)
    end
  end

  defp address_with_rewards(address_hash, options, paging_options) do
    %{payout_key: block_miner_payout_address} = Reward.get_validator_payout_key_by_mining_from_db(address_hash, options)

    if block_miner_payout_address && address_hash == block_miner_payout_address do
      transactions_with_rewards_results(address_hash, options, paging_options)
    else
      address_to_transactions_without_rewards(address_hash, options)
    end
  end

  defp transactions_with_rewards_results(address_hash, options, paging_options) do
    blocks_range = address_to_transactions_tasks_range_of_blocks(address_hash, options)

    rewards_task =
      Task.async(fn -> Reward.fetch_emission_rewards_tuples(address_hash, paging_options, blocks_range, options) end)

    [rewards_task | address_to_transactions_tasks(address_hash, options, true)]
    |> wait_for_address_transactions()
    |> Enum.sort_by(fn item ->
      case item do
        {%Reward{} = emission_reward, _} ->
          {-emission_reward.block.number, 1}

        item ->
          process_item(item)
      end
    end)
    |> Enum.dedup_by(fn item ->
      case item do
        {%Reward{} = emission_reward, _} ->
          {emission_reward.block_hash, emission_reward.address_hash, emission_reward.address_type}

        transaction ->
          transaction.hash
      end
    end)
    |> Enum.take(paging_options.page_size)
  end

  defp process_item(item) do
    block_number = if item.block_number, do: -item.block_number, else: 0
    index = if item.index, do: -item.index, else: 0
    {block_number, index}
  end

  def address_to_transactions_without_rewards(address_hash, options, old_ui? \\ true) do
    paging_options = Keyword.get(options, :paging_options, @default_paging_options)

    address_hash
    |> address_to_transactions_tasks(options, old_ui?)
    |> wait_for_address_transactions()
    |> Enum.sort_by(&{&1.block_number, &1.index}, &>=/2)
    |> Enum.dedup_by(& &1.hash)
    |> Enum.take(paging_options.page_size)
  end

  def address_hashes_to_mined_transactions_without_rewards(address_hashes, options) do
    paging_options = Keyword.get(options, :paging_options, @default_paging_options)

    address_hashes
    |> address_hashes_to_mined_transactions_tasks(options)
    |> wait_for_address_transactions()
    |> Enum.sort_by(&{&1.block_number, &1.index}, &>=/2)
    |> Enum.dedup_by(& &1.hash)
    |> Enum.take(paging_options.page_size)
  end

  defp address_to_transactions_tasks_query(options, only_mined? \\ false) do
    from_block = from_block(options)
    to_block = to_block(options)

    options
    |> Keyword.get(:paging_options, @default_paging_options)
    |> fetch_transactions(from_block, to_block, !only_mined?)
  end

  defp transactions_block_numbers_at_address(address_hash, options) do
    direction = Keyword.get(options, :direction)

    options
    |> address_to_transactions_tasks_query()
    |> Transaction.not_pending_transactions()
    |> select([t], t.block_number)
    |> Transaction.matching_address_queries_list(direction, address_hash)
  end

  defp address_to_transactions_tasks(address_hash, options, old_ui?) do
    direction = Keyword.get(options, :direction)
    necessity_by_association = Keyword.get(options, :necessity_by_association, %{})

    options
    |> address_to_transactions_tasks_query()
    |> Transaction.not_dropped_or_replaced_transactions()
    |> join_associations(necessity_by_association)
    |> put_has_token_transfers_to_tx(old_ui?)
    |> Transaction.matching_address_queries_list(direction, address_hash)
    |> Enum.map(fn query -> Task.async(fn -> select_repo(options).all(query) end) end)
  end

  defp address_hashes_to_mined_transactions_tasks(address_hashes, options) do
    direction = Keyword.get(options, :direction)
    necessity_by_association = Keyword.get(options, :necessity_by_association, %{})

    options
    |> address_to_transactions_tasks_query(true)
    |> Transaction.not_pending_transactions()
    |> join_associations(necessity_by_association)
    |> put_has_token_transfers_to_tx(false)
    |> Transaction.matching_address_queries_list(direction, address_hashes)
    |> Enum.map(fn query -> Task.async(fn -> select_repo(options).all(query) end) end)
  end

  def address_to_transactions_tasks_range_of_blocks(address_hash, options) do
    extremums_list =
      address_hash
      |> transactions_block_numbers_at_address(options)
      |> Enum.map(fn query ->
        extremum_query =
          from(
            q in subquery(query),
            select: %{min_block_number: min(q.block_number), max_block_number: max(q.block_number)}
          )

        extremum_query
        |> Repo.one!()
      end)

    extremums_list
    |> Enum.reduce(%{min_block_number: nil, max_block_number: 0}, fn %{
                                                                       min_block_number: min_number,
                                                                       max_block_number: max_number
                                                                     },
                                                                     extremums_result ->
      current_min_number = Map.get(extremums_result, :min_block_number)
      current_max_number = Map.get(extremums_result, :max_block_number)

      extremums_result
      |> process_extremums_result_against_min_number(current_min_number, min_number)
      |> process_extremums_result_against_max_number(current_max_number, max_number)
    end)
  end

  defp process_extremums_result_against_min_number(extremums_result, current_min_number, min_number)
       when is_number(current_min_number) and
              not (is_number(min_number) and min_number > 0 and min_number < current_min_number) do
    extremums_result
  end

  defp process_extremums_result_against_min_number(extremums_result, _current_min_number, min_number) do
    extremums_result
    |> Map.put(:min_block_number, min_number)
  end

  defp process_extremums_result_against_max_number(extremums_result, current_max_number, max_number)
       when is_number(max_number) and max_number > 0 and max_number > current_max_number do
    extremums_result
    |> Map.put(:max_block_number, max_number)
  end

  defp process_extremums_result_against_max_number(extremums_result, _current_max_number, _max_number) do
    extremums_result
  end

  defp wait_for_address_transactions(tasks) do
    tasks
    |> Task.yield_many(:timer.seconds(20))
    |> Enum.flat_map(fn {_task, res} ->
      case res do
        {:ok, result} ->
          result

        {:exit, reason} ->
          raise "Query fetching address transactions terminated: #{inspect(reason)}"

        nil ->
          raise "Query fetching address transactions timed out."
      end
    end)
  end

  @spec address_hash_to_token_transfers(Hash.Address.t(), Keyword.t()) :: [Transaction.t()]
  def address_hash_to_token_transfers(address_hash, options \\ []) do
    paging_options = Keyword.get(options, :paging_options, @default_paging_options)
    direction = Keyword.get(options, :direction)

    direction
    |> Transaction.transactions_with_token_transfers_direction(address_hash)
    |> Transaction.preload_token_transfers(address_hash)
    |> handle_paging_options(paging_options)
    |> Repo.all()
  end

  @spec address_hash_to_token_transfers_new(Hash.Address.t() | String.t(), Keyword.t()) :: [TokenTransfer.t()]
  def address_hash_to_token_transfers_new(address_hash, options \\ []) do
    paging_options = Keyword.get(options, :paging_options, @default_paging_options)
    direction = Keyword.get(options, :direction)
    filters = Keyword.get(options, :token_type)
    necessity_by_association = Keyword.get(options, :necessity_by_association)

    direction
    |> TokenTransfer.token_transfers_by_address_hash(address_hash, filters)
    |> join_associations(necessity_by_association)
    |> TokenTransfer.handle_paging_options(paging_options)
    |> select_repo(options).all()
  end

  @spec address_hash_to_token_transfers_by_token_address_hash(
          Hash.Address.t() | String.t(),
          Hash.Address.t() | String.t(),
          Keyword.t()
        ) :: [TokenTransfer.t()]
  def address_hash_to_token_transfers_by_token_address_hash(address_hash, token_address_hash, options \\ []) do
    paging_options = Keyword.get(options, :paging_options, @default_paging_options)

    necessity_by_association = Keyword.get(options, :necessity_by_association)

    address_hash
    |> TokenTransfer.token_transfers_by_address_hash_and_token_address_hash(token_address_hash)
    |> join_associations(necessity_by_association)
    |> TokenTransfer.handle_paging_options(paging_options)
    |> select_repo(options).all()
  end

  @spec address_hash_to_withdrawals(
          Hash.Address.t(),
          [paging_options | necessity_by_association_option]
        ) :: [Withdrawal.t()]
  def address_hash_to_withdrawals(address_hash, options \\ []) when is_list(options) do
    paging_options = Keyword.get(options, :paging_options, @default_paging_options)
    necessity_by_association = Keyword.get(options, :necessity_by_association, %{})

    address_hash
    |> Withdrawal.address_hash_to_withdrawals_query()
    |> join_associations(necessity_by_association)
    |> handle_withdrawals_paging_options(paging_options)
    |> select_repo(options).all()
  end

  @spec address_to_logs(Hash.Address.t(), Keyword.t()) :: [Log.t()]
  def address_to_logs(address_hash, csv_export?, options \\ []) when is_list(options) do
    paging_options = Keyword.get(options, :paging_options) || %PagingOptions{page_size: 50}

    from_block = from_block(options)
    to_block = to_block(options)

    base =
      from(log in Log,
        order_by: [desc: log.block_number, desc: log.index],
        where: log.address_hash == ^address_hash,
        limit: ^paging_options.page_size,
        select: log,
        inner_join: block in Block,
        on: block.hash == log.block_hash,
        where: block.consensus == true
      )

    preloaded_query =
      if csv_export? do
        base
      else
        base
        |> preload(transaction: [:to_address, :from_address])
      end

    preloaded_query
    |> page_logs(paging_options)
    |> filter_topic(Keyword.get(options, :topic))
    |> where_block_number_in_period(from_block, to_block)
    |> select_repo(options).all()
    |> Enum.take(paging_options.page_size)
  end

  defp filter_topic(base_query, nil), do: base_query

  defp filter_topic(base_query, ""), do: base_query

  defp filter_topic(base_query, topic) do
    from(log in base_query,
      where:
        log.first_topic == ^topic or log.second_topic == ^topic or log.third_topic == ^topic or
          log.fourth_topic == ^topic
    )
  end

  def where_block_number_in_period(base_query, from_block, to_block) when is_nil(from_block) and not is_nil(to_block) do
    from(q in base_query,
      where: q.block_number <= ^to_block
    )
  end

  def where_block_number_in_period(base_query, from_block, to_block) when not is_nil(from_block) and is_nil(to_block) do
    from(q in base_query,
      where: q.block_number > ^from_block
    )
  end

  def where_block_number_in_period(base_query, from_block, to_block) when is_nil(from_block) and is_nil(to_block) do
    base_query
  end

  def where_block_number_in_period(base_query, from_block, to_block) do
    from(q in base_query,
      where: q.block_number > ^from_block and q.block_number <= ^to_block
    )
  end

  @doc """
  Finds all `t:Explorer.Chain.Transaction.t/0`s given the address_hash and the token contract
  address hash.

  ## Options

    * `:paging_options` - a `t:Explorer.PagingOptions.t/0` used to specify the `:page_size` and
      `:key` (in the form of `%{"inserted_at" => inserted_at}`). Results will be the transactions
      older than the `index` that are passed.
  """
  @spec address_to_transactions_with_token_transfers(Hash.t(), Hash.t(), [paging_options]) :: [Transaction.t()]
  def address_to_transactions_with_token_transfers(address_hash, token_hash, options \\ []) do
    paging_options = Keyword.get(options, :paging_options, @default_paging_options)

    address_hash
    |> Transaction.transactions_with_token_transfers(token_hash)
    |> Transaction.preload_token_transfers(address_hash)
    |> handle_paging_options(paging_options)
    |> Repo.all()
  end

  @doc """
  The `t:Explorer.Chain.Address.t/0` `balance` in `unit`.
  """
  @spec balance(Address.t(), :wei) :: Wei.wei() | nil
  @spec balance(Address.t(), :gwei) :: Wei.gwei() | nil
  @spec balance(Address.t(), :ether) :: Wei.ether() | nil
  def balance(%Address{fetched_coin_balance: balance}, unit) do
    case balance do
      nil -> nil
      _ -> Wei.to(balance, unit)
    end
  end

  @doc """
  The number of `t:Explorer.Chain.Block.t/0`.

      iex> insert_list(2, :block)
      iex> Explorer.Chain.block_count()
      2

  When there are no `t:Explorer.Chain.Block.t/0`.

      iex> Explorer.Chain.block_count()
      0

  """
  def block_count do
    Repo.aggregate(Block, :count, :hash)
  end

  @doc """
  Reward for mining a block.

  The block reward is the sum of the following:

  * Sum of the transaction fees (gas_used * gas_price) for the block
  * A static reward for miner (this value may change during the life of the chain)
  * The reward for uncle blocks (1/32 * static_reward * number_of_uncles)

  *NOTE*

  Uncles are not currently accounted for.
  """
  @spec block_reward(Block.block_number()) :: Wei.t()
  def block_reward(block_number) do
    block_hash =
      Block
      |> where([block], block.number == ^block_number and block.consensus == true)
      |> select([block], block.hash)
      |> Repo.one!()

    case Repo.one!(
           from(reward in Reward,
             where: reward.block_hash == ^block_hash,
             select: %Wei{
               value: coalesce(sum(reward.reward), 0)
             }
           )
         ) do
      %Wei{
        value: %Decimal{coef: 0}
      } ->
        Repo.one!(
          from(block in Block,
            left_join: transaction in assoc(block, :transactions),
            inner_join: emission_reward in EmissionReward,
            on: fragment("? <@ ?", block.number, emission_reward.block_range),
            where: block.number == ^block_number and block.consensus == true,
            group_by: [emission_reward.reward, block.hash],
            select: %Wei{
              value: coalesce(sum(transaction.gas_used * transaction.gas_price), 0) + emission_reward.reward
            }
          )
        )

      other_value ->
        other_value
    end
  end

  def txn_fees(transactions) do
    Enum.reduce(transactions, Decimal.new(0), fn %{gas_used: gas_used, gas_price: gas_price}, acc ->
      gas_used
      |> Decimal.new()
      |> Decimal.mult(gas_price_to_decimal(gas_price))
      |> Decimal.add(acc)
    end)
  end

  defp gas_price_to_decimal(%Wei{} = wei), do: wei.value
  defp gas_price_to_decimal(gas_price), do: Decimal.new(gas_price)

  def burned_fees(transactions, base_fee_per_gas) do
    burned_fee_counter =
      transactions
      |> Enum.reduce(Decimal.new(0), fn %{gas_used: gas_used}, acc ->
        gas_used
        |> Decimal.new()
        |> Decimal.add(acc)
      end)

    base_fee_per_gas && Wei.mult(base_fee_per_gas_to_wei(base_fee_per_gas), burned_fee_counter)
  end

  defp base_fee_per_gas_to_wei(%Wei{} = wei), do: wei
  defp base_fee_per_gas_to_wei(base_fee_per_gas), do: %Wei{value: Decimal.new(base_fee_per_gas)}

  @uncle_reward_coef 1 / 32
  def block_reward_by_parts(block, transactions) do
    %{hash: block_hash, number: block_number} = block
    base_fee_per_gas = Map.get(block, :base_fee_per_gas)

    txn_fees = txn_fees(transactions)

    static_reward =
      Repo.one(
        from(
          er in EmissionReward,
          where: fragment("int8range(?, ?) <@ ?", ^block_number, ^(block_number + 1), er.block_range),
          select: er.reward
        )
      ) || %Wei{value: Decimal.new(0)}

    has_uncles? = is_list(block.uncles) and not Enum.empty?(block.uncles)

    burned_fees = burned_fees(transactions, base_fee_per_gas)
    uncle_reward = (has_uncles? && Wei.mult(static_reward, Decimal.from_float(@uncle_reward_coef))) || nil

    %{
      block_number: block_number,
      block_hash: block_hash,
      miner_hash: block.miner_hash,
      static_reward: static_reward,
      txn_fees: %Wei{value: txn_fees},
      burned_fees: burned_fees || %Wei{value: Decimal.new(0)},
      uncle_reward: uncle_reward || %Wei{value: Decimal.new(0)}
    }
  end

  @doc """
  The `t:Explorer.Chain.Wei.t/0` paid to the miners of the `t:Explorer.Chain.Block.t/0`s with `hash`
  `Explorer.Chain.Hash.Full.t/0` by the signers of the transactions in those blocks to cover the gas fee
  (`gas_used * gas_price`).
  """
  @spec gas_payment_by_block_hash([Hash.Full.t()]) :: %{Hash.Full.t() => Wei.t()}
  def gas_payment_by_block_hash(block_hashes) when is_list(block_hashes) do
    query =
      from(
        block in Block,
        left_join: transaction in assoc(block, :transactions),
        where: block.hash in ^block_hashes and block.consensus == true,
        group_by: block.hash,
        select: {block.hash, %Wei{value: coalesce(sum(transaction.gas_used * transaction.gas_price), 0)}}
      )

    query
    |> Repo.all()
    |> Enum.into(%{})
  end

  def timestamp_by_block_hash(block_hashes) when is_list(block_hashes) do
    query =
      from(
        block in Block,
        where: block.hash in ^block_hashes and block.consensus == true,
        group_by: block.hash,
        select: {block.hash, block.timestamp}
      )

    query
    |> Repo.all()
    |> Enum.into(%{})
  end

  @doc """
  Finds all `t:Explorer.Chain.Transaction.t/0`s in the `t:Explorer.Chain.Block.t/0`.

  ## Options

    * `:necessity_by_association` - use to load `t:association/0` as `:required` or `:optional`.  If an association is
      `:required`, and the `t:Explorer.Chain.Transaction.t/0` has no associated record for that association, then the
      `t:Explorer.Chain.Transaction.t/0` will not be included in the page `entries`.
    * `:paging_options` - a `t:Explorer.PagingOptions.t/0` used to specify the `:page_size` and
      `:key` (a tuple of the lowest/oldest `{index}`) and. Results will be the transactions older than
      the `index` that are passed.
  """
  @spec block_to_transactions(Hash.Full.t(), [paging_options | necessity_by_association_option | api?()], true | false) ::
          [
            Transaction.t()
          ]
  def block_to_transactions(block_hash, options \\ [], old_ui? \\ true) when is_list(options) do
    necessity_by_association = Keyword.get(options, :necessity_by_association, %{})

    options
    |> Keyword.get(:paging_options, @default_paging_options)
    |> fetch_transactions_in_ascending_order_by_index()
    |> join(:inner, [transaction], block in assoc(transaction, :block))
    |> where([_, block], block.hash == ^block_hash)
    |> join_associations(necessity_by_association)
    |> put_has_token_transfers_to_tx(old_ui?)
    |> (&if(old_ui?, do: preload(&1, [{:token_transfers, [:token, :from_address, :to_address]}]), else: &1)).()
    |> select_repo(options).all()
    |> (&if(old_ui?,
          do: &1,
          else:
            Enum.map(&1, fn tx -> preload_token_transfers(tx, @token_transfers_necessity_by_association, options) end)
        )).()
  end

  @spec execution_node_to_transactions(Hash.Address.t(), [paging_options | necessity_by_association_option | api?()]) ::
          [Transaction.t()]
  def execution_node_to_transactions(execution_node_hash, options \\ []) when is_list(options) do
    necessity_by_association = Keyword.get(options, :necessity_by_association, %{})

    options
    |> Keyword.get(:paging_options, @default_paging_options)
    |> fetch_transactions_in_descending_order_by_block_and_index()
    |> where(execution_node_hash: ^execution_node_hash)
    |> join_associations(necessity_by_association)
    |> put_has_token_transfers_to_tx(false)
    |> (& &1).()
    |> select_repo(options).all()
    |> (&Enum.map(&1, fn tx -> preload_token_transfers(tx, @token_transfers_necessity_by_association, options) end)).()
  end

  @spec block_to_withdrawals(
          Hash.Full.t(),
          [paging_options | necessity_by_association_option]
        ) :: [Withdrawal.t()]
  def block_to_withdrawals(block_hash, options \\ []) when is_list(options) do
    paging_options = Keyword.get(options, :paging_options, @default_paging_options)
    necessity_by_association = Keyword.get(options, :necessity_by_association, %{})

    block_hash
    |> Withdrawal.block_hash_to_withdrawals_query()
    |> join_associations(necessity_by_association)
    |> handle_withdrawals_paging_options(paging_options)
    |> select_repo(options).all()
  end

  @doc """
  Finds sum of gas_used for new (EIP-1559) txs belongs to block
  """
  @spec block_to_gas_used_by_1559_txs(Hash.Full.t()) :: non_neg_integer()
  def block_to_gas_used_by_1559_txs(block_hash) do
    query =
      from(
        tx in Transaction,
        where: tx.block_hash == ^block_hash,
        select: sum(tx.gas_used)
      )

    result = Repo.one(query)
    if result, do: result, else: 0
  end

  @doc """
  Finds sum of priority fee for new (EIP-1559) txs belongs to block
  """
  @spec block_to_priority_fee_of_1559_txs(Hash.Full.t()) :: Decimal.t()
  def block_to_priority_fee_of_1559_txs(block_hash) do
    block = Repo.get_by(Block, hash: block_hash)

    case block.base_fee_per_gas do
      %Wei{value: base_fee_per_gas} ->
        query =
          from(
            tx in Transaction,
            where: tx.block_hash == ^block_hash,
            select:
              sum(
                fragment(
                  "CASE
                    WHEN COALESCE(?,?) = 0 THEN 0
                    WHEN COALESCE(?,?) - ? < COALESCE(?,?) THEN (COALESCE(?,?) - ?) * ?
                    ELSE COALESCE(?,?) * ? END",
                  tx.max_fee_per_gas,
                  tx.gas_price,
                  tx.max_fee_per_gas,
                  tx.gas_price,
                  ^base_fee_per_gas,
                  tx.max_priority_fee_per_gas,
                  tx.gas_price,
                  tx.max_fee_per_gas,
                  tx.gas_price,
                  ^base_fee_per_gas,
                  tx.gas_used,
                  tx.max_priority_fee_per_gas,
                  tx.gas_price,
                  tx.gas_used
                )
              )
          )

        result = Repo.one(query)
        if result, do: result, else: 0

      _ ->
        0
    end
  end

  @doc """
  Counts the number of `t:Explorer.Chain.Transaction.t/0` in the `block`.
  """
  @spec block_to_transaction_count(Hash.Full.t()) :: non_neg_integer()
  def block_to_transaction_count(block_hash) do
    query =
      from(
        transaction in Transaction,
        where: transaction.block_hash == ^block_hash
      )

    Repo.aggregate(query, :count, :hash)
  end

  @spec check_if_withdrawals_in_block(Hash.Full.t()) :: boolean()
  def check_if_withdrawals_in_block(block_hash, options \\ []) do
    block_hash
    |> Withdrawal.block_hash_to_withdrawals_unordered_query()
    |> select_repo(options).exists?()
  end

  @doc """
  How many blocks have confirmed `block` based on the current `max_block_number`

  A consensus block's number of confirmations is the difference between its number and the current block height + 1.

      iex> block = insert(:block, number: 1)
      iex> Explorer.Chain.confirmations(block, block_height: 2)
      {:ok, 2}

  The newest block at the block height has 1 confirmation.

      iex> block = insert(:block, number: 1)
      iex> Explorer.Chain.confirmations(block, block_height: 1)
      {:ok, 1}

  A non-consensus block has no confirmations and is orphaned even if there are child blocks of it on an orphaned chain.

      iex> parent_block = insert(:block, consensus: false, number: 1)
      iex> insert(
      ...>   :block,
      ...>   parent_hash: parent_block.hash,
      ...>   consensus: false,
      ...>   number: parent_block.number + 1
      ...> )
      iex> Explorer.Chain.confirmations(parent_block, block_height: 3)
      {:error, :non_consensus}

  If you calculate the block height and then get a newer block, the confirmations will be `0` instead of negative.

      iex> block = insert(:block, number: 1)
      iex> Explorer.Chain.confirmations(block, block_height: 0)
      {:ok, 1}
  """
  @spec confirmations(Block.t() | nil, [{:block_height, block_height()}]) ::
          {:ok, non_neg_integer()} | {:error, :non_consensus | :pending}

  def confirmations(%Block{consensus: true, number: number}, named_arguments) when is_list(named_arguments) do
    max_consensus_block_number = Keyword.fetch!(named_arguments, :block_height)

    {:ok, max(1 + max_consensus_block_number - number, 1)}
  end

  def confirmations(%Block{consensus: false}, _), do: {:error, :non_consensus}

  def confirmations(nil, _), do: {:error, :pending}

  @doc """
  Creates an address.

      iex> {:ok, %Explorer.Chain.Address{hash: hash}} = Explorer.Chain.create_address(
      ...>   %{hash: "0xa94f5374fce5edbc8e2a8697c15331677e6ebf0b"}
      ...> )
      ...> to_string(hash)
      "0xa94f5374fce5edbc8e2a8697c15331677e6ebf0b"

  A `String.t/0` value for `Explorer.Chain.Address.t/0` `hash` must have 40 hexadecimal characters after the `0x` prefix
  to prevent short- and long-hash transcription errors.

      iex> {:error, %Ecto.Changeset{errors: errors}} = Explorer.Chain.create_address(
      ...>   %{hash: "0xa94f5374fce5edbc8e2a8697c15331677e6ebf0"}
      ...> )
      ...> errors
      [hash: {"is invalid", [type: Explorer.Chain.Hash.Address, validation: :cast]}]
      iex> {:error, %Ecto.Changeset{errors: errors}} = Explorer.Chain.create_address(
      ...>   %{hash: "0xa94f5374fce5edbc8e2a8697c15331677e6ebf0ba"}
      ...> )
      ...> errors
      [hash: {"is invalid", [type: Explorer.Chain.Hash.Address, validation: :cast]}]

  """
  @spec create_address(map()) :: {:ok, Address.t()} | {:error, Ecto.Changeset.t()}
  def create_address(attrs \\ %{}) do
    %Address{}
    |> Address.changeset(attrs)
    |> Repo.insert()
  end

  @doc """
  Creates a decompiled smart contract.
  """

  @spec create_decompiled_smart_contract(map()) :: {:ok, Address.t()} | {:error, Ecto.Changeset.t()}
  def create_decompiled_smart_contract(attrs) do
    changeset = DecompiledSmartContract.changeset(%DecompiledSmartContract{}, attrs)

    # Enforce ShareLocks tables order (see docs: sharelocks.md)
    Multi.new()
    |> Multi.run(:set_address_decompiled, fn repo, _ ->
      set_address_decompiled(repo, Changeset.get_field(changeset, :address_hash))
    end)
    |> Multi.insert(:decompiled_smart_contract, changeset,
      on_conflict: :replace_all,
      conflict_target: [:decompiler_version, :address_hash]
    )
    |> Repo.transaction()
    |> case do
      {:ok, %{decompiled_smart_contract: decompiled_smart_contract}} -> {:ok, decompiled_smart_contract}
      {:error, _, error_value, _} -> {:error, error_value}
    end
  end

  @doc """
  Converts the `Explorer.Chain.Data.t:t/0` to `iodata` representation that can be written to users efficiently.

      iex> %Explorer.Chain.Data{
      ...>   bytes: <<>>
      ...> } |>
      ...> Explorer.Chain.data_to_iodata() |>
      ...> IO.iodata_to_binary()
      "0x"
      iex> %Explorer.Chain.Data{
      ...>   bytes: <<0, 0, 0, 0, 0, 0, 0, 0, 0, 0, 0, 0, 134, 45, 103, 203, 7,
      ...>     115, 238, 63, 140, 231, 234, 137, 179, 40, 255, 234, 134, 26,
      ...>     179, 239>>
      ...> } |>
      ...> Explorer.Chain.data_to_iodata() |>
      ...> IO.iodata_to_binary()
      "0x000000000000000000000000862d67cb0773ee3f8ce7ea89b328ffea861ab3ef"

  """
  @spec data_to_iodata(Data.t()) :: iodata()
  def data_to_iodata(data) do
    Data.to_iodata(data)
  end

  @doc """
  The fee a `transaction` paid for the `t:Explorer.Transaction.t/0` `gas`

  If the transaction is pending, then the fee will be a range of `unit`

      iex> Explorer.Chain.fee(
      ...>   %Explorer.Chain.Transaction{
      ...>     gas: Decimal.new(3),
      ...>     gas_price: %Explorer.Chain.Wei{value: Decimal.new(2)},
      ...>     gas_used: nil
      ...>   },
      ...>   :wei
      ...> )
      {:maximum, Decimal.new(6)}

  If the transaction has been confirmed in block, then the fee will be the actual fee paid in `unit` for the `gas_used`
  in the `transaction`.

      iex> Explorer.Chain.fee(
      ...>   %Explorer.Chain.Transaction{
      ...>     gas: Decimal.new(3),
      ...>     gas_price: %Explorer.Chain.Wei{value: Decimal.new(2)},
      ...>     gas_used: Decimal.new(2)
      ...>   },
      ...>   :wei
      ...> )
      {:actual, Decimal.new(4)}

  """
  @spec fee(Transaction.t(), :ether | :gwei | :wei) :: {:maximum, Decimal.t()} | {:actual, Decimal.t()}
  def fee(%Transaction{gas: gas, gas_price: gas_price, gas_used: nil}, unit) do
    fee =
      gas_price
      |> Wei.to(unit)
      |> Decimal.mult(gas)

    {:maximum, fee}
  end

  def fee(%Transaction{gas_price: gas_price, gas_used: gas_used}, unit) do
    fee =
      gas_price
      |> Wei.to(unit)
      |> Decimal.mult(gas_used)

    {:actual, fee}
  end

  @doc """
  Checks to see if the chain is down indexing based on the transaction from the
  oldest block and the pending operation
  """
  @spec finished_indexing_internal_transactions?([api?]) :: boolean()
  def finished_indexing_internal_transactions?(options \\ []) do
    internal_transactions_disabled? =
      Application.get_env(:indexer, Indexer.Fetcher.InternalTransaction.Supervisor)[:disabled?] or
        not Application.get_env(:indexer, Indexer.Supervisor)[:enabled]

    if internal_transactions_disabled? do
      true
    else
      json_rpc_named_arguments = Application.fetch_env!(:indexer, :json_rpc_named_arguments)
      variant = Keyword.fetch!(json_rpc_named_arguments, :variant)

      if variant == EthereumJSONRPC.Ganache || variant == EthereumJSONRPC.Arbitrum do
        true
      else
        check_left_blocks_to_index_internal_transactions(options)
      end
    end
  end

  defp check_left_blocks_to_index_internal_transactions(options) do
    with {:transactions_exist, true} <- {:transactions_exist, select_repo(options).exists?(Transaction)},
         min_block_number when not is_nil(min_block_number) <-
           select_repo(options).aggregate(Transaction, :min, :block_number) do
      min_block_number =
        min_block_number
        |> Decimal.max(Application.get_env(:indexer, :trace_first_block))
        |> Decimal.to_integer()

      query =
        from(
          block in Block,
          join: pending_ops in assoc(block, :pending_operations),
          where: block.consensus and block.number == ^min_block_number
        )

      if select_repo(options).exists?(query) do
        false
      else
        check_indexing_internal_transactions_threshold()
      end
    else
      {:transactions_exist, false} -> true
      nil -> false
    end
  end

  defp check_indexing_internal_transactions_threshold do
    pbo_count = PendingBlockOperationCache.estimated_count()

    if pbo_count <
         Application.get_env(:indexer, Indexer.Fetcher.InternalTransaction)[:indexing_finished_threshold] do
      true
    else
      false
    end
  end

  def finished_indexing_from_ratio?(ratio) do
    Decimal.compare(ratio, 1) !== :lt
  end

  @doc """
  Checks if indexing of blocks and internal transactions finished aka full indexing
  """
  @spec finished_indexing?([api?]) :: boolean()
  def finished_indexing?(options \\ []) do
    if Application.get_env(:indexer, Indexer.Supervisor)[:enabled] do
      indexed_ratio = indexed_ratio_blocks()

      case finished_indexing_from_ratio?(indexed_ratio) do
        false -> false
        _ -> finished_indexing_internal_transactions?(options)
      end
    else
      true
    end
  end

  @doc """
  The `t:Explorer.Chain.Transaction.t/0` `gas_price` of the `transaction` in `unit`.
  """
  def gas_price(%Transaction{gas_price: gas_price}, unit) do
    Wei.to(gas_price, unit)
  end

  @doc """
  Converts `t:Explorer.Chain.Address.t/0` `hash` to the `t:Explorer.Chain.Address.t/0` with that `hash`.

  Returns `{:ok, %Explorer.Chain.Address{}}` if found

      iex> {:ok, %Explorer.Chain.Address{hash: hash}} = Explorer.Chain.create_address(
      ...>   %{hash: "0x5aaeb6053f3e94c9b9a09f33669435e7ef1beaed"}
      ...> )
      iex> {:ok, %Explorer.Chain.Address{hash: found_hash}} = Explorer.Chain.hash_to_address(hash)
      iex> found_hash == hash
      true

  Returns `{:error, :not_found}` if not found

      iex> {:ok, hash} = Explorer.Chain.string_to_address_hash("0x5aaeb6053f3e94c9b9a09f33669435e7ef1beaed")
      iex> Explorer.Chain.hash_to_address(hash)
      {:error, :not_found}

  ## Options

    * `:necessity_by_association` - use to load `t:association/0` as `:required` or `:optional`.  If an association is
      `:required`, and the `t:Explorer.Chain.Address.t/0` has no associated record for that association,
      then the `t:Explorer.Chain.Address.t/0` will not be included in the list.

  Optionally it also accepts a boolean to fetch the `has_decompiled_code?` virtual field or not

  """
  @spec hash_to_address(Hash.Address.t(), [necessity_by_association_option | api?], boolean()) ::
          {:ok, Address.t()} | {:error, :not_found}
  def hash_to_address(
        %Hash{byte_count: unquote(Hash.Address.byte_count())} = hash,
        options \\ [
          necessity_by_association: %{
            :contracts_creation_internal_transaction => :optional,
            :names => :optional,
            :smart_contract => :optional,
            :token => :optional,
            :contracts_creation_transaction => :optional
          }
        ],
        query_decompiled_code_flag \\ true
      ) do
    necessity_by_association = Keyword.get(options, :necessity_by_association, %{})

    query =
      from(
        address in Address,
        where: address.hash == ^hash
      )

    address_result =
      query
      |> join_associations(necessity_by_association)
      |> with_decompiled_code_flag(hash, query_decompiled_code_flag)
      |> select_repo(options).one()

    address_updated_result =
      case address_result do
        %{smart_contract: smart_contract} ->
          if smart_contract do
            address_result
          else
            compose_smart_contract(address_result, hash, options)
          end

        _ ->
          address_result
      end

    address_updated_result
    |> case do
      nil -> {:error, :not_found}
      address -> {:ok, address}
    end
  end

  defp compose_smart_contract(address_result, hash, options) do
    address_verified_twin_contract =
      get_minimal_proxy_template(hash, options) ||
        get_address_verified_twin_contract(hash, options).verified_contract

    if address_verified_twin_contract do
      address_verified_twin_contract_updated =
        address_verified_twin_contract
        |> Map.put(:address_hash, hash)
        |> Map.put(:metadata_from_verified_twin, true)
        |> Map.put(:implementation_address_hash, nil)
        |> Map.put(:implementation_name, nil)
        |> Map.put(:implementation_fetched_at, nil)

      address_result
      |> Map.put(:smart_contract, address_verified_twin_contract_updated)
    else
      address_result
    end
  end

  def decompiled_code(address_hash, version) do
    query =
      from(contract in DecompiledSmartContract,
        where: contract.address_hash == ^address_hash and contract.decompiler_version == ^version
      )

    query
    |> Repo.one()
    |> case do
      nil -> {:error, :not_found}
      contract -> {:ok, contract.decompiled_source_code}
    end
  end

  @spec token_contract_address_from_token_name(String.t()) :: {:ok, Hash.Address.t()} | {:error, :not_found}
  def token_contract_address_from_token_name(name) when is_binary(name) do
    query =
      from(token in Token,
        where: ilike(token.symbol, ^name),
        or_where: ilike(token.name, ^name),
        select: token.contract_address_hash
      )

    query
    |> Repo.all()
    |> case do
      [] ->
        {:error, :not_found}

      hashes ->
        if Enum.count(hashes) == 1 do
          {:ok, List.first(hashes)}
        else
          {:error, :not_found}
        end
    end
  end

  @doc """
  Converts `t:Explorer.Chain.Address.t/0` `hash` to the `t:Explorer.Chain.Address.t/0` with that `hash`.

  Returns `{:ok, %Explorer.Chain.Address{}}` if found

      iex> {:ok, %Explorer.Chain.Address{hash: hash}} = Explorer.Chain.create_address(
      ...>   %{hash: "0x5aaeb6053f3e94c9b9a09f33669435e7ef1beaed"}
      ...> )
      iex> {:ok, %Explorer.Chain.Address{hash: found_hash}} = Explorer.Chain.hash_to_address(hash)
      iex> found_hash == hash
      true

  Returns `{:error, address}` if not found but created an address

      iex> {:ok, %Explorer.Chain.Address{hash: hash}} = Explorer.Chain.create_address(
      ...>   %{hash: "0x5aaeb6053f3e94c9b9a09f33669435e7ef1beaed"}
      ...> )
      iex> {:ok, %Explorer.Chain.Address{hash: found_hash}} = Explorer.Chain.hash_to_address(hash)
      iex> found_hash == hash
      true


  ## Options

    * `:necessity_by_association` - use to load `t:association/0` as `:required` or `:optional`.  If an association is
      `:required`, and the `t:Explorer.Chain.Address.t/0` has no associated record for that association,
      then the `t:Explorer.Chain.Address.t/0` will not be included in the list.

  Optionally it also accepts a boolean to fetch the `has_decompiled_code?` virtual field or not

  """
  @spec find_or_insert_address_from_hash(Hash.Address.t(), [necessity_by_association_option], boolean()) ::
          {:ok, Address.t()}
  def find_or_insert_address_from_hash(
        %Hash{byte_count: unquote(Hash.Address.byte_count())} = hash,
        options \\ [
          necessity_by_association: %{
            :contracts_creation_internal_transaction => :optional,
            :names => :optional,
            :smart_contract => :optional,
            :token => :optional,
            :contracts_creation_transaction => :optional
          }
        ],
        query_decompiled_code_flag \\ true
      ) do
    case hash_to_address(hash, options, query_decompiled_code_flag) do
      {:ok, address} ->
        {:ok, address}

      {:error, :not_found} ->
        create_address(%{hash: to_string(hash)})
        hash_to_address(hash, options, query_decompiled_code_flag)
    end
  end

  @doc """
  Converts list of `t:Explorer.Chain.Address.t/0` `hash` to the `t:Explorer.Chain.Address.t/0` with that `hash`.

  Returns `[%Explorer.Chain.Address{}]}` if found

  """
  @spec hashes_to_addresses([Hash.Address.t()]) :: [Address.t()]
  def hashes_to_addresses(hashes) when is_list(hashes) do
    query =
      from(
        address in Address,
        where: address.hash in ^hashes,
        # https://stackoverflow.com/a/29598910/470451
        order_by: fragment("array_position(?, ?)", type(^hashes, {:array, Hash.Address}), address.hash)
      )

    Repo.all(query)
  end

  @doc """
  Finds an `t:Explorer.Chain.Address.t/0` that has the provided `t:Explorer.Chain.Address.t/0` `hash` and a contract.

  ## Options

    * `:necessity_by_association` - use to load `t:association/0` as `:required` or `:optional`.  If an association is
      `:required`, and the `t:Explorer.Chain.Address.t/0` has no associated record for that association,
      then the `t:Explorer.Chain.Address.t/0` will not be included in the list.

  Optionally it also accepts a boolean to fetch the `has_decompiled_code?` virtual field or not

  """
  @spec find_contract_address(Hash.Address.t(), [necessity_by_association_option], boolean()) ::
          {:ok, Address.t()} | {:error, :not_found}
  def find_contract_address(
        %Hash{byte_count: unquote(Hash.Address.byte_count())} = hash,
        options \\ [],
        query_decompiled_code_flag \\ false
      ) do
    necessity_by_association =
      options
      |> Keyword.get(:necessity_by_association, %{})
      |> Map.merge(%{
        smart_contract_additional_sources: :optional
      })

    query =
      from(
        address in Address,
        where: address.hash == ^hash and not is_nil(address.contract_code)
      )

    address_result =
      query
      |> join_associations(necessity_by_association)
      |> with_decompiled_code_flag(hash, query_decompiled_code_flag)
      |> select_repo(options).one()

    address_updated_result =
      case address_result do
        %{smart_contract: smart_contract} ->
          if smart_contract do
            CheckBytecodeMatchingOnDemand.trigger_check(address_result, smart_contract)
            LookUpSmartContractSourcesOnDemand.trigger_fetch(address_result, smart_contract)
            check_and_update_constructor_args(address_result)
          else
            LookUpSmartContractSourcesOnDemand.trigger_fetch(address_result, nil)

            address_verified_twin_contract =
              get_minimal_proxy_template(hash, options) ||
                get_address_verified_twin_contract(hash, options).verified_contract

            add_twin_info_to_contract(address_result, address_verified_twin_contract, hash)
          end

        _ ->
          LookUpSmartContractSourcesOnDemand.trigger_fetch(address_result, nil)
          address_result
      end

    address_updated_result
    |> case do
      nil -> {:error, :not_found}
      address -> {:ok, address}
    end
  end

  defp check_and_update_constructor_args(
         %SmartContract{address_hash: address_hash, constructor_arguments: nil, verified_via_sourcify: true} =
           smart_contract
       ) do
    if args = Verifier.parse_constructor_arguments_for_sourcify_contract(address_hash, smart_contract.abi) do
      smart_contract |> SmartContract.changeset(%{constructor_arguments: args}) |> Repo.update()
      %SmartContract{smart_contract | constructor_arguments: args}
    else
      smart_contract
    end
  end

  defp check_and_update_constructor_args(
         %Address{
           hash: address_hash,
           contract_code: deployed_bytecode,
           smart_contract: %SmartContract{constructor_arguments: nil, verified_via_sourcify: true} = smart_contract
         } = address
       ) do
    if args =
         Verifier.parse_constructor_arguments_for_sourcify_contract(address_hash, smart_contract.abi, deployed_bytecode) do
      smart_contract |> SmartContract.changeset(%{constructor_arguments: args}) |> Repo.update()
      %Address{address | smart_contract: %SmartContract{smart_contract | constructor_arguments: args}}
    else
      address
    end
  end

  defp check_and_update_constructor_args(other), do: other

  defp add_twin_info_to_contract(address_result, address_verified_twin_contract, _hash)
       when is_nil(address_verified_twin_contract),
       do: address_result

  defp add_twin_info_to_contract(address_result, address_verified_twin_contract, hash) do
    address_verified_twin_contract_updated =
      address_verified_twin_contract
      |> Map.put(:address_hash, hash)
      |> Map.put(:metadata_from_verified_twin, true)
      |> Map.put(:implementation_address_hash, nil)
      |> Map.put(:implementation_name, nil)
      |> Map.put(:implementation_fetched_at, nil)

    address_result
    |> Map.put(:smart_contract, address_verified_twin_contract_updated)
  end

  @spec find_decompiled_contract_address(Hash.Address.t()) :: {:ok, Address.t()} | {:error, :not_found}
  def find_decompiled_contract_address(%Hash{byte_count: unquote(Hash.Address.byte_count())} = hash) do
    query =
      from(
        address in Address,
        preload: [
          :contracts_creation_internal_transaction,
          :names,
          :smart_contract,
          :token,
          :contracts_creation_transaction,
          :decompiled_smart_contracts
        ],
        where: address.hash == ^hash
      )

    address = Repo.one(query)

    if address do
      {:ok, address}
    else
      {:error, :not_found}
    end
  end

  @doc """
  Converts `t:Explorer.Chain.Block.t/0` `hash` to the `t:Explorer.Chain.Block.t/0` with that `hash`.

  Unlike `number_to_block/1`, both consensus and non-consensus blocks can be returned when looked up by `hash`.

  Returns `{:ok, %Explorer.Chain.Block{}}` if found

      iex> %Block{hash: hash} = insert(:block, consensus: false)
      iex> {:ok, %Explorer.Chain.Block{hash: found_hash}} = Explorer.Chain.hash_to_block(hash)
      iex> found_hash == hash
      true

  Returns `{:error, :not_found}` if not found

      iex> {:ok, hash} = Explorer.Chain.string_to_block_hash(
      ...>   "0x9fc76417374aa880d4449a1f7f31ec597f00b1f6f3dd2d66f4c9c6c445836d8b"
      ...> )
      iex> Explorer.Chain.hash_to_block(hash)
      {:error, :not_found}

  ## Options

    * `:necessity_by_association` - use to load `t:association/0` as `:required` or `:optional`.  If an association is
      `:required`, and the `t:Explorer.Chain.Block.t/0` has no associated record for that association, then the
      `t:Explorer.Chain.Block.t/0` will not be included in the page `entries`.

  """
  @spec hash_to_block(Hash.Full.t(), [necessity_by_association_option | api?]) ::
          {:ok, Block.t()} | {:error, :not_found}
  def hash_to_block(%Hash{byte_count: unquote(Hash.Full.byte_count())} = hash, options \\ []) when is_list(options) do
    necessity_by_association = Keyword.get(options, :necessity_by_association, %{})

    Block
    |> where(hash: ^hash)
    |> join_associations(necessity_by_association)
    |> select_repo(options).one()
    |> case do
      nil ->
        {:error, :not_found}

      block ->
        {:ok, block}
    end
  end

  @doc """
  Converts the `Explorer.Chain.Hash.t:t/0` to `iodata` representation that can be written efficiently to users.

      iex> %Explorer.Chain.Hash{
      ...>   byte_count: 32,
      ...>   bytes: <<0x9fc76417374aa880d4449a1f7f31ec597f00b1f6f3dd2d66f4c9c6c445836d8b ::
      ...>            big-integer-size(32)-unit(8)>>
      ...> } |>
      ...> Explorer.Chain.hash_to_iodata() |>
      ...> IO.iodata_to_binary()
      "0x9fc76417374aa880d4449a1f7f31ec597f00b1f6f3dd2d66f4c9c6c445836d8b"

  Always pads number, so that it is a valid format for casting.

      iex> %Explorer.Chain.Hash{
      ...>   byte_count: 32,
      ...>   bytes: <<0x1234567890abcdef :: big-integer-size(32)-unit(8)>>
      ...> } |>
      ...> Explorer.Chain.hash_to_iodata() |>
      ...> IO.iodata_to_binary()
      "0x0000000000000000000000000000000000000000000000001234567890abcdef"

  """
  @spec hash_to_iodata(Hash.t()) :: iodata()
  def hash_to_iodata(hash) do
    Hash.to_iodata(hash)
  end

  @doc """
  Converts `t:Explorer.Chain.Transaction.t/0` `hash` to the `t:Explorer.Chain.Transaction.t/0` with that `hash`.

  Returns `{:ok, %Explorer.Chain.Transaction{}}` if found

      iex> %Transaction{hash: hash} = insert(:transaction)
      iex> {:ok, %Explorer.Chain.Transaction{hash: found_hash}} = Explorer.Chain.hash_to_transaction(hash)
      iex> found_hash == hash
      true

  Returns `{:error, :not_found}` if not found

      iex> {:ok, hash} = Explorer.Chain.string_to_transaction_hash(
      ...>   "0x9fc76417374aa880d4449a1f7f31ec597f00b1f6f3dd2d66f4c9c6c445836d8b"
      ...> )
      iex> Explorer.Chain.hash_to_transaction(hash)
      {:error, :not_found}

  ## Options

    * `:necessity_by_association` - use to load `t:association/0` as `:required` or `:optional`.  If an association is
      `:required`, and the `t:Explorer.Chain.Transaction.t/0` has no associated record for that association, then the
      `t:Explorer.Chain.Transaction.t/0` will not be included in the page `entries`.
  """
  @spec hash_to_transaction(Hash.Full.t(), [necessity_by_association_option | api?]) ::
          {:ok, Transaction.t()} | {:error, :not_found}
  def hash_to_transaction(
        %Hash{byte_count: unquote(Hash.Full.byte_count())} = hash,
        options \\ []
      )
      when is_list(options) do
    necessity_by_association = Keyword.get(options, :necessity_by_association, %{})

    Transaction
    |> where(hash: ^hash)
    |> join_associations(necessity_by_association)
    |> select_repo(options).one()
    |> case do
      nil ->
        {:error, :not_found}

      transaction ->
        {:ok, transaction}
    end
  end

  # preload_to_detect_tt?: we don't need to preload more than one token transfer in case the tx inside the list (we don't show any token transfers on tx tile in new UI)
  def preload_token_transfers(
        %Transaction{hash: tx_hash, block_hash: block_hash} = transaction,
        necessity_by_association,
        options,
        preload_to_detect_tt? \\ true
      ) do
    if preload_to_detect_tt? do
      transaction
    else
      limit = if(preload_to_detect_tt?, do: 1, else: @token_transfers_per_transaction_preview + 1)

      token_transfers =
        TokenTransfer
        |> (&if(is_nil(block_hash),
              do: where(&1, [token_transfer], token_transfer.transaction_hash == ^tx_hash),
              else:
                where(
                  &1,
                  [token_transfer],
                  token_transfer.transaction_hash == ^tx_hash and token_transfer.block_hash == ^block_hash
                )
            )).()
        |> limit(^limit)
        |> order_by([token_transfer], asc: token_transfer.log_index)
        |> (&if(preload_to_detect_tt?, do: &1, else: join_associations(&1, necessity_by_association))).()
        |> select_repo(options).all()
        |> flat_1155_batch_token_transfers()
        |> Enum.take(limit)

      %Transaction{transaction | token_transfers: token_transfers}
    end
  end

  def get_token_transfers_per_transaction_preview_count, do: @token_transfers_per_transaction_preview

  @doc """
  Converts list of `t:Explorer.Chain.Transaction.t/0` `hashes` to the list of `t:Explorer.Chain.Transaction.t/0`s for
  those `hashes`.

  Returns list of `%Explorer.Chain.Transaction{}`s if found

      iex> [%Transaction{hash: hash1}, %Transaction{hash: hash2}] = insert_list(2, :transaction)
      iex> [%Explorer.Chain.Transaction{hash: found_hash1}, %Explorer.Chain.Transaction{hash: found_hash2}] =
      ...>   Explorer.Chain.hashes_to_transactions([hash1, hash2])
      iex> found_hash1 in [hash1, hash2]
      true
      iex> found_hash2 in [hash1, hash2]
      true

  Returns `[]` if not found

      iex> {:ok, hash} = Explorer.Chain.string_to_transaction_hash(
      ...>   "0x9fc76417374aa880d4449a1f7f31ec597f00b1f6f3dd2d66f4c9c6c445836d8b"
      ...> )
      iex> Explorer.Chain.hashes_to_transactions([hash])
      []

  ## Options

    * `:necessity_by_association` - use to load `t:association/0` as `:required` or `:optional`.  If an association is
      `:required`, and the `t:Explorer.Chain.Transaction.t/0` has no associated record for that association, then the
      `t:Explorer.Chain.Transaction.t/0` will not be included in the page `entries`.
  """
  @spec hashes_to_transactions([Hash.Full.t()], [necessity_by_association_option | api?]) :: [Transaction.t()] | []
  def hashes_to_transactions(hashes, options \\ []) when is_list(hashes) and is_list(options) do
    necessity_by_association = Keyword.get(options, :necessity_by_association, %{})

    fetch_transactions()
    |> where([transaction], transaction.hash in ^hashes)
    |> join_associations(necessity_by_association)
    |> preload([{:token_transfers, [:token, :from_address, :to_address]}])
    |> select_repo(options).all()
  end

  @doc """
  Bulk insert all data stored in the `Explorer`.

  See `Explorer.Chain.Import.all/1` for options and returns.
  """
  @spec import(Import.all_options()) :: Import.all_result()
  def import(options) do
    Import.all(options)
  end

  @doc """
  The percentage of indexed blocks on the chain.

  If there are no blocks, the percentage is 0.

      iex> Explorer.Chain.indexed_ratio_blocks()
      Decimal.new(0)

  """
  @spec indexed_ratio_blocks() :: Decimal.t()
  def indexed_ratio_blocks do
    if Application.get_env(:indexer, Indexer.Supervisor)[:enabled] do
      %{min: min_saved_block_number, max: max_saved_block_number} = BlockNumber.get_all()

      min_blockchain_block_number = Application.get_env(:indexer, :first_block)

      case {min_saved_block_number, max_saved_block_number} do
        {0, 0} ->
          Decimal.new(0)

        _ ->
          divisor = max_saved_block_number - min_blockchain_block_number + 1

          ratio = get_ratio(BlockCache.estimated_count(), divisor)

          ratio
          |> (&if(
                greater_or_equal_0_99(&1) &&
                  min_saved_block_number <= min_blockchain_block_number,
                do: Decimal.new(1),
                else: &1
              )).()
          |> format_indexed_ratio()
      end
    else
      Decimal.new(1)
    end
  end

  @spec indexed_ratio_internal_transactions() :: Decimal.t()
  def indexed_ratio_internal_transactions do
    if Application.get_env(:indexer, Indexer.Supervisor)[:enabled] &&
         not Application.get_env(:indexer, Indexer.Fetcher.InternalTransaction.Supervisor)[:disabled?] do
      %{max: max_saved_block_number} = BlockNumber.get_all()
      pbo_count = PendingBlockOperationCache.estimated_count()

      min_blockchain_trace_block_number = Application.get_env(:indexer, :trace_first_block)

      case max_saved_block_number do
        0 ->
          Decimal.new(0)

        _ ->
          full_blocks_range = max_saved_block_number - min_blockchain_trace_block_number + 1
          processed_int_txs_for_blocks_count = max(0, full_blocks_range - pbo_count)

          ratio = get_ratio(processed_int_txs_for_blocks_count, full_blocks_range)

          ratio
          |> (&if(
                greater_or_equal_0_99(&1),
                do: Decimal.new(1),
                else: &1
              )).()
          |> format_indexed_ratio()
      end
    else
      Decimal.new(1)
    end
  end

  @spec get_ratio(non_neg_integer(), non_neg_integer()) :: Decimal.t()
  defp get_ratio(dividend, divisor) do
    if divisor > 0,
      do: dividend |> Decimal.div(divisor),
      else: Decimal.new(1)
  end

  @spec greater_or_equal_0_99(Decimal.t()) :: boolean()
  defp greater_or_equal_0_99(value) do
    Decimal.compare(value, Decimal.from_float(0.99)) == :gt ||
      Decimal.compare(value, Decimal.from_float(0.99)) == :eq
  end

  @spec format_indexed_ratio(Decimal.t()) :: Decimal.t()
  defp format_indexed_ratio(raw_ratio) do
    raw_ratio
    |> Decimal.round(2, :down)
    |> Decimal.min(Decimal.new(1))
  end

  @spec fetch_min_block_number() :: non_neg_integer
  def fetch_min_block_number do
    query =
      from(block in Block,
        select: block.number,
        where: block.consensus == true,
        order_by: [asc: block.number],
        limit: 1
      )

    Repo.one(query) || 0
  rescue
    _ ->
      0
  end

  @spec fetch_max_block_number() :: non_neg_integer
  def fetch_max_block_number do
    query =
      from(block in Block,
        select: block.number,
        where: block.consensus == true,
        order_by: [desc: block.number],
        limit: 1
      )

    Repo.one(query) || 0
  rescue
    _ ->
      0
  end

  def fetch_block_by_hash(block_hash) do
    Repo.get(Block, block_hash)
  end

  def filter_consensus_block_numbers(block_numbers) do
    query =
      from(
        block in Block,
        where: block.number in ^block_numbers,
        where: block.consensus == true,
        select: block.number
      )

    Repo.all(query)
  end

  @doc """
  The number of `t:Explorer.Chain.InternalTransaction.t/0`.

      iex> transaction = :transaction |> insert() |> with_block()
      iex> insert(:internal_transaction, index: 0, transaction: transaction, block_hash: transaction.block_hash, block_index: 0)
      iex> Explorer.Chain.internal_transaction_count()
      1

  If there are none, the count is `0`.

      iex> Explorer.Chain.internal_transaction_count()
      0

  """
  def internal_transaction_count do
    Repo.aggregate(InternalTransaction.where_nonpending_block(), :count, :transaction_hash)
  end

  @doc """
  Finds all `t:Explorer.Chain.Transaction.t/0` in the `t:Explorer.Chain.Block.t/0`.

  ## Options

    * `:necessity_by_association` - use to load `t:association/0` as `:required` or `:optional`.  If an association is
        `:required`, and the `t:Explorer.Chain.Block.t/0` has no associated record for that association, then the
        `t:Explorer.Chain.Block.t/0` will not be included in the page `entries`.
    * `:paging_options` - a `t:Explorer.PagingOptions.t/0` used to specify the `:page_size` and
      `:key` (a tuple of the lowest/oldest `{block_number}`). Results will be the internal
      transactions older than the `block_number` that are passed.
    * ':block_type' - use to filter by type of block; Uncle`, `Reorg`, or `Block` (default).

  """
  @spec list_blocks([paging_options | necessity_by_association_option | api?]) :: [Block.t()]
  def list_blocks(options \\ []) when is_list(options) do
    necessity_by_association = Keyword.get(options, :necessity_by_association, %{})
    paging_options = Keyword.get(options, :paging_options) || @default_paging_options
    block_type = Keyword.get(options, :block_type, "Block")

    cond do
      block_type == "Block" && !paging_options.key ->
        block_from_cache(block_type, paging_options, necessity_by_association, options)

      block_type == "Uncle" && !paging_options.key ->
        uncles_from_cache(block_type, paging_options, necessity_by_association, options)

      true ->
        fetch_blocks(block_type, paging_options, necessity_by_association, options)
    end
  end

  defp block_from_cache(block_type, paging_options, necessity_by_association, options) do
    case Blocks.take_enough(paging_options.page_size) do
      nil ->
        elements = fetch_blocks(block_type, paging_options, necessity_by_association, options)

        Blocks.update(elements)

        elements

      blocks ->
        blocks
    end
  end

  def uncles_from_cache(block_type, paging_options, necessity_by_association, options) do
    case Uncles.take_enough(paging_options.page_size) do
      nil ->
        elements = fetch_blocks(block_type, paging_options, necessity_by_association, options)

        Uncles.update(elements)

        elements

      blocks ->
        blocks
    end
  end

  defp fetch_blocks(block_type, paging_options, necessity_by_association, options) do
    Block
    |> Block.block_type_filter(block_type)
    |> page_blocks(paging_options)
    |> limit(^paging_options.page_size)
    |> order_by(desc: :number)
    |> join_associations(necessity_by_association)
    |> select_repo(options).all()
  end

  @doc """
  Map `block_number`s to their `t:Explorer.Chain.Block.t/0` `hash` `t:Explorer.Chain.Hash.Full.t/0`.

  Does not include non-consensus blocks.

      iex> block = insert(:block, consensus: false)
      iex> Explorer.Chain.block_hash_by_number([block.number])
      %{}

  """
  @spec block_hash_by_number([Block.block_number()]) :: %{Block.block_number() => Hash.Full.t()}
  def block_hash_by_number(block_numbers) when is_list(block_numbers) do
    query =
      from(block in Block,
        where: block.consensus == true and block.number in ^block_numbers,
        select: {block.number, block.hash}
      )

    query
    |> Repo.all()
    |> Enum.into(%{})
  end

  @doc """
  Lists the top `t:Explorer.Chain.Address.t/0`'s' in descending order based on coin balance and address hash.

  """
  @spec list_top_addresses :: [{Address.t(), non_neg_integer()}]
  def list_top_addresses(options \\ []) do
    paging_options = Keyword.get(options, :paging_options, @default_paging_options)

    if is_nil(paging_options.key) do
      paging_options.page_size
      |> Accounts.take_enough()
      |> case do
        nil ->
          get_addresses(options)

        accounts ->
          Enum.map(
            accounts,
            &{&1,
             if is_nil(&1.nonce) do
               0
             else
               &1.nonce + 1
             end}
          )
      end
    else
      fetch_top_addresses(options)
    end
  end

  defp get_addresses(options) do
    accounts_with_n = fetch_top_addresses(options)

    accounts_with_n
    |> Enum.map(fn {address, _n} -> address end)
    |> Accounts.update()

    accounts_with_n
  end

  defp fetch_top_addresses(options) do
    paging_options = Keyword.get(options, :paging_options, @default_paging_options)

    base_query =
      from(a in Address,
        where: a.fetched_coin_balance > ^0,
        order_by: [desc: a.fetched_coin_balance, asc: a.hash],
        preload: [:names, :smart_contract],
        select: {a, fragment("coalesce(1 + ?, 0)", a.nonce)}
      )

    base_query
    |> page_addresses(paging_options)
    |> limit(^paging_options.page_size)
    |> select_repo(options).all()
  end

  @doc """
  Lists the top `t:Explorer.Chain.Token.t/0`'s'.

  """
  @spec list_top_tokens(String.t()) :: [{Token.t(), non_neg_integer()}]
  def list_top_tokens(filter, options \\ []) do
    paging_options = Keyword.get(options, :paging_options, @default_paging_options)
    token_type = Keyword.get(options, :token_type, nil)
    sorting = Keyword.get(options, :sorting, [])

    fetch_top_tokens(filter, paging_options, token_type, sorting, options)
  end

  defp fetch_top_tokens(filter, paging_options, token_type, sorting, options) do
    base_query = Token.base_token_query(token_type, sorting)

    base_query_with_paging =
      base_query
      |> Token.page_tokens(paging_options, sorting)
      |> limit(^paging_options.page_size)

    query =
      if filter && filter !== "" do
        case Search.prepare_search_term(filter) do
          {:some, filter_term} ->
            base_query_with_paging
            |> where(fragment("to_tsvector('english', symbol || ' ' || name) @@ to_tsquery(?)", ^filter_term))

          _ ->
            base_query_with_paging
        end
      else
        base_query_with_paging
      end

    query
    |> select_repo(options).all()
  end

  @doc """
  Calls `reducer` on a stream of `t:Explorer.Chain.Block.t/0` without `t:Explorer.Chain.Block.Reward.t/0`.
  """
  def stream_blocks_without_rewards(initial, reducer, limited? \\ false) when is_function(reducer, 2) do
    Block.blocks_without_reward_query()
    |> add_fetcher_limit(limited?)
    |> Repo.stream_reduce(initial, reducer)
  end

  @doc """
  Finds all transactions of a certain block number
  """
  def get_transactions_of_block_number(block_number) do
    block_number
    |> Transaction.transactions_with_block_number()
    |> Repo.all()
  end

  @doc """
  Finds all Blocks validated by the address with the given hash.

    ## Options
      * `:necessity_by_association` - use to load `t:association/0` as `:required` or `:optional`.  If an association is
          `:required`, and the `t:Explorer.Chain.Block.t/0` has no associated record for that association, then the
          `t:Explorer.Chain.Block.t/0` will not be included in the page `entries`.
      * `:paging_options` - a `t:Explorer.PagingOptions.t/0` used to specify the `:page_size` and
        `:key` (a tuple of the lowest/oldest `{block_number}`) and. Results will be the internal
        transactions older than the `block_number` that are passed.

  Returns all blocks validated by the address given.
  """
  @spec get_blocks_validated_by_address(
          [paging_options | necessity_by_association_option],
          Hash.Address.t()
        ) :: [Block.t()]
  def get_blocks_validated_by_address(options \\ [], address_hash) when is_list(options) do
    necessity_by_association = Keyword.get(options, :necessity_by_association, %{})
    paging_options = Keyword.get(options, :paging_options, @default_paging_options)

    Block
    |> join_associations(necessity_by_association)
    |> where(miner_hash: ^address_hash)
    |> page_blocks(paging_options)
    |> limit(^paging_options.page_size)
    |> order_by(desc: :number)
    |> select_repo(options).all()
  end

  @doc """
  Counts all of the block validations and groups by the `miner_hash`.
  """
  def each_address_block_validation_count(fun) when is_function(fun, 1) do
    query =
      from(
        b in Block,
        join: addr in Address,
        on: b.miner_hash == addr.hash,
        select: {b.miner_hash, count(b.miner_hash)},
        group_by: b.miner_hash
      )

    Repo.stream_each(query, fun)
  end

  @doc """
  Return the balance in usd corresponding to this token. Return nil if the fiat_value of the token is not present.
  """
  def balance_in_fiat(%{fiat_value: fiat_value} = token_balance) when not is_nil(fiat_value) do
    token_balance.fiat_value
  end

  def balance_in_fiat(%{token: %{fiat_value: fiat_value, decimals: decimals}}) when nil in [fiat_value, decimals] do
    nil
  end

  def balance_in_fiat(%{token: %{fiat_value: fiat_value, decimals: decimals}} = token_balance) do
    tokens = CurrencyHelper.divide_decimals(token_balance.value, decimals)
    Decimal.mult(tokens, fiat_value)
  end

  def contract?(%{contract_code: nil}), do: false

  def contract?(%{contract_code: _}), do: true

  @doc """
  Returns a stream of unfetched `t:Explorer.Chain.Address.CoinBalance.t/0`.

  When there are addresses, the `reducer` is called for each `t:Explorer.Chain.Address.t/0` `hash` and all
  `t:Explorer.Chain.Block.t/0` `block_number` that address is mentioned.

  | Address Hash Schema                        | Address Hash Field              | Block Number Schema                | Block Number Field |
  |--------------------------------------------|---------------------------------|------------------------------------|--------------------|
  | `t:Explorer.Chain.Block.t/0`               | `miner_hash`                    | `t:Explorer.Chain.Block.t/0`       | `number`           |
  | `t:Explorer.Chain.Transaction.t/0`         | `from_address_hash`             | `t:Explorer.Chain.Transaction.t/0` | `block_number`     |
  | `t:Explorer.Chain.Transaction.t/0`         | `to_address_hash`               | `t:Explorer.Chain.Transaction.t/0` | `block_number`     |
  | `t:Explorer.Chain.Log.t/0`                 | `address_hash`                  | `t:Explorer.Chain.Transaction.t/0` | `block_number`     |
  | `t:Explorer.Chain.InternalTransaction.t/0` | `created_contract_address_hash` | `t:Explorer.Chain.Transaction.t/0` | `block_number`     |
  | `t:Explorer.Chain.InternalTransaction.t/0` | `from_address_hash`             | `t:Explorer.Chain.Transaction.t/0` | `block_number`     |
  | `t:Explorer.Chain.InternalTransaction.t/0` | `to_address_hash`               | `t:Explorer.Chain.Transaction.t/0` | `block_number`     |

  Pending `t:Explorer.Chain.Transaction.t/0` `from_address_hash` and `to_address_hash` aren't returned because they
  don't have an associated block number.

  When there are no addresses, the `reducer` is never called and the `initial` is returned in an `:ok` tuple.

  When an `t:Explorer.Chain.Address.t/0` `hash` is used multiple times, all unique `t:Explorer.Chain.Block.t/0` `number`
  will be returned.
  """
  @spec stream_unfetched_balances(
          initial :: accumulator,
          reducer ::
            (entry :: %{address_hash: Hash.Address.t(), block_number: Block.block_number()}, accumulator -> accumulator),
          limited? :: boolean()
        ) :: {:ok, accumulator}
        when accumulator: term()
  def stream_unfetched_balances(initial, reducer, limited? \\ false) when is_function(reducer, 2) do
    query =
      from(
        balance in CoinBalance,
        where: is_nil(balance.value_fetched_at),
        select: %{address_hash: balance.address_hash, block_number: balance.block_number}
      )

    query
    |> add_coin_balances_fetcher_limit(limited?)
    |> Repo.stream_reduce(initial, reducer)
  end

  @doc """
  Returns a stream of all token balances that weren't fetched values.
  """
  @spec stream_unfetched_token_balances(
          initial :: accumulator,
          reducer :: (entry :: TokenBalance.t(), accumulator -> accumulator),
          limited? :: boolean()
        ) :: {:ok, accumulator}
        when accumulator: term()
  def stream_unfetched_token_balances(initial, reducer, limited? \\ false) when is_function(reducer, 2) do
    TokenBalance.unfetched_token_balances()
    |> add_token_balances_fetcher_limit(limited?)
    |> Repo.stream_reduce(initial, reducer)
  end

  @doc """
  Returns a stream of all blocks with unfetched internal transactions, using
  the `pending_block_operation` table.

      iex> unfetched = insert(:block)
      iex> insert(:pending_block_operation, block: unfetched, block_number: unfetched.number)
      iex> {:ok, number_set} = Explorer.Chain.stream_blocks_with_unfetched_internal_transactions(
      ...>   MapSet.new(),
      ...>   fn number, acc ->
      ...>     MapSet.put(acc, number)
      ...>   end
      ...> )
      iex> unfetched.number in number_set
      true

  """
  @spec stream_blocks_with_unfetched_internal_transactions(
          initial :: accumulator,
          reducer :: (entry :: term(), accumulator -> accumulator),
          limited? :: boolean()
        ) :: {:ok, accumulator}
        when accumulator: term()
  def stream_blocks_with_unfetched_internal_transactions(initial, reducer, limited? \\ false)
      when is_function(reducer, 2) do
    query =
      from(
        po in PendingBlockOperation,
        where: not is_nil(po.block_number),
        select: po.block_number
      )

    query
    |> add_fetcher_limit(limited?)
    |> Repo.stream_reduce(initial, reducer)
  end

  def remove_nonconsensus_blocks_from_pending_ops(block_hashes) do
    query =
      from(
        po in PendingBlockOperation,
        where: po.block_hash in ^block_hashes
      )

    {_, _} = Repo.delete_all(query)

    :ok
  end

  def remove_nonconsensus_blocks_from_pending_ops do
    query =
      from(
        po in PendingBlockOperation,
        inner_join: block in Block,
        on: block.hash == po.block_hash,
        where: block.consensus == false
      )

    {_, _} = Repo.delete_all(query)

    :ok
  end

  @spec stream_transactions_with_unfetched_created_contract_codes(
          fields :: [
            :block_hash
            | :created_contract_code_indexed_at
            | :from_address_hash
            | :gas
            | :gas_price
            | :hash
            | :index
            | :input
            | :nonce
            | :r
            | :s
            | :to_address_hash
            | :v
            | :value
          ],
          initial :: accumulator,
          reducer :: (entry :: term(), accumulator -> accumulator),
          limited? :: boolean()
        ) :: {:ok, accumulator}
        when accumulator: term()
  def stream_transactions_with_unfetched_created_contract_codes(fields, initial, reducer, limited? \\ false)
      when is_function(reducer, 2) do
    query =
      from(t in Transaction,
        where:
          not is_nil(t.block_hash) and not is_nil(t.created_contract_address_hash) and
            is_nil(t.created_contract_code_indexed_at),
        select: ^fields
      )

    query
    |> add_fetcher_limit(limited?)
    |> Repo.stream_reduce(initial, reducer)
  end

  @spec stream_mined_transactions(
          fields :: [
            :block_hash
            | :created_contract_code_indexed_at
            | :from_address_hash
            | :gas
            | :gas_price
            | :hash
            | :index
            | :input
            | :nonce
            | :r
            | :s
            | :to_address_hash
            | :v
            | :value
          ],
          initial :: accumulator,
          reducer :: (entry :: term(), accumulator -> accumulator)
        ) :: {:ok, accumulator}
        when accumulator: term()
  def stream_mined_transactions(fields, initial, reducer) when is_function(reducer, 2) do
    query =
      from(t in Transaction,
        where: not is_nil(t.block_hash) and not is_nil(t.nonce) and not is_nil(t.from_address_hash),
        select: ^fields
      )

    Repo.stream_reduce(query, initial, reducer)
  end

  @spec stream_pending_transactions(
          fields :: [
            :block_hash
            | :created_contract_code_indexed_at
            | :from_address_hash
            | :gas
            | :gas_price
            | :hash
            | :index
            | :input
            | :nonce
            | :r
            | :s
            | :to_address_hash
            | :v
            | :value
          ],
          initial :: accumulator,
          reducer :: (entry :: term(), accumulator -> accumulator),
          limited? :: boolean()
        ) :: {:ok, accumulator}
        when accumulator: term()
  def stream_pending_transactions(fields, initial, reducer, limited? \\ false) when is_function(reducer, 2) do
    query =
      Transaction
      |> pending_transactions_query()
      |> select(^fields)
      |> add_fetcher_limit(limited?)

    Repo.stream_reduce(query, initial, reducer)
  end

  @doc """
  Returns a stream of all blocks that are marked as unfetched in `t:Explorer.Chain.Block.SecondDegreeRelation.t/0`.
  For each uncle block a `hash` of nephew block and an `index` of the block in it are returned.

  When a block is fetched, its uncles are transformed into `t:Explorer.Chain.Block.SecondDegreeRelation.t/0` and can be
  returned.  Once the uncle is imported its corresponding `t:Explorer.Chain.Block.SecondDegreeRelation.t/0`
  `uncle_fetched_at` will be set and it won't be returned anymore.
  """
  @spec stream_unfetched_uncles(
          initial :: accumulator,
          reducer :: (entry :: term(), accumulator -> accumulator),
          limited? :: boolean()
        ) :: {:ok, accumulator}
        when accumulator: term()
  def stream_unfetched_uncles(initial, reducer, limited? \\ false) when is_function(reducer, 2) do
    query =
      from(bsdr in Block.SecondDegreeRelation,
        where: is_nil(bsdr.uncle_fetched_at) and not is_nil(bsdr.index),
        select: [:nephew_hash, :index]
      )

    query
    |> add_fetcher_limit(limited?)
    |> Repo.stream_reduce(initial, reducer)
  end

  @doc """
  The number of `t:Explorer.Chain.Log.t/0`.

      iex> transaction = :transaction |> insert() |> with_block()
      iex> insert(:log, transaction: transaction, index: 0)
      iex> Explorer.Chain.log_count()
      1

  When there are no `t:Explorer.Chain.Log.t/0`.

      iex> Explorer.Chain.log_count()
      0

  """
  def log_count do
    Repo.one!(from(log in "logs", select: fragment("COUNT(*)")))
  end

  @doc """
  Max consensus block numbers.

  If blocks are skipped and inserted out of number order, the max number is still returned

      iex> insert(:block, number: 2)
      iex> insert(:block, number: 1)
      iex> Explorer.Chain.max_consensus_block_number()
      {:ok, 2}

  Non-consensus blocks are ignored

      iex> insert(:block, number: 3, consensus: false)
      iex> insert(:block, number: 2, consensus: true)
      iex> Explorer.Chain.max_consensus_block_number()
      {:ok, 2}

  If there are no blocks, `{:error, :not_found}` is returned

      iex> Explorer.Chain.max_consensus_block_number()
      {:error, :not_found}

  """
  @spec max_consensus_block_number() :: {:ok, Block.block_number()} | {:error, :not_found}
  def max_consensus_block_number do
    Block
    |> where(consensus: true)
    |> Repo.aggregate(:max, :number)
    |> case do
      nil -> {:error, :not_found}
      number -> {:ok, number}
    end
  end

  @spec block_height() :: block_height()
  def block_height(options \\ []) do
    query = from(block in Block, select: coalesce(max(block.number), 0), where: block.consensus == true)

    select_repo(options).one!(query)
  end

  def last_db_block_status do
    query =
      from(block in Block,
        select: {block.number, block.timestamp},
        where: block.consensus == true,
        order_by: [desc: block.number],
        limit: 1
      )

    query
    |> Repo.one()
    |> block_status()
  end

  def last_cache_block_status do
    [
      paging_options: %PagingOptions{page_size: 1}
    ]
    |> list_blocks()
    |> List.last()
    |> case do
      %{timestamp: timestamp, number: number} ->
        block_status({number, timestamp})

      _ ->
        block_status(nil)
    end
  end

  @spec upsert_last_fetched_counter(map()) :: {:ok, LastFetchedCounter.t()} | {:error, Ecto.Changeset.t()}
  def upsert_last_fetched_counter(params) do
    changeset = LastFetchedCounter.changeset(%LastFetchedCounter{}, params)

    Repo.insert(changeset,
      on_conflict: :replace_all,
      conflict_target: [:counter_type]
    )
  end

  def get_last_fetched_counter(type, options \\ []) do
    query =
      from(
        last_fetched_counter in LastFetchedCounter,
        where: last_fetched_counter.counter_type == ^type,
        select: last_fetched_counter.value
      )

    select_repo(options).one(query) || Decimal.new(0)
  end

  defp block_status({number, timestamp}) do
    now = DateTime.utc_now()
    last_block_period = DateTime.diff(now, timestamp, :millisecond)

    if last_block_period > Application.get_env(:explorer, :healthy_blocks_period) do
      {:error, number, timestamp}
    else
      {:ok, number, timestamp}
    end
  end

  defp block_status(nil), do: {:error, :no_blocks}

  def fetch_min_missing_block_cache(from \\ nil, to \\ nil) do
    from_block_number = from || 0
    to_block_number = to || BlockNumber.get_max()

    if to_block_number > 0 do
      query =
        from(b in Block,
          right_join:
            missing_range in fragment(
              """
                (SELECT b1.number
                FROM generate_series((?)::integer, (?)::integer) AS b1(number)
                WHERE NOT EXISTS
                  (SELECT 1 FROM blocks b2 WHERE b2.number=b1.number AND b2.consensus))
              """,
              ^from_block_number,
              ^to_block_number
            ),
          on: b.number == missing_range.number,
          select: min(missing_range.number)
        )

      Repo.one(query, timeout: :infinity)
    else
      nil
    end
  end

  @doc """
  Calculates the ranges of missing consensus blocks in `range`.

  When there are no blocks, the entire range is missing.

      iex> Explorer.Chain.missing_block_number_ranges(0..5)
      [0..5]

  If the block numbers from `0` to `max_block_number/0` are contiguous, then no block numbers are missing

      iex> insert(:block, number: 0)
      iex> insert(:block, number: 1)
      iex> Explorer.Chain.missing_block_number_ranges(0..1)
      []

  If there are gaps between the `first` and `last` of `range`, then the missing numbers are compacted into ranges.
  Single missing numbers become ranges with the single number as the start and end.

      iex> insert(:block, number: 0)
      iex> insert(:block, number: 2)
      iex> insert(:block, number: 5)
      iex> Explorer.Chain.missing_block_number_ranges(0..5)
      [1..1, 3..4]

  Flipping the order of `first` and `last` in the `range` flips the order that the missing ranges are returned.  This
  allows `missing_block_numbers` to be used to generate the sequence down or up from a starting block number.

      iex> insert(:block, number: 0)
      iex> insert(:block, number: 2)
      iex> insert(:block, number: 5)
      iex> Explorer.Chain.missing_block_number_ranges(5..0)
      [4..3, 1..1]

  If only non-consensus blocks exist for a number, the number still counts as missing.

      iex> insert(:block, number: 0)
      iex> insert(:block, number: 1, consensus: false)
      iex> insert(:block, number: 2)
      iex> Explorer.Chain.missing_block_number_ranges(2..0)
      [1..1]

  if range starts with non-consensus block in the middle of the chain, it returns missing numbers.

      iex> insert(:block, number: 12859383, consensus: true)
      iex> insert(:block, number: 12859384, consensus: false)
      iex> insert(:block, number: 12859386, consensus: true)
      iex> Explorer.Chain.missing_block_number_ranges(12859384..12859385)
      [12859384..12859385]

      if range starts with missing block in the middle of the chain, it returns missing numbers.

      iex> insert(:block, number: 12859383, consensus: true)
      iex> insert(:block, number: 12859386, consensus: true)
      iex> Explorer.Chain.missing_block_number_ranges(12859384..12859385)
      [12859384..12859385]

  """
  @spec missing_block_number_ranges(Range.t()) :: [Range.t()]
  def missing_block_number_ranges(range)

  def missing_block_number_ranges(range_start..range_end) do
    range_min = min(range_start, range_end)
    range_max = max(range_start, range_end)

    ordered_missing_query =
      from(b in Block,
        right_join:
          missing_range in fragment(
            """
            (
              SELECT distinct b1.number
              FROM generate_series((?)::integer, (?)::integer) AS b1(number)
              WHERE NOT EXISTS
                (SELECT 1 FROM blocks b2 WHERE b2.number=b1.number AND b2.consensus)
              ORDER BY b1.number DESC
            )
            """,
            ^range_min,
            ^range_max
          ),
        on: b.number == missing_range.number,
        select: missing_range.number,
        order_by: missing_range.number,
        distinct: missing_range.number
      )

    missing_blocks = Repo.all(ordered_missing_query, timeout: :infinity)

    [block_ranges, last_block_range_start, last_block_range_end] =
      missing_blocks
      |> Enum.reduce([[], nil, nil], fn block_number, [block_ranges, last_block_range_start, last_block_range_end] ->
        cond do
          !last_block_range_start ->
            [block_ranges, block_number, block_number]

          block_number == last_block_range_end + 1 ->
            [block_ranges, last_block_range_start, block_number]

          true ->
            block_ranges = block_ranges_extend(block_ranges, last_block_range_start, last_block_range_end)
            [block_ranges, block_number, block_number]
        end
      end)

    final_block_ranges =
      if last_block_range_start && last_block_range_end do
        block_ranges_extend(block_ranges, last_block_range_start, last_block_range_end)
      else
        block_ranges
      end

    ordered_block_ranges =
      final_block_ranges
      |> Enum.sort(fn %Range{first: first1, last: _}, %Range{first: first2, last: _} ->
        if range_start <= range_end, do: first1 <= first2, else: first1 >= first2
      end)
      |> Enum.map(fn %Range{first: first, last: last} = range ->
        if range_start <= range_end do
          range
        else
          set_new_range(last, first)
        end
      end)

    ordered_block_ranges
  end

  defp set_new_range(last, first) do
    if last > first, do: set_range(last, first, -1), else: set_range(last, first, 1)
  end

  defp set_range(last, first, step) do
    %Range{first: last, last: first, step: step}
  end

  defp block_ranges_extend(block_ranges, block_range_start, block_range_end) do
    # credo:disable-for-next-line
    block_ranges ++ [Range.new(block_range_start, block_range_end)]
  end

  @doc """
  Finds consensus `t:Explorer.Chain.Block.t/0` with `number`.

  ## Options

    * `:necessity_by_association` - use to load `t:association/0` as `:required` or `:optional`.  If an association is
      `:required`, and the `t:Explorer.Chain.Block.t/0` has no associated record for that association, then the
      `t:Explorer.Chain.Block.t/0` will not be included in the page `entries`.

  """
  @spec number_to_block(Block.block_number(), [necessity_by_association_option | api?]) ::
          {:ok, Block.t()} | {:error, :not_found}
  def number_to_block(number, options \\ []) when is_list(options) do
    necessity_by_association = Keyword.get(options, :necessity_by_association, %{})

    Block
    |> where(consensus: true, number: ^number)
    |> join_associations(necessity_by_association)
    |> select_repo(options).one()
    |> case do
      nil -> {:error, :not_found}
      block -> {:ok, block}
    end
  end

  @spec nonconsensus_block_by_number(Block.block_number(), [api?]) :: {:ok, Block.t()} | {:error, :not_found}
  def nonconsensus_block_by_number(number, options) do
    Block
    |> where(consensus: false, number: ^number)
    |> select_repo(options).one()
    |> case do
      nil -> {:error, :not_found}
      block -> {:ok, block}
    end
  end

  @spec timestamp_to_block_number(DateTime.t(), :before | :after, boolean()) ::
          {:ok, Block.block_number()} | {:error, :not_found}
  def timestamp_to_block_number(given_timestamp, closest, from_api) do
    {:ok, t} = Timex.format(given_timestamp, "%Y-%m-%d %H:%M:%S", :strftime)

    inner_query =
      from(
        block in Block,
        where: block.consensus == true,
        where:
          fragment("? <= TO_TIMESTAMP(?, 'YYYY-MM-DD HH24:MI:SS') + (1 * interval '1 minute')", block.timestamp, ^t),
        where:
          fragment("? >= TO_TIMESTAMP(?, 'YYYY-MM-DD HH24:MI:SS') - (1 * interval '1 minute')", block.timestamp, ^t)
      )

    query =
      from(
        block in subquery(inner_query),
        select: block,
        order_by:
          fragment("abs(extract(epoch from (? - TO_TIMESTAMP(?, 'YYYY-MM-DD HH24:MI:SS'))))", block.timestamp, ^t),
        limit: 1
      )

    repo = if from_api, do: Repo.replica(), else: Repo

    query
    |> repo.one(timeout: :infinity)
    |> case do
      nil ->
        {:error, :not_found}

      %{:number => number, :timestamp => timestamp} ->
        block_number = get_block_number_based_on_closest(closest, timestamp, given_timestamp, number)

        {:ok, block_number}
    end
  end

  defp get_block_number_based_on_closest(closest, timestamp, given_timestamp, number) do
    case closest do
      :before ->
        if DateTime.compare(timestamp, given_timestamp) == :lt ||
             DateTime.compare(timestamp, given_timestamp) == :eq do
          number
        else
          number - 1
        end

      :after ->
        if DateTime.compare(timestamp, given_timestamp) == :lt ||
             DateTime.compare(timestamp, given_timestamp) == :eq do
          number + 1
        else
          number
        end
    end
  end

  @doc """
  Count of pending `t:Explorer.Chain.Transaction.t/0`.

  A count of all pending transactions.

      iex> insert(:transaction)
      iex> :transaction |> insert() |> with_block()
      iex> Explorer.Chain.pending_transaction_count()
      1

  """
  @spec pending_transaction_count() :: non_neg_integer()
  def pending_transaction_count do
    Transaction
    |> pending_transactions_query()
    |> Repo.aggregate(:count, :hash)
  end

  @doc """
  Returns the paged list of collated transactions that occurred recently from newest to oldest using `block_number`
  and `index`.

      iex> newest_first_transactions = 50 |> insert_list(:transaction) |> with_block() |> Enum.reverse()
      iex> oldest_seen = Enum.at(newest_first_transactions, 9)
      iex> paging_options = %Explorer.PagingOptions{page_size: 10, key: {oldest_seen.block_number, oldest_seen.index}}
      iex> recent_collated_transactions = Explorer.Chain.recent_collated_transactions(true, paging_options: paging_options)
      iex> length(recent_collated_transactions)
      10
      iex> hd(recent_collated_transactions).hash == Enum.at(newest_first_transactions, 10).hash
      true

  ## Options

    * `:necessity_by_association` - use to load `t:association/0` as `:required` or `:optional`.  If an association is
      `:required`, and the `t:Explorer.Chain.Transaction.t/0` has no associated record for that association,
      then the `t:Explorer.Chain.Transaction.t/0` will not be included in the list.
    * `:paging_options` - a `t:Explorer.PagingOptions.t/0` used to specify the `:page_size` and
      `:key` (a tuple of the lowest/oldest `{block_number, index}`) and. Results will be the transactions older than
      the `block_number` and `index` that are passed.

  """
  @spec recent_collated_transactions(true | false, [paging_options | necessity_by_association_option | api?]) :: [
          Transaction.t()
        ]
  def recent_collated_transactions(old_ui?, options \\ [])
      when is_list(options) do
    necessity_by_association = Keyword.get(options, :necessity_by_association, %{})
    paging_options = Keyword.get(options, :paging_options, @default_paging_options)
    method_id_filter = Keyword.get(options, :method)
    type_filter = Keyword.get(options, :type)

    fetch_recent_collated_transactions(
      old_ui?,
      paging_options,
      necessity_by_association,
      method_id_filter,
      type_filter,
      options
    )
  end

  # RAP - random access pagination
  @spec recent_collated_transactions_for_rap([paging_options | necessity_by_association_option]) :: %{
          :total_transactions_count => non_neg_integer(),
          :transactions => [Transaction.t()]
        }
  def recent_collated_transactions_for_rap(options \\ []) when is_list(options) do
    necessity_by_association = Keyword.get(options, :necessity_by_association, %{})
    paging_options = Keyword.get(options, :paging_options, @default_paging_options)

    total_transactions_count = transactions_available_count()

    fetched_transactions =
      if is_nil(paging_options.key) or paging_options.page_number == 1 do
        paging_options.page_size
        |> Kernel.+(1)
        |> Transactions.take_enough()
        |> case do
          nil ->
            transactions = fetch_recent_collated_transactions_for_rap(paging_options, necessity_by_association)
            Transactions.update(transactions)
            transactions

          transactions ->
            transactions
        end
      else
        fetch_recent_collated_transactions_for_rap(paging_options, necessity_by_association)
      end

    %{total_transactions_count: total_transactions_count, transactions: fetched_transactions}
  end

  def default_page_size, do: @default_page_size

  def fetch_recent_collated_transactions_for_rap(paging_options, necessity_by_association) do
    fetch_transactions_for_rap()
    |> where([transaction], not is_nil(transaction.block_number) and not is_nil(transaction.index))
    |> handle_random_access_paging_options(paging_options)
    |> join_associations(necessity_by_association)
    |> preload([{:token_transfers, [:token, :from_address, :to_address]}])
    |> Repo.all()
  end

  defp fetch_transactions_for_rap do
    Transaction
    |> order_by([transaction], desc: transaction.block_number, desc: transaction.index)
  end

  def transactions_available_count do
    Transaction
    |> where([transaction], not is_nil(transaction.block_number) and not is_nil(transaction.index))
    |> limit(^@limit_showing_transactions)
    |> Repo.aggregate(:count, :hash)
  end

  def fetch_recent_collated_transactions(
        old_ui?,
        paging_options,
        necessity_by_association,
        method_id_filter,
        type_filter,
        options
      ) do
    paging_options
    |> fetch_transactions()
    |> where([transaction], not is_nil(transaction.block_number) and not is_nil(transaction.index))
    |> apply_filter_by_method_id_to_transactions(method_id_filter)
    |> apply_filter_by_tx_type_to_transactions(type_filter)
    |> join_associations(necessity_by_association)
    |> put_has_token_transfers_to_tx(old_ui?)
    |> (&if(old_ui?, do: preload(&1, [{:token_transfers, [:token, :from_address, :to_address]}]), else: &1)).()
    |> select_repo(options).all()
    |> (&if(old_ui?,
          do: &1,
          else:
            Enum.map(&1, fn tx -> preload_token_transfers(tx, @token_transfers_necessity_by_association, options) end)
        )).()
  end

  @doc """
  Return the list of pending transactions that occurred recently.

      iex> 2 |> insert_list(:transaction)
      iex> :transaction |> insert() |> with_block()
      iex> 8 |> insert_list(:transaction)
      iex> recent_pending_transactions = Explorer.Chain.recent_pending_transactions()
      iex> length(recent_pending_transactions)
      10
      iex> Enum.all?(recent_pending_transactions, fn %Explorer.Chain.Transaction{block_hash: block_hash} ->
      ...>   is_nil(block_hash)
      ...> end)
      true

  ## Options

    * `:necessity_by_association` - use to load `t:association/0` as `:required` or `:optional`.  If an association is
      `:required`, and the `t:Explorer.Chain.Transaction.t/0` has no associated record for that association,
      then the `t:Explorer.Chain.Transaction.t/0` will not be included in the list.
    * `:paging_options` - a `t:Explorer.PagingOptions.t/0` used to specify the `:page_size` (defaults to
      `#{@default_paging_options.page_size}`) and `:key` (a tuple of the lowest/oldest `{inserted_at, hash}`) and.
      Results will be the transactions older than the `inserted_at` and `hash` that are passed.

  """
  @spec recent_pending_transactions([paging_options | necessity_by_association_option], true | false) :: [
          Transaction.t()
        ]
  def recent_pending_transactions(options \\ [], old_ui? \\ true)
      when is_list(options) do
    necessity_by_association = Keyword.get(options, :necessity_by_association, %{})
    paging_options = Keyword.get(options, :paging_options, @default_paging_options)
    method_id_filter = Keyword.get(options, :method)
    type_filter = Keyword.get(options, :type)

    Transaction
    |> page_pending_transaction(paging_options)
    |> limit(^paging_options.page_size)
    |> pending_transactions_query()
    |> apply_filter_by_method_id_to_transactions(method_id_filter)
    |> apply_filter_by_tx_type_to_transactions(type_filter)
    |> order_by([transaction], desc: transaction.inserted_at, asc: transaction.hash)
    |> join_associations(necessity_by_association)
    |> (&if(old_ui?, do: preload(&1, [{:token_transfers, [:token, :from_address, :to_address]}]), else: &1)).()
    |> select_repo(options).all()
  end

  def pending_transactions_query(query) do
    from(transaction in query,
      where: is_nil(transaction.block_hash) and (is_nil(transaction.error) or transaction.error != "dropped/replaced")
    )
  end

  def pending_transactions_list do
    query =
      from(transaction in Transaction,
        where: is_nil(transaction.block_hash) and (is_nil(transaction.error) or transaction.error != "dropped/replaced")
      )

    query
    |> Repo.all(timeout: :infinity)
  end

  @doc """
  The `string` must start with `0x`, then is converted to an integer and then to `t:Explorer.Chain.Hash.Address.t/0`.

      iex> Explorer.Chain.string_to_address_hash("0x5aAeb6053F3E94C9b9A09f33669435E7Ef1BeAed")
      {
        :ok,
        %Explorer.Chain.Hash{
          byte_count: 20,
          bytes: <<90, 174, 182, 5, 63, 62, 148, 201, 185, 160, 159, 51, 102, 148, 53,
            231, 239, 27, 234, 237>>
        }
      }

      iex> Explorer.Chain.string_to_address_hash("0x5aaeb6053f3e94c9b9a09f33669435e7ef1beaed")
      {
        :ok,
        %Explorer.Chain.Hash{
          byte_count: 20,
          bytes: <<90, 174, 182, 5, 63, 62, 148, 201, 185, 160, 159, 51, 102, 148, 53,
            231, 239, 27, 234, 237>>
        }
      }

      iex> Base.encode16(<<90, 174, 182, 5, 63, 62, 148, 201, 185, 160, 159, 51, 102, 148, 53, 231, 239, 27, 234, 237>>, case: :lower)
      "5aaeb6053f3e94c9b9a09f33669435e7ef1beaed"

  `String.t` format must always have 40 hexadecimal digits after the `0x` base prefix.

      iex> Explorer.Chain.string_to_address_hash("0x0")
      :error

  """
  @spec string_to_address_hash(String.t()) :: {:ok, Hash.Address.t()} | :error
  def string_to_address_hash(string) when is_binary(string) do
    Hash.Address.cast(string)
  end

  def string_to_address_hash(_), do: :error

  @doc """
  The `string` must start with `0x`, then is converted to an integer and then to `t:Explorer.Chain.Hash.t/0`.

      iex> Explorer.Chain.string_to_block_hash(
      ...>   "0x9fc76417374aa880d4449a1f7f31ec597f00b1f6f3dd2d66f4c9c6c445836d8b"
      ...> )
      {
        :ok,
        %Explorer.Chain.Hash{
          byte_count: 32,
          bytes: <<0x9fc76417374aa880d4449a1f7f31ec597f00b1f6f3dd2d66f4c9c6c445836d8b :: big-integer-size(32)-unit(8)>>
        }
      }

  `String.t` format must always have 64 hexadecimal digits after the `0x` base prefix.

      iex> Explorer.Chain.string_to_block_hash("0x0")
      :error

  """
  @spec string_to_block_hash(String.t()) :: {:ok, Hash.t()} | :error
  def string_to_block_hash(string) when is_binary(string) do
    Hash.Full.cast(string)
  end

  def string_to_block_hash(_), do: :error

  @doc """
  The `string` must start with `0x`, then is converted to an integer and then to `t:Explorer.Chain.Hash.t/0`.

      iex> Explorer.Chain.string_to_transaction_hash(
      ...>  "0x9fc76417374aa880d4449a1f7f31ec597f00b1f6f3dd2d66f4c9c6c445836d8b"
      ...> )
      {
        :ok,
        %Explorer.Chain.Hash{
          byte_count: 32,
          bytes: <<0x9fc76417374aa880d4449a1f7f31ec597f00b1f6f3dd2d66f4c9c6c445836d8b :: big-integer-size(32)-unit(8)>>
        }
      }

  `String.t` format must always have 64 hexadecimal digits after the `0x` base prefix.

      iex> Explorer.Chain.string_to_transaction_hash("0x0")
      :error

  """
  @spec string_to_transaction_hash(String.t()) :: {:ok, Hash.t()} | :error
  def string_to_transaction_hash(string) when is_binary(string) do
    Hash.Full.cast(string)
  end

  def string_to_transaction_hash(_), do: :error

  @doc """
  `t:Explorer.Chain.InternalTransaction/0`s in `t:Explorer.Chain.Transaction.t/0` with `hash`.

  ## Options

    * `:necessity_by_association` - use to load `t:association/0` as `:required` or `:optional`.  If an association is
      `:required`, and the `t:Explorer.Chain.InternalTransaction.t/0` has no associated record for that association,
      then the `t:Explorer.Chain.InternalTransaction.t/0` will not be included in the list.
    * `:paging_options` - a `t:Explorer.PagingOptions.t/0` used to specify the `:page_size` and
      `:key` (a tuple of the lowest/oldest `{index}`). Results will be the internal transactions older than
      the `index` that is passed.

  """

  @spec all_transaction_to_internal_transactions(Hash.Full.t(), [
          paging_options | necessity_by_association_option | api?
        ]) :: [
          InternalTransaction.t()
        ]
  def all_transaction_to_internal_transactions(hash, options \\ []) when is_list(options) do
    necessity_by_association = Keyword.get(options, :necessity_by_association, %{})
    paging_options = Keyword.get(options, :paging_options, @default_paging_options)

    InternalTransaction
    |> for_parent_transaction(hash)
    |> join_associations(necessity_by_association)
    |> InternalTransaction.where_nonpending_block()
    |> page_internal_transaction(paging_options)
    |> limit(^paging_options.page_size)
    |> order_by([internal_transaction], asc: internal_transaction.index)
    |> select_repo(options).all()
  end

  @spec transaction_to_internal_transactions(Hash.Full.t(), [paging_options | necessity_by_association_option | api?]) ::
          [
            InternalTransaction.t()
          ]
  def transaction_to_internal_transactions(hash, options \\ []) when is_list(options) do
    necessity_by_association = Keyword.get(options, :necessity_by_association, %{})
    paging_options = Keyword.get(options, :paging_options, @default_paging_options)

    InternalTransaction
    |> for_parent_transaction(hash)
    |> join_associations(necessity_by_association)
    |> where_transaction_has_multiple_internal_transactions()
    |> InternalTransaction.where_is_different_from_parent_transaction()
    |> InternalTransaction.where_nonpending_block()
    |> page_internal_transaction(paging_options)
    |> limit(^paging_options.page_size)
    |> order_by([internal_transaction], asc: internal_transaction.index)
    |> preload(:block)
    |> select_repo(options).all()
  end

  @doc """
  Finds all `t:Explorer.Chain.Log.t/0`s for `t:Explorer.Chain.Transaction.t/0`.

  ## Options

    * `:necessity_by_association` - use to load `t:association/0` as `:required` or `:optional`.  If an association is
      `:required`, and the `t:Explorer.Chain.Log.t/0` has no associated record for that association, then the
      `t:Explorer.Chain.Log.t/0` will not be included in the page `entries`.
    * `:paging_options` - a `t:Explorer.PagingOptions.t/0` used to specify the `:page_size` and
      `:key` (a tuple of the lowest/oldest `{index}`). Results will be the transactions older than
      the `index` that are passed.

  """
  @spec transaction_to_logs(Hash.Full.t(), [paging_options | necessity_by_association_option | api?]) :: [Log.t()]
  def transaction_to_logs(transaction_hash, options \\ []) when is_list(options) do
    necessity_by_association = Keyword.get(options, :necessity_by_association, %{})
    paging_options = Keyword.get(options, :paging_options, @default_paging_options)

    log_with_transactions =
      from(log in Log,
        inner_join: transaction in Transaction,
        on:
          transaction.block_hash == log.block_hash and transaction.block_number == log.block_number and
            transaction.hash == log.transaction_hash
      )

    query =
      log_with_transactions
      |> where([_, transaction], transaction.hash == ^transaction_hash)
      |> page_transaction_logs(paging_options)
      |> limit(^paging_options.page_size)
      |> order_by([log], asc: log.index)
      |> join_associations(necessity_by_association)

    query
    |> select_repo(options).all()
  end

  @doc """
  Finds all `t:Explorer.Chain.TokenTransfer.t/0`s for `t:Explorer.Chain.Transaction.t/0`.

  ## Options

    * `:necessity_by_association` - use to load `t:association/0` as `:required` or `:optional`.  If an association is
      `:required`, and the `t:Explorer.Chain.TokenTransfer.t/0` has no associated record for that association, then the
      `t:Explorer.Chain.TokenTransfer.t/0` will not be included in the page `entries`.
    * `:paging_options` - a `t:Explorer.PagingOptions.t/0` used to specify the `:page_size` and
      `:key` (in the form of `%{"inserted_at" => inserted_at}`). Results will be the transactions older than
      the `index` that are passed.

  """
  @spec transaction_to_token_transfers(Hash.Full.t(), [paging_options | necessity_by_association_option | api?()]) :: [
          TokenTransfer.t()
        ]
  def transaction_to_token_transfers(transaction_hash, options \\ []) when is_list(options) do
    necessity_by_association = Keyword.get(options, :necessity_by_association, %{})
    paging_options = options |> Keyword.get(:paging_options, @default_paging_options) |> Map.put(:asc_order, true)
    token_type = Keyword.get(options, :token_type)

    TokenTransfer
    |> join(:inner, [token_transfer], transaction in assoc(token_transfer, :transaction))
    |> where(
      [token_transfer, transaction],
      transaction.hash == ^transaction_hash and token_transfer.block_hash == transaction.block_hash and
        token_transfer.block_number == transaction.block_number
    )
    |> join(:inner, [tt], token in assoc(tt, :token), as: :token)
    |> preload([token: token], [{:token, token}])
    |> TokenTransfer.filter_by_type(token_type)
    |> TokenTransfer.page_token_transfer(paging_options)
    |> limit(^paging_options.page_size)
    |> order_by([token_transfer], asc: token_transfer.log_index)
    |> join_associations(necessity_by_association)
    |> select_repo(options).all()
  end

  @doc """
  Converts `transaction` to the status of the `t:Explorer.Chain.Transaction.t/0` whether pending or collated.

  ## Returns

    * `:pending` - the transaction has not be confirmed in a block yet.
    * `:awaiting_internal_transactions` - the transaction happened in a pre-Byzantium block or on a chain like Ethereum
      Classic (ETC) that never adopted [EIP-658](https://github.com/Arachnid/EIPs/blob/master/EIPS/eip-658.md), which
      add transaction status to transaction receipts, so the status can only be derived whether the first internal
      transaction has an error.
    * `:success` - the transaction has been confirmed in a block
    * `{:error, :awaiting_internal_transactions}` - the transactions happened post-Byzantium, but the error message
       requires the internal transactions.
    * `{:error, reason}` - the transaction failed due to `reason` in its first internal transaction.

  """
  @spec transaction_to_status(Transaction.t()) ::
          :pending
          | :awaiting_internal_transactions
          | :success
          | {:error, :awaiting_internal_transactions}
          | {:error, reason :: String.t()}
  def transaction_to_status(%Transaction{error: "dropped/replaced"}), do: {:error, "dropped/replaced"}
  def transaction_to_status(%Transaction{block_hash: nil, status: nil}), do: :pending
  def transaction_to_status(%Transaction{status: nil}), do: :awaiting_internal_transactions
  def transaction_to_status(%Transaction{status: :ok}), do: :success

  def transaction_to_status(%Transaction{status: :error, error: nil}),
    do: {:error, :awaiting_internal_transactions}

  def transaction_to_status(%Transaction{status: :error, error: error}) when is_binary(error), do: {:error, error}

  def transaction_to_revert_reason(transaction) do
    %Transaction{revert_reason: revert_reason} = transaction

    if revert_reason == nil do
      fetch_tx_revert_reason(transaction)
    else
      revert_reason
    end
  end

  def fetch_tx_revert_reason(
        %Transaction{
          block_number: block_number,
          to_address_hash: to_address_hash,
          from_address_hash: from_address_hash,
          input: data,
          gas: gas,
          gas_price: gas_price,
          value: value
        } = transaction
      ) do
    json_rpc_named_arguments = Application.get_env(:explorer, :json_rpc_named_arguments)

    gas_hex =
      if gas do
        gas_hex_without_prefix =
          gas
          |> Decimal.to_integer()
          |> Integer.to_string(16)
          |> String.downcase()

        "0x" <> gas_hex_without_prefix
      else
        "0x0"
      end

    req =
      EthereumJSONRPCTransaction.eth_call_request(
        0,
        block_number,
        data,
        to_address_hash,
        from_address_hash,
        gas_hex,
        Wei.hex_format(gas_price),
        Wei.hex_format(value)
      )

    revert_reason =
      case EthereumJSONRPC.json_rpc(req, json_rpc_named_arguments) do
        {:error, %{data: data}} ->
          data

        {:error, %{message: message}} ->
          message

        _ ->
          ""
      end

    formatted_revert_reason =
      revert_reason |> format_revert_reason_message() |> (&if(String.valid?(&1), do: &1, else: revert_reason)).()

    if byte_size(formatted_revert_reason) > 0 do
      transaction
      |> Changeset.change(%{revert_reason: formatted_revert_reason})
      |> Repo.update()
    end

    formatted_revert_reason
  end

  def format_revert_reason_message(revert_reason) do
    case revert_reason do
      @revert_msg_prefix_1 <> rest ->
        rest

      @revert_msg_prefix_2 <> rest ->
        rest

      @revert_msg_prefix_3 <> rest ->
        extract_revert_reason_message_wrapper(rest)

      @revert_msg_prefix_4 <> rest ->
        extract_revert_reason_message_wrapper(rest)

      @revert_msg_prefix_5 <> rest ->
        extract_revert_reason_message_wrapper(rest)

      revert_reason_full ->
        revert_reason_full
    end
  end

  defp extract_revert_reason_message_wrapper(revert_reason_message) do
    case revert_reason_message do
      "0x" <> hex ->
        extract_revert_reason_message(hex)

      _ ->
        revert_reason_message
    end
  end

  defp extract_revert_reason_message(hex) do
    case hex do
      @revert_error_method_id <> msg_with_offset ->
        [msg] =
          msg_with_offset
          |> Base.decode16!(case: :mixed)
          |> TypeDecoder.decode_raw([:string])

        msg

      _ ->
        hex
    end
  end

  @doc """
  The `t:Explorer.Chain.Transaction.t/0` or `t:Explorer.Chain.InternalTransaction.t/0` `value` of the `transaction` in
  `unit`.
  """
  @spec value(InternalTransaction.t() | Transaction.t(), :wei | :gwei | :ether) :: Wei.wei() | Wei.gwei() | Wei.ether()
  def value(%type{value: value}, unit) when type in [InternalTransaction, Transaction] do
    Wei.to(value, unit)
  end

  def smart_contract_bytecode(address_hash) do
    query =
      from(
        address in Address,
        where: address.hash == ^address_hash,
        select: address.contract_code
      )

    query
    |> Repo.one()
    |> Data.to_string()
  end

  def smart_contract_creation_tx_bytecode(address_hash) do
    creation_tx_query =
      from(
        tx in Transaction,
        left_join: a in Address,
        on: tx.created_contract_address_hash == a.hash,
        where: tx.created_contract_address_hash == ^address_hash,
        where: tx.status == ^1,
        select: %{init: tx.input, created_contract_code: a.contract_code}
      )

    tx_input =
      creation_tx_query
      |> Repo.one()

    if tx_input do
      with %{init: input, created_contract_code: created_contract_code} <- tx_input do
        %{init: Data.to_string(input), created_contract_code: Data.to_string(created_contract_code)}
      end
    else
      creation_int_tx_query =
        from(
          itx in InternalTransaction,
          join: t in assoc(itx, :transaction),
          where: itx.created_contract_address_hash == ^address_hash,
          where: t.status == ^1,
          select: %{init: itx.init, created_contract_code: itx.created_contract_code}
        )

      res = creation_int_tx_query |> Repo.one()

      case res do
        %{init: init, created_contract_code: created_contract_code} ->
          init_str = Data.to_string(init)
          created_contract_code_str = Data.to_string(created_contract_code)
          %{init: init_str, created_contract_code: created_contract_code_str}

        _ ->
          nil
      end
    end
  end

  @doc """
  Checks if an address is a contract
  """
  @spec contract_address?(String.t(), non_neg_integer(), Keyword.t()) :: boolean() | :json_rpc_error
  def contract_address?(address_hash, block_number, json_rpc_named_arguments \\ []) do
    {:ok, binary_hash} = Explorer.Chain.Hash.Address.cast(address_hash)

    query =
      from(
        address in Address,
        where: address.hash == ^binary_hash
      )

    address = Repo.one(query)

    cond do
      is_nil(address) ->
        block_quantity = integer_to_quantity(block_number)

        case EthereumJSONRPC.fetch_codes(
               [%{block_quantity: block_quantity, address: address_hash}],
               json_rpc_named_arguments
             ) do
          {:ok, %EthereumJSONRPC.FetchedCodes{params_list: fetched_codes}} ->
            result = List.first(fetched_codes)

            result && !(is_nil(result[:code]) || result[:code] == "" || result[:code] == "0x")

          _ ->
            :json_rpc_error
        end

      is_nil(address.contract_code) ->
        false

      true ->
        true
    end
  end

  @doc """
  Fetches contract creation input data.
  """
  @spec contract_creation_input_data(String.t()) :: nil | String.t()
  def contract_creation_input_data(address_hash) do
    query =
      from(
        address in Address,
        where: address.hash == ^address_hash,
        preload: [:contracts_creation_internal_transaction, :contracts_creation_transaction]
      )

    contract_address = Repo.one(query)

    contract_creation_input_data_from_address(contract_address)
  end

  # credo:disable-for-next-line /Complexity/
  defp contract_creation_input_data_from_address(address) do
    internal_transaction = address && address.contracts_creation_internal_transaction
    transaction = address && address.contracts_creation_transaction

    cond do
      is_nil(address) ->
        ""

      internal_transaction && internal_transaction.input ->
        Data.to_string(internal_transaction.input)

      internal_transaction && internal_transaction.init ->
        Data.to_string(internal_transaction.init)

      transaction && transaction.input ->
        Data.to_string(transaction.input)

      is_nil(transaction) && is_nil(internal_transaction) &&
          not is_nil(address.contract_code) ->
        %Explorer.Chain.Data{bytes: bytes} = address.contract_code
        Base.encode16(bytes, case: :lower)

      true ->
        ""
    end
  end

  @doc """
  Inserts a `t:SmartContract.t/0`.

  As part of inserting a new smart contract, an additional record is inserted for
  naming the address for reference.
  """
  @spec create_smart_contract(map()) :: {:ok, SmartContract.t()} | {:error, Ecto.Changeset.t()}
  def create_smart_contract(attrs \\ %{}, external_libraries \\ [], secondary_sources \\ []) do
    new_contract = %SmartContract{}

    attrs =
      attrs
      |> Helper.add_contract_code_md5()

    smart_contract_changeset =
      new_contract
      |> SmartContract.changeset(attrs)
      |> Changeset.put_change(:external_libraries, external_libraries)

    new_contract_additional_source = %SmartContractAdditionalSource{}

    smart_contract_additional_sources_changesets =
      if secondary_sources do
        secondary_sources
        |> Enum.map(fn changeset ->
          new_contract_additional_source
          |> SmartContractAdditionalSource.changeset(changeset)
        end)
      else
        []
      end

    address_hash = Changeset.get_field(smart_contract_changeset, :address_hash)

    # Enforce ShareLocks tables order (see docs: sharelocks.md)
    insert_contract_query =
      Multi.new()
      |> Multi.run(:set_address_verified, fn repo, _ -> set_address_verified(repo, address_hash) end)
      |> Multi.run(:clear_primary_address_names, fn repo, _ -> clear_primary_address_names(repo, address_hash) end)
      |> Multi.insert(:smart_contract, smart_contract_changeset)

    insert_contract_query_with_additional_sources =
      smart_contract_additional_sources_changesets
      |> Enum.with_index()
      |> Enum.reduce(insert_contract_query, fn {changeset, index}, multi ->
        Multi.insert(multi, "smart_contract_additional_source_#{Integer.to_string(index)}", changeset)
      end)

    insert_result =
      insert_contract_query_with_additional_sources
      |> Repo.transaction()

    create_address_name(Repo, Changeset.get_field(smart_contract_changeset, :name), address_hash)

    case insert_result do
      {:ok, %{smart_contract: smart_contract}} ->
        {:ok, smart_contract}

      {:error, :smart_contract, changeset, _} ->
        {:error, changeset}

      {:error, :set_address_verified, message, _} ->
        {:error, message}
    end
  end

  @doc """
  Updates a `t:SmartContract.t/0`.

  Has the similar logic as create_smart_contract/1.
  Used in cases when you need to update row in DB contains SmartContract, e.g. in case of changing
  status `partially verified` to `fully verified` (re-verify).
  """
  @spec update_smart_contract(map()) :: {:ok, SmartContract.t()} | {:error, Ecto.Changeset.t()}
  def update_smart_contract(attrs \\ %{}, external_libraries \\ [], secondary_sources \\ []) do
    address_hash = Map.get(attrs, :address_hash)

    query =
      from(
        smart_contract in SmartContract,
        where: smart_contract.address_hash == ^address_hash
      )

    query_sources =
      from(
        source in SmartContractAdditionalSource,
        where: source.address_hash == ^address_hash
      )

    _delete_sources = Repo.delete_all(query_sources)

    smart_contract = Repo.one(query)

    smart_contract_changeset =
      smart_contract
      |> SmartContract.changeset(attrs)
      |> Changeset.put_change(:external_libraries, external_libraries)

    new_contract_additional_source = %SmartContractAdditionalSource{}

    smart_contract_additional_sources_changesets =
      if secondary_sources do
        secondary_sources
        |> Enum.map(fn changeset ->
          new_contract_additional_source
          |> SmartContractAdditionalSource.changeset(changeset)
        end)
      else
        []
      end

    # Enforce ShareLocks tables order (see docs: sharelocks.md)
    insert_contract_query =
      Multi.new()
      |> Multi.update(:smart_contract, smart_contract_changeset)

    insert_contract_query_with_additional_sources =
      smart_contract_additional_sources_changesets
      |> Enum.with_index()
      |> Enum.reduce(insert_contract_query, fn {changeset, index}, multi ->
        Multi.insert(multi, "smart_contract_additional_source_#{Integer.to_string(index)}", changeset)
      end)

    insert_result =
      insert_contract_query_with_additional_sources
      |> Repo.transaction()

    case insert_result do
      {:ok, %{smart_contract: smart_contract}} ->
        {:ok, smart_contract}

      {:error, :smart_contract, changeset, _} ->
        {:error, changeset}

      {:error, :set_address_verified, message, _} ->
        {:error, message}
    end
  end

  defp set_address_verified(repo, address_hash) do
    query =
      from(
        address in Address,
        where: address.hash == ^address_hash
      )

    case repo.update_all(query, set: [verified: true]) do
      {1, _} -> {:ok, []}
      _ -> {:error, "There was an error annotating that the address has been verified."}
    end
  end

  defp set_address_decompiled(repo, address_hash) do
    query =
      from(
        address in Address,
        where: address.hash == ^address_hash
      )

    case repo.update_all(query, set: [decompiled: true]) do
      {1, _} -> {:ok, []}
      _ -> {:error, "There was an error annotating that the address has been decompiled."}
    end
  end

  defp clear_primary_address_names(repo, address_hash) do
    query =
      from(
        address_name in Address.Name,
        where: address_name.address_hash == ^address_hash,
        # Enforce Name ShareLocks order (see docs: sharelocks.md)
        order_by: [asc: :address_hash, asc: :name],
        lock: "FOR NO KEY UPDATE"
      )

    repo.update_all(
      from(n in Address.Name, join: s in subquery(query), on: n.address_hash == s.address_hash and n.name == s.name),
      set: [primary: false]
    )

    {:ok, []}
  end

  defp create_address_name(repo, name, address_hash) do
    params = %{
      address_hash: address_hash,
      name: name,
      primary: true
    }

    %Address.Name{}
    |> Address.Name.changeset(params)
    |> repo.insert(on_conflict: :nothing, conflict_target: [:address_hash, :name])
  end

  def get_verified_twin_contract(%Explorer.Chain.Address{} = target_address, options \\ []) do
    case target_address do
      %{contract_code: %Chain.Data{bytes: contract_code_bytes}} ->
        target_address_hash = target_address.hash

        contract_code_md5 = Helper.contract_code_md5(contract_code_bytes)

        verified_contract_twin_query =
          from(
            smart_contract in SmartContract,
            where: smart_contract.contract_code_md5 == ^contract_code_md5,
            where: smart_contract.address_hash != ^target_address_hash,
            select: smart_contract,
            limit: 1
          )

        verified_contract_twin_query
        |> select_repo(options).one(timeout: 10_000)

      _ ->
        nil
    end
  end

  @doc """
  Finds metadata for verification of a contract from verified twins: contracts with the same bytecode
  which were verified previously, returns a single t:SmartContract.t/0
  """
  def get_address_verified_twin_contract(hash, options \\ [])

  def get_address_verified_twin_contract(hash, options) when is_binary(hash) do
    case string_to_address_hash(hash) do
      {:ok, address_hash} -> get_address_verified_twin_contract(address_hash, options)
      _ -> %{:verified_contract => nil, :additional_sources => nil}
    end
  end

  def get_address_verified_twin_contract(%Explorer.Chain.Hash{} = address_hash, options) do
    with target_address <- select_repo(options).get(Address, address_hash),
         false <- is_nil(target_address) do
      verified_contract_twin = get_verified_twin_contract(target_address, options)

      verified_contract_twin_additional_sources = get_contract_additional_sources(verified_contract_twin, options)

      %{
        :verified_contract => check_and_update_constructor_args(verified_contract_twin),
        :additional_sources => verified_contract_twin_additional_sources
      }
    else
      _ ->
        %{:verified_contract => nil, :additional_sources => nil}
    end
  end

  def get_minimal_proxy_template(address_hash, options \\ []) do
    minimal_proxy_template =
      case select_repo(options).get(Address, address_hash) do
        nil ->
          nil

        target_address ->
          contract_code = target_address.contract_code

          case contract_code do
            %Chain.Data{bytes: contract_code_bytes} ->
              contract_bytecode = Base.encode16(contract_code_bytes, case: :lower)

              get_minimal_proxy_from_template_code(contract_bytecode, options)

            _ ->
              nil
          end
      end

    minimal_proxy_template
  end

  defp get_minimal_proxy_from_template_code(contract_bytecode, options) do
    case contract_bytecode do
      "363d3d373d3d3d363d73" <> <<template_address::binary-size(40)>> <> _ ->
        template_address = "0x" <> template_address

        query =
          from(
            smart_contract in SmartContract,
            where: smart_contract.address_hash == ^template_address,
            select: smart_contract
          )

        template =
          query
          |> select_repo(options).one(timeout: 10_000)

        template

      _ ->
        nil
    end
  end

  defp get_contract_additional_sources(verified_contract_twin, options) do
    if verified_contract_twin do
      verified_contract_twin_additional_sources_query =
        from(
          s in SmartContractAdditionalSource,
          where: s.address_hash == ^verified_contract_twin.address_hash
        )

      verified_contract_twin_additional_sources_query
      |> select_repo(options).all()
    else
      []
    end
  end

  @spec address_hash_to_smart_contract(Hash.Address.t(), [api?]) :: SmartContract.t() | nil
  def address_hash_to_smart_contract(address_hash, options \\ []) do
    query =
      from(
        smart_contract in SmartContract,
        where: smart_contract.address_hash == ^address_hash
      )

    current_smart_contract = select_repo(options).one(query)

    if current_smart_contract do
      current_smart_contract
    else
      address_verified_twin_contract =
        get_minimal_proxy_template(address_hash, options) ||
          get_address_verified_twin_contract(address_hash, options).verified_contract

      if address_verified_twin_contract do
        address_verified_twin_contract
        |> Map.put(:address_hash, address_hash)
        |> Map.put(:metadata_from_verified_twin, true)
        |> Map.put(:implementation_address_hash, nil)
        |> Map.put(:implementation_name, nil)
        |> Map.put(:implementation_fetched_at, nil)
      else
        current_smart_contract
      end
    end
  end

  @spec address_hash_to_smart_contract(Hash.Address.t()) :: SmartContract.t() | nil
  def address_hash_to_one_smart_contract(hash) do
    SmartContract
    |> where([sc], sc.address_hash == ^hash)
    |> Repo.one()
  end

  @spec address_hash_to_smart_contract_without_twin(Hash.Address.t(), [api?]) :: SmartContract.t() | nil
  def address_hash_to_smart_contract_without_twin(address_hash, options) do
    query =
      from(
        smart_contract in SmartContract,
        where: smart_contract.address_hash == ^address_hash
      )

    select_repo(options).one(query)
  end

  def smart_contract_fully_verified?(address_hash, options \\ [])

  def smart_contract_fully_verified?(address_hash_str, options) when is_binary(address_hash_str) do
    case string_to_address_hash(address_hash_str) do
      {:ok, address_hash} ->
        check_fully_verified(address_hash, options)

      _ ->
        false
    end
  end

  def smart_contract_fully_verified?(address_hash, options) do
    check_fully_verified(address_hash, options)
  end

  defp check_fully_verified(address_hash, options) do
    query =
      from(
        smart_contract in SmartContract,
        where: smart_contract.address_hash == ^address_hash
      )

    result = select_repo(options).one(query)

    if result, do: !result.partially_verified, else: false
  end

  def smart_contract_verified?(address_hash_str) when is_binary(address_hash_str) do
    case string_to_address_hash(address_hash_str) do
      {:ok, address_hash} ->
        check_verified(address_hash)

      _ ->
        false
    end
  end

  def smart_contract_verified?(address_hash) do
    check_verified(address_hash)
  end

  defp check_verified(address_hash) do
    query =
      from(
        smart_contract in SmartContract,
        where: smart_contract.address_hash == ^address_hash
      )

    if Repo.one(query), do: true, else: false
  end

  defp fetch_transactions(paging_options \\ nil, from_block \\ nil, to_block \\ nil, with_pending? \\ false) do
    Transaction
    |> order_for_transactions(with_pending?)
    |> where_block_number_in_period(from_block, to_block)
    |> handle_paging_options(paging_options)
  end

  defp order_for_transactions(query, true) do
    query
    |> order_by([transaction],
      desc: transaction.block_number,
      desc: transaction.index,
      desc: transaction.inserted_at,
      asc: transaction.hash
    )
  end

  defp order_for_transactions(query, _) do
    query
    |> order_by([transaction], desc: transaction.block_number, desc: transaction.index)
  end

  defp fetch_transactions_in_ascending_order_by_index(paging_options) do
    Transaction
    |> order_by([transaction], asc: transaction.index)
    |> handle_block_paging_options(paging_options)
  end

  defp fetch_transactions_in_descending_order_by_block_and_index(paging_options) do
    Transaction
    |> order_by([transaction], desc: transaction.block_number, asc: transaction.index)
    |> handle_block_paging_options(paging_options)
  end

  defp for_parent_transaction(query, %Hash{byte_count: unquote(Hash.Full.byte_count())} = hash) do
    from(
      child in query,
      inner_join: transaction in assoc(child, :transaction),
      where: transaction.hash == ^hash
    )
  end

  defp handle_block_paging_options(query, nil), do: query

  defp handle_block_paging_options(query, %PagingOptions{key: nil, page_size: nil}), do: query

  defp handle_block_paging_options(query, paging_options) do
    query
    |> page_block_transactions(paging_options)
    |> limit(^paging_options.page_size)
  end

  defp handle_paging_options(query, nil), do: query

  defp handle_paging_options(query, %PagingOptions{key: nil, page_size: nil}), do: query

  defp handle_paging_options(query, paging_options) do
    query
    |> page_transaction(paging_options)
    |> limit(^paging_options.page_size)
  end

  defp handle_verified_contracts_paging_options(query, nil), do: query

  defp handle_verified_contracts_paging_options(query, paging_options) do
    query
    |> page_verified_contracts(paging_options)
    |> limit(^paging_options.page_size)
  end

  defp handle_withdrawals_paging_options(query, nil), do: query

  defp handle_withdrawals_paging_options(query, paging_options) do
    query
    |> Withdrawal.page_withdrawals(paging_options)
    |> limit(^paging_options.page_size)
  end

  defp handle_random_access_paging_options(query, empty_options) when empty_options in [nil, [], %{}],
    do: limit(query, ^(@default_page_size + 1))

  defp handle_random_access_paging_options(query, paging_options) do
    query
    |> (&if(paging_options |> Map.get(:page_number, 1) |> process_page_number() == 1,
          do: &1,
          else: page_transaction(&1, paging_options)
        )).()
    |> handle_page(paging_options)
  end

  defp handle_page(query, paging_options) do
    page_number = paging_options |> Map.get(:page_number, 1) |> process_page_number()
    page_size = Map.get(paging_options, :page_size, @default_page_size)

    cond do
      page_in_bounds?(page_number, page_size) && page_number == 1 ->
        query
        |> limit(^(page_size + 1))

      page_in_bounds?(page_number, page_size) ->
        query
        |> limit(^page_size)
        |> offset(^((page_number - 2) * page_size))

      true ->
        query
        |> limit(^(@default_page_size + 1))
    end
  end

  defp process_page_number(number) when number < 1, do: 1

  defp process_page_number(number), do: number

  defp page_in_bounds?(page_number, page_size),
    do: page_size <= @limit_showing_transactions && @limit_showing_transactions - page_number * page_size >= 0

  def limit_showing_transactions, do: @limit_showing_transactions

  defp join_association(query, [{association, nested_preload}], necessity)
       when is_atom(association) and is_atom(nested_preload) do
    case necessity do
      :optional ->
        preload(query, [{^association, ^nested_preload}])

      :required ->
        from(q in query,
          inner_join: a in assoc(q, ^association),
          left_join: b in assoc(a, ^nested_preload),
          preload: [{^association, {a, [{^nested_preload, b}]}}]
        )
    end
  end

  defp join_association(query, association, necessity) when is_atom(association) do
    case necessity do
      :optional ->
        preload(query, ^association)

      :required ->
        from(q in query, inner_join: a in assoc(q, ^association), preload: [{^association, a}])
    end
  end

  defp join_association(query, association, necessity) do
    case necessity do
      :optional ->
        preload(query, ^association)

      :required ->
        from(q in query, inner_join: a in assoc(q, ^association), preload: [{^association, a}])
    end
  end

<<<<<<< HEAD
  @spec join_associations(atom() | Ecto.Query.t(), map) :: Ecto.Query.t()
  @doc """
    Function to preload entities associated with selected in provided query items
  """
=======
>>>>>>> 15efaac4
  def join_associations(query, necessity_by_association) when is_map(necessity_by_association) do
    Enum.reduce(necessity_by_association, query, fn {association, join}, acc_query ->
      join_association(acc_query, association, join)
    end)
  end

  defp page_addresses(query, %PagingOptions{key: nil}), do: query

  defp page_addresses(query, %PagingOptions{key: {coin_balance, hash}}) do
    from(address in query,
      where:
        (address.fetched_coin_balance == ^coin_balance and address.hash > ^hash) or
          address.fetched_coin_balance < ^coin_balance
    )
  end

  defp page_blocks(query, %PagingOptions{key: nil}), do: query

  defp page_blocks(query, %PagingOptions{key: {block_number}}) do
    where(query, [block], block.number < ^block_number)
  end

  defp page_coin_balances(query, %PagingOptions{key: nil}), do: query

  defp page_coin_balances(query, %PagingOptions{key: {block_number}}) do
    where(query, [coin_balance], coin_balance.block_number < ^block_number)
  end

  defp page_internal_transaction(_, _, _ \\ %{index_int_tx_desc_order: false})

  defp page_internal_transaction(query, %PagingOptions{key: nil}, _), do: query

  defp page_internal_transaction(query, %PagingOptions{key: {block_number, transaction_index, index}}, %{
         index_int_tx_desc_order: desc
       }) do
    hardcoded_where_for_page_int_tx(query, block_number, transaction_index, index, desc)
  end

  defp page_internal_transaction(query, %PagingOptions{key: {index}}, %{index_int_tx_desc_order: desc}) do
    if desc do
      where(query, [internal_transaction], internal_transaction.index < ^index)
    else
      where(query, [internal_transaction], internal_transaction.index > ^index)
    end
  end

  defp hardcoded_where_for_page_int_tx(query, block_number, transaction_index, index, false),
    do:
      where(
        query,
        [internal_transaction],
        internal_transaction.block_number < ^block_number or
          (internal_transaction.block_number == ^block_number and
             internal_transaction.transaction_index < ^transaction_index) or
          (internal_transaction.block_number == ^block_number and
             internal_transaction.transaction_index == ^transaction_index and internal_transaction.index > ^index)
      )

  defp hardcoded_where_for_page_int_tx(query, block_number, transaction_index, index, true),
    do:
      where(
        query,
        [internal_transaction],
        internal_transaction.block_number < ^block_number or
          (internal_transaction.block_number == ^block_number and
             internal_transaction.transaction_index < ^transaction_index) or
          (internal_transaction.block_number == ^block_number and
             internal_transaction.transaction_index == ^transaction_index and internal_transaction.index < ^index)
      )

  defp page_logs(query, %PagingOptions{key: nil}), do: query

  defp page_logs(query, %PagingOptions{key: {index}}) do
    where(query, [log], log.index > ^index)
  end

  defp page_logs(query, %PagingOptions{key: {block_number, log_index}}) do
    where(
      query,
      [log],
      log.block_number < ^block_number or (log.block_number == ^block_number and log.index < ^log_index)
    )
  end

  defp page_transaction_logs(query, %PagingOptions{key: nil}), do: query

  defp page_transaction_logs(query, %PagingOptions{key: {index}}) do
    where(query, [log], log.index > ^index)
  end

  defp page_transaction_logs(query, %PagingOptions{key: {_block_number, index}}) do
    where(query, [log], log.index > ^index)
  end

  defp page_pending_transaction(query, %PagingOptions{key: nil}), do: query

  defp page_pending_transaction(query, %PagingOptions{key: {inserted_at, hash}}) do
    where(
      query,
      [transaction],
      (is_nil(transaction.block_number) and
         (transaction.inserted_at < ^inserted_at or
            (transaction.inserted_at == ^inserted_at and transaction.hash > ^hash))) or
        not is_nil(transaction.block_number)
    )
  end

  defp page_transaction(query, %PagingOptions{key: nil}), do: query

  defp page_transaction(query, %PagingOptions{is_pending_tx: true} = options),
    do: page_pending_transaction(query, options)

  defp page_transaction(query, %PagingOptions{key: {block_number, index}, is_index_in_asc_order: true}) do
    where(
      query,
      [transaction],
      transaction.block_number < ^block_number or
        (transaction.block_number == ^block_number and transaction.index > ^index)
    )
  end

  defp page_transaction(query, %PagingOptions{key: {block_number, index}}) do
    where(
      query,
      [transaction],
      transaction.block_number < ^block_number or
        (transaction.block_number == ^block_number and transaction.index < ^index)
    )
  end

  defp page_transaction(query, %PagingOptions{key: {index}}) do
    where(query, [transaction], transaction.index < ^index)
  end

  defp page_block_transactions(query, %PagingOptions{key: nil}), do: query

  defp page_block_transactions(query, %PagingOptions{key: {_block_number, index}, is_index_in_asc_order: true}) do
    where(query, [transaction], transaction.index > ^index)
  end

  defp page_block_transactions(query, %PagingOptions{key: {_block_number, index}}) do
    where(query, [transaction], transaction.index < ^index)
  end

  def page_token_balances(query, %PagingOptions{key: nil}), do: query

  def page_token_balances(query, %PagingOptions{key: {value, address_hash}}) do
    where(
      query,
      [tb],
      tb.value < ^value or (tb.value == ^value and tb.address_hash < ^address_hash)
    )
  end

  def page_current_token_balances(query, keyword) when is_list(keyword),
    do: page_current_token_balances(query, Keyword.get(keyword, :paging_options))

  def page_current_token_balances(query, %PagingOptions{key: nil}), do: query

  def page_current_token_balances(query, %PagingOptions{key: {nil, value, id}}) do
    fiat_balance = CurrentTokenBalance.fiat_value_query()

    condition =
      dynamic(
        [ctb, t],
        is_nil(^fiat_balance) and
          (ctb.value < ^value or
             (ctb.value == ^value and ctb.id < ^id))
      )

    where(
      query,
      [ctb, t],
      ^condition
    )
  end

  def page_current_token_balances(query, %PagingOptions{key: {fiat_value, value, id}}) do
    fiat_balance = CurrentTokenBalance.fiat_value_query()

    condition =
      dynamic(
        [ctb, t],
        ^fiat_balance < ^fiat_value or is_nil(^fiat_balance) or
          (^fiat_balance == ^fiat_value and
             (ctb.value < ^value or
                (ctb.value == ^value and ctb.id < ^id)))
      )

    where(
      query,
      [ctb, t],
      ^condition
    )
  end

  defp page_verified_contracts(query, %PagingOptions{key: nil}), do: query

  defp page_verified_contracts(query, %PagingOptions{key: {id}}) do
    where(query, [contract], contract.id < ^id)
  end

  @doc """
  Ensures the following conditions are true:

    * excludes internal transactions of type call with no siblings in the
      transaction
    * includes internal transactions of type create, reward, or selfdestruct
      even when they are alone in the parent transaction

  """
  @spec where_transaction_has_multiple_internal_transactions(Ecto.Query.t()) :: Ecto.Query.t()
  def where_transaction_has_multiple_internal_transactions(query) do
    where(
      query,
      [internal_transaction, transaction],
      internal_transaction.type != ^:call or
        fragment(
          """
          EXISTS (SELECT sibling.*
          FROM internal_transactions AS sibling
          WHERE sibling.transaction_hash = ? AND sibling.index != ?
          )
          """,
          transaction.hash,
          internal_transaction.index
        )
    )
  end

  @doc """
  The current total number of coins minted minus verifiably burned coins.
  """
  @spec total_supply :: non_neg_integer() | nil
  def total_supply do
    supply_module().total() || 0
  end

  @doc """
  The current number coins in the market for trading.
  """
  @spec circulating_supply :: non_neg_integer() | nil
  def circulating_supply do
    supply_module().circulating()
  end

  defp supply_module do
    Application.get_env(:explorer, :supply, Explorer.Chain.Supply.ExchangeRate)
  end

  @doc """
  Calls supply_for_days from the configured supply_module
  """
  def supply_for_days, do: supply_module().supply_for_days(MarketHistoryCache.recent_days_count())

  @doc """
  Streams a lists token contract addresses that haven't been cataloged.
  """
  @spec stream_uncataloged_token_contract_address_hashes(
          initial :: accumulator,
          reducer :: (entry :: Hash.Address.t(), accumulator -> accumulator),
          limited? :: boolean()
        ) :: {:ok, accumulator}
        when accumulator: term()
  def stream_uncataloged_token_contract_address_hashes(initial, reducer, limited? \\ false)
      when is_function(reducer, 2) do
    query =
      from(
        token in Token,
        where: token.cataloged == false,
        select: token.contract_address_hash
      )

    query
    |> add_fetcher_limit(limited?)
    |> Repo.stream_reduce(initial, reducer)
  end

  @doc """
    Finds all token instances (pairs of contract_address_hash and token_id) which was met in token transfers but has no corresponding entry in token_instances table
  """
  @spec stream_not_inserted_token_instances(
          initial :: accumulator,
          reducer :: (entry :: map(), accumulator -> accumulator)
        ) :: {:ok, accumulator}
        when accumulator: term()
  def stream_not_inserted_token_instances(initial, reducer) when is_function(reducer, 2) do
    nft_tokens =
      from(
        token in Token,
        where: token.type == ^"ERC-721" or token.type == ^"ERC-1155",
        select: token.contract_address_hash
      )

    token_ids_query =
      from(
        token_transfer in TokenTransfer,
        select: %{
          token_contract_address_hash: token_transfer.token_contract_address_hash,
          token_id: fragment("unnest(?)", token_transfer.token_ids)
        }
      )

    query =
      from(
        transfer in subquery(token_ids_query),
        inner_join: token in subquery(nft_tokens),
        on: token.contract_address_hash == transfer.token_contract_address_hash,
        left_join: instance in Instance,
        on:
          transfer.token_contract_address_hash == instance.token_contract_address_hash and
            transfer.token_id == instance.token_id,
        where: is_nil(instance.token_id),
        select: %{
          contract_address_hash: transfer.token_contract_address_hash,
          token_id: transfer.token_id
        }
      )

    distinct_query =
      from(
        q in subquery(query),
        distinct: [q.contract_address_hash, q.token_id]
      )

    Repo.stream_reduce(distinct_query, initial, reducer)
  end

  @doc """
    Finds all token instances where metadata never tried to fetch
  """
  @spec stream_token_instances_with_unfetched_metadata(
          initial :: accumulator,
          reducer :: (entry :: map(), accumulator -> accumulator)
        ) :: {:ok, accumulator}
        when accumulator: term()
  def stream_token_instances_with_unfetched_metadata(initial, reducer) when is_function(reducer, 2) do
    Instance
    |> where([instance], is_nil(instance.error) and is_nil(instance.metadata))
    |> select([instance], %{
      contract_address_hash: instance.token_contract_address_hash,
      token_id: instance.token_id
    })
    |> Repo.stream_reduce(initial, reducer)
  end

  @spec stream_token_instances_with_error(
          initial :: accumulator,
          reducer :: (entry :: map(), accumulator -> accumulator),
          limited? :: boolean()
        ) :: {:ok, accumulator}
        when accumulator: term()
  def stream_token_instances_with_error(initial, reducer, limited? \\ false) when is_function(reducer, 2) do
    # likely to get valid metadata
    high_priority = ["request error: 429", ":checkout_timeout", ":econnrefused", ":timeout"]
    # almost impossible to get valid metadata
    negative_priority = ["VM execution error", "no uri", "invalid json"]

    Instance
    |> where([instance], not is_nil(instance.error))
    |> select([instance], %{
      contract_address_hash: instance.token_contract_address_hash,
      token_id: instance.token_id,
      updated_at: instance.updated_at
    })
    |> order_by([instance], desc: instance.error in ^high_priority, asc: instance.error in ^negative_priority)
    |> add_fetcher_limit(limited?)
    |> Repo.stream_reduce(initial, reducer)
  end

  @doc """
  Streams a list of token contract addresses that have been cataloged.
  """
  @spec stream_cataloged_token_contract_address_hashes(
          initial :: accumulator,
          reducer :: (entry :: Hash.Address.t(), accumulator -> accumulator),
          some_time_ago_updated :: integer(),
          limited? :: boolean()
        ) :: {:ok, accumulator}
        when accumulator: term()
  def stream_cataloged_token_contract_address_hashes(initial, reducer, some_time_ago_updated \\ 2880, limited? \\ false)
      when is_function(reducer, 2) do
    some_time_ago_updated
    |> Token.cataloged_tokens()
    |> add_fetcher_limit(limited?)
    |> order_by(asc: :updated_at)
    |> Repo.stream_reduce(initial, reducer)
  end

  @doc """
  Returns a list of block numbers token transfer `t:Log.t/0`s that don't have an
  associated `t:TokenTransfer.t/0` record.
  """
  def uncataloged_token_transfer_block_numbers do
    query =
      from(l in Log,
        as: :log,
        where:
          l.first_topic == unquote(TokenTransfer.constant()) or
            l.first_topic == unquote(TokenTransfer.erc1155_single_transfer_signature()) or
            l.first_topic == unquote(TokenTransfer.erc1155_batch_transfer_signature()),
        where:
          not exists(
            from(tf in TokenTransfer,
              where: tf.transaction_hash == parent_as(:log).transaction_hash,
              where: tf.log_index == parent_as(:log).index
            )
          ),
        select: l.block_number,
        distinct: l.block_number
      )

    Repo.stream_reduce(query, [], &[&1 | &2])
  end

  def decode_contract_address_hash_response(resp) do
    case resp do
      "0x000000000000000000000000" <> address ->
        "0x" <> address

      _ ->
        nil
    end
  end

  def decode_contract_integer_response(resp) do
    case resp do
      "0x" <> integer_encoded ->
        {integer_value, _} = Integer.parse(integer_encoded, 16)
        integer_value

      _ ->
        nil
    end
  end

  @doc """
  Fetches a `t:Token.t/0` by an address hash.

  ## Options

      * `:necessity_by_association` - use to load `t:association/0` as `:required` or `:optional`.  If an association is
      `:required`, and the `t:Token.t/0` has no associated record for that association,
      then the `t:Token.t/0` will not be included in the list.
  """
  @spec token_from_address_hash(Hash.Address.t(), [necessity_by_association_option | api?]) ::
          {:ok, Token.t()} | {:error, :not_found}
  def token_from_address_hash(
        %Hash{byte_count: unquote(Hash.Address.byte_count())} = hash,
        options \\ []
      ) do
    necessity_by_association = Keyword.get(options, :necessity_by_association, %{})

    query =
      from(
        t in Token,
        where: t.contract_address_hash == ^hash,
        select: t
      )

    query
    |> join_associations(necessity_by_association)
    |> preload(:contract_address)
    |> select_repo(options).one()
    |> case do
      nil ->
        {:error, :not_found}

      %Token{} = token ->
        {:ok, token}
    end
  end

  @spec token_from_address_hash_exists?(Hash.Address.t(), [api?]) :: boolean()
  def token_from_address_hash_exists?(%Hash{byte_count: unquote(Hash.Address.byte_count())} = hash, options) do
    query =
      from(
        t in Token,
        where: t.contract_address_hash == ^hash,
        select: t
      )

    select_repo(options).exists?(query)
  end

  @spec fetch_token_transfers_from_token_hash(Hash.t(), [paging_options]) :: []
  def fetch_token_transfers_from_token_hash(token_address_hash, options \\ []) do
    TokenTransfer.fetch_token_transfers_from_token_hash(token_address_hash, options)
  end

  @spec fetch_token_transfers_from_token_hash_and_token_id(Hash.t(), non_neg_integer(), [paging_options]) :: []
  def fetch_token_transfers_from_token_hash_and_token_id(token_address_hash, token_id, options \\ []) do
    TokenTransfer.fetch_token_transfers_from_token_hash_and_token_id(token_address_hash, token_id, options)
  end

  @spec count_token_transfers_from_token_hash(Hash.t()) :: non_neg_integer()
  def count_token_transfers_from_token_hash(token_address_hash) do
    TokenTransfer.count_token_transfers_from_token_hash(token_address_hash)
  end

  @spec count_token_transfers_from_token_hash_and_token_id(Hash.t(), non_neg_integer(), [api?]) :: non_neg_integer()
  def count_token_transfers_from_token_hash_and_token_id(token_address_hash, token_id, options \\ []) do
    TokenTransfer.count_token_transfers_from_token_hash_and_token_id(token_address_hash, token_id, options)
  end

  @spec transaction_has_token_transfers?(Hash.t()) :: boolean()
  def transaction_has_token_transfers?(transaction_hash) do
    query = from(tt in TokenTransfer, where: tt.transaction_hash == ^transaction_hash)

    Repo.exists?(query)
  end

  @spec address_has_rewards?(Address.t()) :: boolean()
  def address_has_rewards?(address_hash) do
    query = from(r in Reward, where: r.address_hash == ^address_hash)

    Repo.exists?(query)
  end

  @spec address_tokens_with_balance(Hash.Address.t(), [any()]) :: []
  def address_tokens_with_balance(address_hash, paging_options \\ []) do
    address_hash
    |> Address.Token.list_address_tokens_with_balance(paging_options)
    |> Repo.all()
  end

  @spec find_and_update_replaced_transactions([
          %{
            required(:nonce) => non_neg_integer,
            required(:from_address_hash) => Hash.Address.t(),
            required(:hash) => Hash.t()
          }
        ]) :: {integer(), nil | [term()]}
  def find_and_update_replaced_transactions(transactions, timeout \\ :infinity) do
    query =
      transactions
      |> Enum.reduce(
        Transaction,
        fn %{hash: hash, nonce: nonce, from_address_hash: from_address_hash}, query ->
          from(t in query,
            or_where:
              t.nonce == ^nonce and t.from_address_hash == ^from_address_hash and t.hash != ^hash and
                not is_nil(t.block_number)
          )
        end
      )
      # Enforce Transaction ShareLocks order (see docs: sharelocks.md)
      |> order_by(asc: :hash)
      |> lock("FOR NO KEY UPDATE")

    hashes = Enum.map(transactions, & &1.hash)

    transactions_to_update =
      from(pending in Transaction,
        join: duplicate in subquery(query),
        on: duplicate.nonce == pending.nonce,
        on: duplicate.from_address_hash == pending.from_address_hash,
        where: pending.hash in ^hashes and is_nil(pending.block_hash)
      )

    Repo.update_all(transactions_to_update, [set: [error: "dropped/replaced", status: :error]], timeout: timeout)
  end

  @spec update_replaced_transactions([
          %{
            required(:nonce) => non_neg_integer,
            required(:from_address_hash) => Hash.Address.t(),
            required(:block_hash) => Hash.Full.t()
          }
        ]) :: {integer(), nil | [term()]}
  def update_replaced_transactions(transactions, timeout \\ :infinity) do
    filters =
      transactions
      |> Enum.filter(fn transaction ->
        transaction.block_hash && transaction.nonce && transaction.from_address_hash
      end)
      |> Enum.map(fn transaction ->
        {transaction.nonce, transaction.from_address_hash}
      end)
      |> Enum.uniq()

    if Enum.empty?(filters) do
      {:ok, []}
    else
      query =
        filters
        |> Enum.reduce(Transaction, fn {nonce, from_address}, query ->
          from(t in query,
            or_where: t.nonce == ^nonce and t.from_address_hash == ^from_address and is_nil(t.block_hash)
          )
        end)
        # Enforce Transaction ShareLocks order (see docs: sharelocks.md)
        |> order_by(asc: :hash)
        |> lock("FOR NO KEY UPDATE")

      Repo.update_all(
        from(t in Transaction, join: s in subquery(query), on: t.hash == s.hash),
        [set: [error: "dropped/replaced", status: :error]],
        timeout: timeout
      )
    end
  end

  @doc """
    Expects map of change params. Inserts using on_conflict: `token_instance_metadata_on_conflict/0`
    !!! Supposed to be used ONLY for import of `metadata` or `error`.
  """
  @spec upsert_token_instance(map()) :: {:ok, Instance.t()} | {:error, Ecto.Changeset.t()}
  def upsert_token_instance(params) do
    changeset = Instance.changeset(%Instance{}, params)

    Repo.insert(changeset,
      on_conflict: token_instance_metadata_on_conflict(),
      conflict_target: [:token_id, :token_contract_address_hash]
    )
  end

  defp token_instance_metadata_on_conflict do
    from(
      token_instance in Instance,
      update: [
        set: [
          metadata: fragment("EXCLUDED.metadata"),
          error: fragment("EXCLUDED.error"),
          owner_updated_at_block: token_instance.owner_updated_at_block,
          owner_updated_at_log_index: token_instance.owner_updated_at_log_index,
          owner_address_hash: token_instance.owner_address_hash,
          inserted_at: fragment("LEAST(?, EXCLUDED.inserted_at)", token_instance.inserted_at),
          updated_at: fragment("GREATEST(?, EXCLUDED.updated_at)", token_instance.updated_at)
        ]
      ],
      where: is_nil(token_instance.metadata)
    )
  end

  @doc """
    Inserts list of token instances via upsert_token_instance/1.
  """
  @spec upsert_token_instances_list([map()]) :: list()
  def upsert_token_instances_list(instances) do
    Enum.map(instances, &upsert_token_instance/1)
  end

  @doc """
  Update a new `t:Token.t/0` record.

  As part of updating token, an additional record is inserted for
  naming the address for reference if a name is provided for a token.
  """
  @spec update_token(Token.t(), map()) :: {:ok, Token.t()} | {:error, Ecto.Changeset.t()}
  def update_token(%Token{contract_address_hash: address_hash} = token, params \\ %{}) do
    token_changeset = Token.changeset(token, Map.put(params, :updated_at, DateTime.utc_now()))
    address_name_changeset = Address.Name.changeset(%Address.Name{}, Map.put(params, :address_hash, address_hash))

    stale_error_field = :contract_address_hash
    stale_error_message = "is up to date"

    token_opts = [
      on_conflict: Runner.Tokens.default_on_conflict(),
      conflict_target: :contract_address_hash,
      stale_error_field: stale_error_field,
      stale_error_message: stale_error_message
    ]

    address_name_opts = [on_conflict: :nothing, conflict_target: [:address_hash, :name]]

    # Enforce ShareLocks tables order (see docs: sharelocks.md)
    insert_result =
      Multi.new()
      |> Multi.run(
        :address_name,
        fn repo, _ ->
          {:ok, repo.insert(address_name_changeset, address_name_opts)}
        end
      )
      |> Multi.run(:token, fn repo, _ ->
        with {:error, %Changeset{errors: [{^stale_error_field, {^stale_error_message, [_]}}]}} <-
               repo.update(token_changeset, token_opts) do
          # the original token passed into `update_token/2` as stale error means it is unchanged
          {:ok, token}
        end
      end)
      |> Repo.transaction()

    case insert_result do
      {:ok, %{token: token}} ->
        {:ok, token}

      {:error, :token, changeset, _} ->
        {:error, changeset}
    end
  end

  @spec fetch_last_token_balances_include_unfetched(Hash.Address.t(), [api?]) :: []
  def fetch_last_token_balances_include_unfetched(address_hash, options \\ []) do
    address_hash
    |> CurrentTokenBalance.last_token_balances_include_unfetched()
    |> select_repo(options).all()
  end

  @spec fetch_last_token_balances(Hash.Address.t(), [api?]) :: []
  def fetch_last_token_balances(address_hash, options \\ []) do
    address_hash
    |> CurrentTokenBalance.last_token_balances()
    |> select_repo(options).all()
  end

  @spec fetch_paginated_last_token_balances(Hash.Address.t(), [paging_options]) :: []
  def fetch_paginated_last_token_balances(address_hash, options) do
    filter = Keyword.get(options, :token_type)
    options = Keyword.delete(options, :token_type)

    address_hash
    |> CurrentTokenBalance.last_token_balances(options, filter)
    |> page_current_token_balances(options)
    |> select_repo(options).all()
  end

  @spec erc721_or_erc1155_token_instance_from_token_id_and_token_address(non_neg_integer(), Hash.Address.t(), [api?]) ::
          {:ok, Instance.t()} | {:error, :not_found}
  def erc721_or_erc1155_token_instance_from_token_id_and_token_address(token_id, token_contract_address, options \\ []) do
    query = Instance.token_instance_query(token_id, token_contract_address)

    case select_repo(options).one(query) do
      nil -> {:error, :not_found}
      token_instance -> {:ok, token_instance}
    end
  end

  @spec token_instance_exists?(non_neg_integer, Hash.Address.t(), [api?]) :: boolean
  def token_instance_exists?(token_id, token_contract_address, options \\ []) do
    query = Instance.token_instance_query(token_id, token_contract_address)

    select_repo(options).exists?(query)
  end

  @spec token_instance_with_unfetched_metadata?(non_neg_integer, Hash.Address.t(), [api?]) :: boolean
  def token_instance_with_unfetched_metadata?(token_id, token_contract_address, options \\ []) do
    Instance
    |> where([instance], is_nil(instance.error) and is_nil(instance.metadata))
    |> where(
      [instance],
      instance.token_id == ^token_id and instance.token_contract_address_hash == ^token_contract_address
    )
    |> select_repo(options).exists?()
  end

  defp fetch_coin_balances(address, paging_options) do
    address.hash
    |> CoinBalance.fetch_coin_balances(paging_options)
  end

  @spec fetch_last_token_balance(Hash.Address.t(), Hash.Address.t()) :: Decimal.t()
  def fetch_last_token_balance(address_hash, token_contract_address_hash) do
    if address_hash !== %{} do
      address_hash
      |> CurrentTokenBalance.last_token_balance(token_contract_address_hash) || Decimal.new(0)
    else
      Decimal.new(0)
    end
  end

  # @spec fetch_last_token_balance_1155(Hash.Address.t(), Hash.Address.t()) :: Decimal.t()
  def fetch_last_token_balance_1155(address_hash, token_contract_address_hash, token_id) do
    if address_hash !== %{} do
      address_hash
      |> CurrentTokenBalance.last_token_balance_1155(token_contract_address_hash, token_id) || Decimal.new(0)
    else
      Decimal.new(0)
    end
  end

  @spec address_to_coin_balances(Address.t(), [paging_options | api?]) :: []
  def address_to_coin_balances(address, options) do
    paging_options = Keyword.get(options, :paging_options, @default_paging_options)

    balances_raw =
      address
      |> fetch_coin_balances(paging_options)
      |> page_coin_balances(paging_options)
      |> select_repo(options).all()
      |> preload_transactions(options)

    if Enum.empty?(balances_raw) do
      balances_raw
    else
      balances_raw_filtered =
        balances_raw
        |> Enum.filter(fn balance -> balance.value end)

      min_block_number =
        balances_raw_filtered
        |> Enum.min_by(fn balance -> balance.block_number end, fn -> %{} end)
        |> Map.get(:block_number)

      max_block_number =
        balances_raw_filtered
        |> Enum.max_by(fn balance -> balance.block_number end, fn -> %{} end)
        |> Map.get(:block_number)

      min_block_timestamp = find_block_timestamp(min_block_number, options)
      max_block_timestamp = find_block_timestamp(max_block_number, options)

      min_block_unix_timestamp =
        min_block_timestamp
        |> Timex.to_unix()

      max_block_unix_timestamp =
        max_block_timestamp
        |> Timex.to_unix()

      blocks_delta = max_block_number - min_block_number

      balances_with_dates =
        if blocks_delta > 0 do
          add_block_timestamp_to_balances(
            balances_raw_filtered,
            min_block_number,
            min_block_unix_timestamp,
            max_block_unix_timestamp,
            blocks_delta
          )
        else
          add_min_block_timestamp_to_balances(balances_raw_filtered, min_block_unix_timestamp)
        end

      balances_with_dates
      |> Enum.sort(fn balance1, balance2 -> balance1.block_number >= balance2.block_number end)
    end
  end

  # Here we fetch from DB one tx per one coin balance. It's much more faster than LEFT OUTER JOIN which was before.
  defp preload_transactions(balances, options) do
    tasks =
      Enum.map(balances, fn balance ->
        Task.async(fn ->
          Transaction
          |> where(
            [tx],
            tx.block_number == ^balance.block_number and tx.value > ^0 and
              (tx.to_address_hash == ^balance.address_hash or tx.from_address_hash == ^balance.address_hash)
          )
          |> select([tx], tx.hash)
          |> limit(1)
          |> select_repo(options).one()
        end)
      end)

    tasks
    |> Task.yield_many(120_000)
    |> Enum.zip(balances)
    |> Enum.map(fn {{task, res}, balance} ->
      case res do
        {:ok, hash} ->
          put_tx_hash(hash, balance)

        {:exit, _reason} ->
          balance

        nil ->
          Task.shutdown(task, :brutal_kill)
          balance
      end
    end)
  end

  defp put_tx_hash(hash, coin_balance),
    do: if(hash, do: %CoinBalance{coin_balance | transaction_hash: hash}, else: coin_balance)

  defp add_block_timestamp_to_balances(
         balances_raw_filtered,
         min_block_number,
         min_block_unix_timestamp,
         max_block_unix_timestamp,
         blocks_delta
       ) do
    balances_raw_filtered
    |> Enum.map(fn balance ->
      date =
        trunc(
          min_block_unix_timestamp +
            (balance.block_number - min_block_number) * (max_block_unix_timestamp - min_block_unix_timestamp) /
              blocks_delta
        )

      add_date_to_balance(balance, date)
    end)
  end

  defp add_min_block_timestamp_to_balances(balances_raw_filtered, min_block_unix_timestamp) do
    balances_raw_filtered
    |> Enum.map(fn balance ->
      date = min_block_unix_timestamp

      add_date_to_balance(balance, date)
    end)
  end

  defp add_date_to_balance(balance, date) do
    formatted_date = Timex.from_unix(date)
    %{balance | block_timestamp: formatted_date}
  end

  def get_token_balance(address_hash, token_contract_address_hash, block_number, token_id \\ nil, options \\ []) do
    query = TokenBalance.fetch_token_balance(address_hash, token_contract_address_hash, block_number, token_id)

    select_repo(options).one(query)
  end

  def get_coin_balance(address_hash, block_number, options \\ []) do
    query = CoinBalance.fetch_coin_balance(address_hash, block_number)

    select_repo(options).one(query)
  end

  @spec address_to_balances_by_day(Hash.Address.t(), [api?]) :: [balance_by_day]
  def address_to_balances_by_day(address_hash, options \\ []) do
    latest_block_timestamp =
      address_hash
      |> CoinBalance.last_coin_balance_timestamp()
      |> select_repo(options).one()

    address_hash
    |> CoinBalanceDaily.balances_by_day()
    |> select_repo(options).all()
    |> Enum.sort_by(fn %{date: d} -> {d.year, d.month, d.day} end)
    |> replace_last_value(latest_block_timestamp)
    |> normalize_balances_by_day(Keyword.get(options, :api?, false))
  end

  # https://github.com/blockscout/blockscout/issues/2658
  defp replace_last_value(items, %{value: value, timestamp: timestamp}) do
    List.replace_at(items, -1, %{date: Date.convert!(timestamp, Calendar.ISO), value: value})
  end

  defp replace_last_value(items, _), do: items

  defp normalize_balances_by_day(balances_by_day, api?) do
    result =
      balances_by_day
      |> Enum.filter(fn day -> day.value end)
      |> (&if(api?, do: &1, else: Enum.map(&1, fn day -> Map.update!(day, :date, fn x -> to_string(x) end) end))).()
      |> (&if(api?, do: &1, else: Enum.map(&1, fn day -> Map.update!(day, :value, fn x -> Wei.to(x, :ether) end) end))).()

    today = Date.to_string(NaiveDateTime.utc_now())

    if Enum.count(result) > 0 && !Enum.any?(result, fn map -> map[:date] == today end) do
      List.flatten([result | [%{date: today, value: List.last(result)[:value]}]])
    else
      result
    end
  end

  @spec fetch_token_holders_from_token_hash(Hash.Address.t(), [paging_options | api?]) :: [TokenBalance.t()]
  def fetch_token_holders_from_token_hash(contract_address_hash, options \\ []) do
    query =
      contract_address_hash
      |> CurrentTokenBalance.token_holders_ordered_by_value(options)

    query
    |> select_repo(options).all()
  end

  def fetch_token_holders_from_token_hash_and_token_id(contract_address_hash, token_id, options \\ []) do
    contract_address_hash
    |> CurrentTokenBalance.token_holders_1155_by_token_id(token_id, options)
    |> select_repo(options).all()
  end

  def token_id_1155_is_unique?(contract_address_hash, token_id, options \\ [])

  def token_id_1155_is_unique?(_, nil, _), do: false

  def token_id_1155_is_unique?(contract_address_hash, token_id, options) do
    result =
      contract_address_hash |> CurrentTokenBalance.token_balances_by_id_limit_2(token_id) |> select_repo(options).all()

    if length(result) == 1 do
      Decimal.compare(Enum.at(result, 0), 1) == :eq
    else
      false
    end
  end

  def get_token_ids_1155(contract_address_hash) do
    contract_address_hash
    |> CurrentTokenBalance.token_ids_query()
    |> Repo.all()
  end

  @spec count_token_holders_from_token_hash(Hash.Address.t()) :: non_neg_integer()
  def count_token_holders_from_token_hash(contract_address_hash) do
    query =
      from(ctb in CurrentTokenBalance.token_holders_query_for_count(contract_address_hash),
        select: fragment("COUNT(DISTINCT(?))", ctb.address_hash)
      )

    Repo.one!(query, timeout: :infinity)
  end

  @spec address_to_unique_tokens(Hash.Address.t(), [paging_options | api?]) :: [Instance.t()]
  def address_to_unique_tokens(contract_address_hash, options \\ []) do
    paging_options = Keyword.get(options, :paging_options, @default_paging_options)

    contract_address_hash
    |> Instance.address_to_unique_token_instances()
    |> Instance.page_token_instance(paging_options)
    |> limit(^paging_options.page_size)
    |> select_repo(options).all()
    |> Enum.map(&put_owner_to_token_instance(&1, options))
  end

  def put_owner_to_token_instance(%Instance{} = token_instance, options \\ []) do
    owner =
      token_instance
      |> Instance.owner_query()
      |> select_repo(options).one()

    %{token_instance | owner: owner}
  end

  @spec data() :: Dataloader.Ecto.t()
  def data, do: DataloaderEcto.new(Repo)

  @spec transaction_token_transfer_type(Transaction.t()) ::
          :erc20 | :erc721 | :erc1155 | :token_transfer | nil
  def transaction_token_transfer_type(
        %Transaction{
          status: :ok,
          created_contract_address_hash: nil,
          input: input,
          value: value
        } = transaction
      ) do
    zero_wei = %Wei{value: Decimal.new(0)}
    result = find_token_transfer_type(transaction, input, value)

    if is_nil(result) && Enum.count(transaction.token_transfers) > 0 && value == zero_wei,
      do: :token_transfer,
      else: result
  rescue
    _ -> nil
  end

  def transaction_token_transfer_type(_), do: nil

  defp find_token_transfer_type(transaction, input, value) do
    zero_wei = %Wei{value: Decimal.new(0)}

    # https://github.com/OpenZeppelin/openzeppelin-solidity/blob/master/contracts/token/ERC721/ERC721.sol#L35
    case {to_string(input), value} do
      # transferFrom(address,address,uint256)
      {"0x23b872dd" <> params, ^zero_wei} ->
        types = [:address, :address, {:uint, 256}]
        [from_address, to_address, _value] = decode_params(params, types)

        find_erc721_token_transfer(transaction.token_transfers, {from_address, to_address})

      # safeTransferFrom(address,address,uint256)
      {"0x42842e0e" <> params, ^zero_wei} ->
        types = [:address, :address, {:uint, 256}]
        [from_address, to_address, _value] = decode_params(params, types)

        find_erc721_token_transfer(transaction.token_transfers, {from_address, to_address})

      # safeTransferFrom(address,address,uint256,bytes)
      {"0xb88d4fde" <> params, ^zero_wei} ->
        types = [:address, :address, {:uint, 256}, :bytes]
        [from_address, to_address, _value, _data] = decode_params(params, types)

        find_erc721_token_transfer(transaction.token_transfers, {from_address, to_address})

      # safeTransferFrom(address,address,uint256,uint256,bytes)
      {"0xf242432a" <> params, ^zero_wei} ->
        types = [:address, :address, {:uint, 256}, {:uint, 256}, :bytes]
        [from_address, to_address, _id, _value, _data] = decode_params(params, types)

        find_erc1155_token_transfer(transaction.token_transfers, {from_address, to_address})

      # safeBatchTransferFrom(address,address,uint256[],uint256[],bytes)
      {"0x2eb2c2d6" <> params, ^zero_wei} ->
        types = [:address, :address, [{:uint, 256}], [{:uint, 256}], :bytes]
        [from_address, to_address, _ids, _values, _data] = decode_params(params, types)

        find_erc1155_token_transfer(transaction.token_transfers, {from_address, to_address})

      {"0xf907fc5b" <> _params, ^zero_wei} ->
        :erc20

      # check for ERC-20 or for old ERC-721, ERC-1155 token versions
      {unquote(TokenTransfer.transfer_function_signature()) <> params, ^zero_wei} ->
        types = [:address, {:uint, 256}]

        [address, value] = decode_params(params, types)

        decimal_value = Decimal.new(value)

        find_erc721_or_erc20_or_erc1155_token_transfer(transaction.token_transfers, {address, decimal_value})

      _ ->
        nil
    end
  end

  defp find_erc721_token_transfer(token_transfers, {from_address, to_address}) do
    token_transfer =
      Enum.find(token_transfers, fn token_transfer ->
        token_transfer.from_address_hash.bytes == from_address && token_transfer.to_address_hash.bytes == to_address
      end)

    if token_transfer, do: :erc721
  end

  defp find_erc1155_token_transfer(token_transfers, {from_address, to_address}) do
    token_transfer =
      Enum.find(token_transfers, fn token_transfer ->
        token_transfer.from_address_hash.bytes == from_address && token_transfer.to_address_hash.bytes == to_address
      end)

    if token_transfer, do: :erc1155
  end

  defp find_erc721_or_erc20_or_erc1155_token_transfer(token_transfers, {address, decimal_value}) do
    token_transfer =
      Enum.find(token_transfers, fn token_transfer ->
        token_transfer.to_address_hash.bytes == address && token_transfer.amount == decimal_value
      end)

    if token_transfer do
      case token_transfer.token do
        %Token{type: "ERC-20"} -> :erc20
        %Token{type: "ERC-721"} -> :erc721
        %Token{type: "ERC-1155"} -> :erc1155
        _ -> nil
      end
    else
      :erc20
    end
  end

  @doc """
  Combined block reward from all the fees.
  """
  @spec block_combined_rewards(Block.t()) :: Wei.t()
  def block_combined_rewards(block) do
    {:ok, value} =
      block.rewards
      |> Enum.reduce(
        0,
        fn block_reward, acc ->
          {:ok, decimal} = Wei.dump(block_reward.reward)

          Decimal.add(decimal, acc)
        end
      )
      |> Wei.cast()

    value
  end

  defp with_decompiled_code_flag(query, _hash, false), do: query

  defp with_decompiled_code_flag(query, hash, true) do
    has_decompiled_code_query =
      from(decompiled_contract in DecompiledSmartContract,
        where: decompiled_contract.address_hash == ^hash,
        limit: 1,
        select: %{
          address_hash: decompiled_contract.address_hash,
          has_decompiled_code?: not is_nil(decompiled_contract.address_hash)
        }
      )

    from(
      address in query,
      left_join: decompiled_code in subquery(has_decompiled_code_query),
      on: address.hash == decompiled_code.address_hash,
      select_merge: %{has_decompiled_code?: decompiled_code.has_decompiled_code?}
    )
  end

  defp decode_params(params, types) do
    params
    |> Base.decode16!(case: :mixed)
    |> TypeDecoder.decode_raw(types)
  end

  @spec get_token_type(Hash.Address.t()) :: String.t() | nil
  def get_token_type(hash) do
    query =
      from(
        token in Token,
        where: token.contract_address_hash == ^hash,
        select: token.type
      )

    Repo.one(query)
  end

  @spec is_erc_20_token?(Token.t()) :: bool
  def is_erc_20_token?(token) do
    is_erc_20_token_type?(token.type)
  end

  defp is_erc_20_token_type?(type) do
    case type do
      "ERC-20" -> true
      _ -> false
    end
  end

  @doc """
  Checks if an `t:Explorer.Chain.Address.t/0` with the given `hash` exists.

  Returns `:ok` if found

      iex> {:ok, %Explorer.Chain.Address{hash: hash}} = Explorer.Chain.create_address(
      ...>   %{hash: "0x5aaeb6053f3e94c9b9a09f33669435e7ef1beaed"}
      ...> )
      iex> Explorer.Chain.check_address_exists(hash)
      :ok

  Returns `:not_found` if not found

      iex> {:ok, hash} = Explorer.Chain.string_to_address_hash("0x5aaeb6053f3e94c9b9a09f33669435e7ef1beaed")
      iex> Explorer.Chain.check_address_exists(hash)
      :not_found

  """
  @spec check_address_exists(Hash.Address.t()) :: :ok | :not_found
  def check_address_exists(address_hash) do
    address_hash
    |> address_exists?()
    |> boolean_to_check_result()
  end

  @doc """
  Checks if an `t:Explorer.Chain.Address.t/0` with the given `hash` exists.

  Returns `true` if found

      iex> {:ok, %Explorer.Chain.Address{hash: hash}} = Explorer.Chain.create_address(
      ...>   %{hash: "0x5aaeb6053f3e94c9b9a09f33669435e7ef1beaed"}
      ...> )
      iex> Explorer.Chain.address_exists?(hash)
      true

  Returns `false` if not found

      iex> {:ok, hash} = Explorer.Chain.string_to_address_hash("0x5aaeb6053f3e94c9b9a09f33669435e7ef1beaed")
      iex> Explorer.Chain.address_exists?(hash)
      false

  """
  @spec address_exists?(Hash.Address.t()) :: boolean()
  def address_exists?(address_hash) do
    query =
      from(
        address in Address,
        where: address.hash == ^address_hash
      )

    Repo.exists?(query)
  end

  @doc """
  Checks if it exists an `t:Explorer.Chain.Address.t/0` that has the provided
  `t:Explorer.Chain.Address.t/0` `hash` and a contract.

  Returns `:ok` if found and `:not_found` otherwise.
  """
  @spec check_contract_address_exists(Hash.Address.t()) :: :ok | :not_found
  def check_contract_address_exists(address_hash) do
    address_hash
    |> contract_address_exists?()
    |> boolean_to_check_result()
  end

  @doc """
  Checks if it exists an `t:Explorer.Chain.Address.t/0` that has the provided
  `t:Explorer.Chain.Address.t/0` `hash` and a contract.

  Returns `true` if found and `false` otherwise.
  """
  @spec contract_address_exists?(Hash.Address.t()) :: boolean()
  def contract_address_exists?(address_hash) do
    query =
      from(
        address in Address,
        where: address.hash == ^address_hash and not is_nil(address.contract_code)
      )

    Repo.exists?(query)
  end

  @doc """
  Checks if it exists a `t:Explorer.Chain.DecompiledSmartContract.t/0` for the
  `t:Explorer.Chain.Address.t/0` with the provided `hash` and with the provided version.

  Returns `:ok` if found and `:not_found` otherwise.
  """
  @spec check_decompiled_contract_exists(Hash.Address.t(), String.t()) :: :ok | :not_found
  def check_decompiled_contract_exists(address_hash, version) do
    address_hash
    |> decompiled_contract_exists?(version)
    |> boolean_to_check_result()
  end

  @doc """
  Checks if it exists a `t:Explorer.Chain.DecompiledSmartContract.t/0` for the
  `t:Explorer.Chain.Address.t/0` with the provided `hash` and with the provided version.

  Returns `true` if found and `false` otherwise.
  """
  @spec decompiled_contract_exists?(Hash.Address.t(), String.t()) :: boolean()
  def decompiled_contract_exists?(address_hash, version) do
    query =
      from(contract in DecompiledSmartContract,
        where: contract.address_hash == ^address_hash and contract.decompiler_version == ^version
      )

    Repo.exists?(query)
  end

  @doc """
  Checks if it exists a verified `t:Explorer.Chain.SmartContract.t/0` for the
  `t:Explorer.Chain.Address.t/0` with the provided `hash`.

  Returns `:ok` if found and `:not_found` otherwise.
  """
  @spec check_verified_smart_contract_exists(Hash.Address.t()) :: :ok | :not_found
  def check_verified_smart_contract_exists(address_hash) do
    address_hash
    |> verified_smart_contract_exists?()
    |> boolean_to_check_result()
  end

  @doc """
  Checks if it exists a verified `t:Explorer.Chain.SmartContract.t/0` for the
  `t:Explorer.Chain.Address.t/0` with the provided `hash`.

  Returns `true` if found and `false` otherwise.
  """
  @spec verified_smart_contract_exists?(Hash.Address.t()) :: boolean()
  def verified_smart_contract_exists?(address_hash) do
    query =
      from(
        smart_contract in SmartContract,
        where: smart_contract.address_hash == ^address_hash
      )

    Repo.exists?(query)
  end

  @doc """
  Checks if a `t:Explorer.Chain.Transaction.t/0` with the given `hash` exists.

  Returns `:ok` if found

      iex> %Transaction{hash: hash} = insert(:transaction)
      iex> Explorer.Chain.check_transaction_exists(hash)
      :ok

  Returns `:not_found` if not found

      iex> {:ok, hash} = Explorer.Chain.string_to_transaction_hash(
      ...>   "0x9fc76417374aa880d4449a1f7f31ec597f00b1f6f3dd2d66f4c9c6c445836d8b"
      ...> )
      iex> Explorer.Chain.check_transaction_exists(hash)
      :not_found
  """
  @spec check_transaction_exists(Hash.Full.t()) :: :ok | :not_found
  def check_transaction_exists(hash) do
    hash
    |> transaction_exists?()
    |> boolean_to_check_result()
  end

  @doc """
  Checks if a `t:Explorer.Chain.Transaction.t/0` with the given `hash` exists.

  Returns `true` if found

      iex> %Transaction{hash: hash} = insert(:transaction)
      iex> Explorer.Chain.transaction_exists?(hash)
      true

  Returns `false` if not found

      iex> {:ok, hash} = Explorer.Chain.string_to_transaction_hash(
      ...>   "0x9fc76417374aa880d4449a1f7f31ec597f00b1f6f3dd2d66f4c9c6c445836d8b"
      ...> )
      iex> Explorer.Chain.transaction_exists?(hash)
      false
  """
  @spec transaction_exists?(Hash.Full.t()) :: boolean()
  def transaction_exists?(hash) do
    query =
      from(
        transaction in Transaction,
        where: transaction.hash == ^hash
      )

    Repo.exists?(query)
  end

  @doc """
  Checks if a `t:Explorer.Chain.Token.t/0` with the given `hash` exists.

  Returns `:ok` if found

      iex> address = insert(:address)
      iex> insert(:token, contract_address: address)
      iex> Explorer.Chain.check_token_exists(address.hash)
      :ok

  Returns `:not_found` if not found

      iex> {:ok, hash} = Explorer.Chain.string_to_address_hash("0x5aaeb6053f3e94c9b9a09f33669435e7ef1beaed")
      iex> Explorer.Chain.check_token_exists(hash)
      :not_found
  """
  @spec check_token_exists(Hash.Address.t()) :: :ok | :not_found
  def check_token_exists(hash) do
    hash
    |> token_exists?()
    |> boolean_to_check_result()
  end

  @doc """
  Checks if a `t:Explorer.Chain.Token.t/0` with the given `hash` exists.

  Returns `true` if found

      iex> address = insert(:address)
      iex> insert(:token, contract_address: address)
      iex> Explorer.Chain.token_exists?(address.hash)
      true

  Returns `false` if not found

      iex> {:ok, hash} = Explorer.Chain.string_to_address_hash("0x5aaeb6053f3e94c9b9a09f33669435e7ef1beaed")
      iex> Explorer.Chain.token_exists?(hash)
      false
  """
  @spec token_exists?(Hash.Address.t()) :: boolean()
  def token_exists?(hash) do
    query =
      from(
        token in Token,
        where: token.contract_address_hash == ^hash
      )

    Repo.exists?(query)
  end

  @doc """
  Checks if a `t:Explorer.Chain.Token.Instance.t/0` with the given `hash` and `token_id` exists.

  Returns `:ok` if found

      iex> token = insert(:token)
      iex> token_id = 10
      iex> insert(:token_instance,
      ...>  token_contract_address_hash: token.contract_address_hash,
      ...>  token_id: token_id
      ...> )
      iex> Explorer.Chain.check_erc721_or_erc1155_token_instance_exists(token_id, token.contract_address_hash)
      :ok

  Returns `:not_found` if not found

      iex> {:ok, hash} = Explorer.Chain.string_to_address_hash("0x5aaeb6053f3e94c9b9a09f33669435e7ef1beaed")
      iex> Explorer.Chain.check_erc721_or_erc1155_token_instance_exists(10, hash)
      :not_found
  """
  @spec check_erc721_or_erc1155_token_instance_exists(binary() | non_neg_integer(), Hash.Address.t()) ::
          :ok | :not_found
  def check_erc721_or_erc1155_token_instance_exists(token_id, hash) do
    token_id
    |> erc721_or_erc1155_token_instance_exist?(hash)
    |> boolean_to_check_result()
  end

  @doc """
  Checks if a `t:Explorer.Chain.Token.Instance.t/0` with the given `hash` and `token_id` exists.

  Returns `true` if found

      iex> token = insert(:token)
      iex> token_id = 10
      iex> insert(:token_instance,
      ...>  token_contract_address_hash: token.contract_address_hash,
      ...>  token_id: token_id
      ...> )
      iex> Explorer.Chain.erc721_or_erc1155_token_instance_exist?(token_id, token.contract_address_hash)
      true

  Returns `false` if not found

      iex> {:ok, hash} = Explorer.Chain.string_to_address_hash("0x5aaeb6053f3e94c9b9a09f33669435e7ef1beaed")
      iex> Explorer.Chain.erc721_or_erc1155_token_instance_exist?(10, hash)
      false
  """
  @spec erc721_or_erc1155_token_instance_exist?(binary() | non_neg_integer(), Hash.Address.t()) :: boolean()
  def erc721_or_erc1155_token_instance_exist?(token_id, hash) do
    query =
      from(i in Instance,
        where: i.token_contract_address_hash == ^hash and i.token_id == ^Decimal.new(token_id)
      )

    Repo.exists?(query)
  end

  defp boolean_to_check_result(true), do: :ok

  defp boolean_to_check_result(false), do: :not_found

  @doc """
  Fetches the first trace from the Nethermind trace URL.
  """
  def fetch_first_trace(transactions_params, json_rpc_named_arguments) do
    case EthereumJSONRPC.fetch_first_trace(transactions_params, json_rpc_named_arguments) do
      {:ok, [%{first_trace: first_trace, block_hash: block_hash, json_rpc_named_arguments: json_rpc_named_arguments}]} ->
        format_tx_first_trace(first_trace, block_hash, json_rpc_named_arguments)

      {:error, error} ->
        {:error, error}

      :ignore ->
        :ignore
    end
  end

  def combine_proxy_implementation_abi(smart_contract, options \\ [])

  def combine_proxy_implementation_abi(%SmartContract{abi: abi} = smart_contract, options) when not is_nil(abi) do
    implementation_abi = get_implementation_abi_from_proxy(smart_contract, options)

    if Enum.empty?(implementation_abi), do: abi, else: implementation_abi ++ abi
  end

  def combine_proxy_implementation_abi(_, _) do
    []
  end

  def gnosis_safe_contract?(abi) when not is_nil(abi) do
    implementation_method_abi =
      abi
      |> Enum.find(fn method ->
        master_copy_pattern?(method)
      end)

    if implementation_method_abi, do: true, else: false
  end

  def gnosis_safe_contract?(abi) when is_nil(abi), do: false

  def master_copy_pattern?(method) do
    Map.get(method, "type") == "constructor" &&
      method
      |> Enum.find(fn item ->
        case item do
          {"inputs", inputs} ->
            master_copy_input?(inputs)

          _ ->
            false
        end
      end)
  end

  defp master_copy_input?(inputs) do
    inputs
    |> Enum.find(fn input ->
      Map.get(input, "name") == "_masterCopy"
    end)
  end

  def get_implementation_abi(implementation_address_hash_string, options \\ [])

  def get_implementation_abi(implementation_address_hash_string, options)
      when not is_nil(implementation_address_hash_string) do
    case Chain.string_to_address_hash(implementation_address_hash_string) do
      {:ok, implementation_address_hash} ->
        implementation_smart_contract =
          implementation_address_hash
          |> address_hash_to_smart_contract(options)

        if implementation_smart_contract do
          implementation_smart_contract
          |> Map.get(:abi)
        else
          []
        end

      _ ->
        []
    end
  end

  def get_implementation_abi(implementation_address_hash_string, _) when is_nil(implementation_address_hash_string) do
    []
  end

  def get_implementation_abi_from_proxy(
        %SmartContract{address_hash: proxy_address_hash, abi: abi} = smart_contract,
        options
      )
      when not is_nil(proxy_address_hash) and not is_nil(abi) do
    {implementation_address_hash_string, _name} = SmartContract.get_implementation_address_hash(smart_contract, options)
    get_implementation_abi(implementation_address_hash_string)
  end

  def get_implementation_abi_from_proxy(_, _), do: []

  defp format_tx_first_trace(first_trace, block_hash, json_rpc_named_arguments) do
    {:ok, to_address_hash} =
      if Map.has_key?(first_trace, :to_address_hash) do
        Chain.string_to_address_hash(first_trace.to_address_hash)
      else
        {:ok, nil}
      end

    {:ok, from_address_hash} = Chain.string_to_address_hash(first_trace.from_address_hash)

    {:ok, created_contract_address_hash} =
      if Map.has_key?(first_trace, :created_contract_address_hash) do
        Chain.string_to_address_hash(first_trace.created_contract_address_hash)
      else
        {:ok, nil}
      end

    {:ok, transaction_hash} = Chain.string_to_transaction_hash(first_trace.transaction_hash)

    {:ok, call_type} =
      if Map.has_key?(first_trace, :call_type) do
        CallType.load(first_trace.call_type)
      else
        {:ok, nil}
      end

    {:ok, type} = Type.load(first_trace.type)

    {:ok, input} =
      if Map.has_key?(first_trace, :input) do
        Data.cast(first_trace.input)
      else
        {:ok, nil}
      end

    {:ok, output} =
      if Map.has_key?(first_trace, :output) do
        Data.cast(first_trace.output)
      else
        {:ok, nil}
      end

    {:ok, created_contract_code} =
      if Map.has_key?(first_trace, :created_contract_code) do
        Data.cast(first_trace.created_contract_code)
      else
        {:ok, nil}
      end

    {:ok, init} =
      if Map.has_key?(first_trace, :init) do
        Data.cast(first_trace.init)
      else
        {:ok, nil}
      end

    block_index =
      get_block_index(%{
        transaction_index: first_trace.transaction_index,
        transaction_hash: first_trace.transaction_hash,
        block_number: first_trace.block_number,
        json_rpc_named_arguments: json_rpc_named_arguments
      })

    value = %Wei{value: Decimal.new(first_trace.value)}

    first_trace_formatted =
      first_trace
      |> Map.merge(%{
        block_index: block_index,
        block_hash: block_hash,
        call_type: call_type,
        to_address_hash: to_address_hash,
        created_contract_address_hash: created_contract_address_hash,
        from_address_hash: from_address_hash,
        input: input,
        output: output,
        created_contract_code: created_contract_code,
        init: init,
        transaction_hash: transaction_hash,
        type: type,
        value: value
      })

    {:ok, [first_trace_formatted]}
  end

  defp get_block_index(%{
         transaction_index: transaction_index,
         transaction_hash: transaction_hash,
         block_number: block_number,
         json_rpc_named_arguments: json_rpc_named_arguments
       }) do
    if transaction_index == 0 do
      0
    else
      filtered_block_numbers = EthereumJSONRPC.are_block_numbers_in_range?([block_number])
      {:ok, traces} = fetch_block_internal_transactions(filtered_block_numbers, json_rpc_named_arguments)

      sorted_traces =
        traces
        |> Enum.sort_by(&{&1.transaction_index, &1.index})
        |> Enum.with_index()

      {_, block_index} =
        sorted_traces
        |> Enum.find({nil, -1}, fn {trace, _} ->
          trace.transaction_index == transaction_index &&
            trace.transaction_hash == transaction_hash
        end)

      block_index
    end
  end

  defp find_block_timestamp(number, options) do
    Block
    |> where([block], block.number == ^number)
    |> select([block], block.timestamp)
    |> limit(1)
    |> select_repo(options).one()
  end

  @spec get_token_transfer_type(TokenTransfer.t()) ::
          :token_burning | :token_minting | :token_spawning | :token_transfer
  def get_token_transfer_type(transfer) do
    {:ok, burn_address_hash} = Chain.string_to_address_hash(burn_address_hash_string())

    cond do
      transfer.to_address_hash == burn_address_hash && transfer.from_address_hash !== burn_address_hash ->
        :token_burning

      transfer.to_address_hash !== burn_address_hash && transfer.from_address_hash == burn_address_hash ->
        :token_minting

      transfer.to_address_hash == burn_address_hash && transfer.from_address_hash == burn_address_hash ->
        :token_spawning

      true ->
        :token_transfer
    end
  end

  @spec get_token_icon_url_by(String.t(), String.t()) :: String.t() | nil
  def get_token_icon_url_by(chain_id, address_hash) do
    chain_name =
      case chain_id do
        "1" ->
          "ethereum"

        "99" ->
          "poa"

        "100" ->
          "xdai"

        _ ->
          nil
      end

    if chain_name do
      try_url =
        "https://raw.githubusercontent.com/trustwallet/assets/master/blockchains/#{chain_name}/assets/#{address_hash}/logo.png"

      try_url
    else
      nil
    end
  end

  defp from_block(options) do
    Keyword.get(options, :from_block) || nil
  end

  def to_block(options) do
    Keyword.get(options, :to_block) || nil
  end

  def convert_date_to_min_block(date_str) do
    date_format = "%Y-%m-%d"

    {:ok, date} =
      date_str
      |> Timex.parse(date_format, :strftime)

    {:ok, day_before} =
      date
      |> Timex.shift(days: -1)
      |> Timex.format(date_format, :strftime)

    convert_date_to_max_block(day_before)
  end

  def convert_date_to_max_block(date) do
    query =
      from(block in Block,
        where: fragment("DATE(timestamp) = TO_DATE(?, 'YYYY-MM-DD')", ^date),
        select: max(block.number)
      )

    query
    |> Repo.one()
  end

  def is_address_hash_is_smart_contract?(nil), do: false

  def is_address_hash_is_smart_contract?(address_hash) do
    with %Address{contract_code: bytecode} <- Repo.get_by(Address, hash: address_hash),
         false <- is_nil(bytecode) do
      true
    else
      _ ->
        false
    end
  end

  def hash_to_lower_case_string(hash) do
    hash
    |> to_string()
    |> String.downcase()
  end

  def recent_transactions(options, [:pending | _]) do
    recent_pending_transactions(options, false)
  end

  def recent_transactions(options, _) do
    recent_collated_transactions(false, options)
  end

  def apply_filter_by_method_id_to_transactions(query, nil), do: query

  def apply_filter_by_method_id_to_transactions(query, filter) when is_list(filter) do
    method_ids = Enum.flat_map(filter, &map_name_or_method_id_to_method_id/1)

    if method_ids != [] do
      query
      |> where([tx], fragment("SUBSTRING(? FOR 4)", tx.input) in ^method_ids)
    else
      query
    end
  end

  def apply_filter_by_method_id_to_transactions(query, filter),
    do: apply_filter_by_method_id_to_transactions(query, [filter])

  defp map_name_or_method_id_to_method_id(string) when is_binary(string) do
    if id = @method_name_to_id_map[string] do
      decode_method_id(id)
    else
      trimmed =
        string
        |> String.replace("0x", "", global: false)

      decode_method_id(trimmed)
    end
  end

  defp decode_method_id(method_id) when is_binary(method_id) do
    case String.length(method_id) == 8 && Base.decode16(method_id, case: :mixed) do
      {:ok, bytes} ->
        [bytes]

      _ ->
        []
    end
  end

  def apply_filter_by_tx_type_to_transactions(query, [_ | _] = filter) do
    {dynamic, modified_query} = apply_filter_by_tx_type_to_transactions_inner(filter, query)

    modified_query
    |> where(^dynamic)
  end

  def apply_filter_by_tx_type_to_transactions(query, _filter), do: query

  def apply_filter_by_tx_type_to_transactions_inner(dynamic \\ dynamic(false), filter, query)

  def apply_filter_by_tx_type_to_transactions_inner(dynamic, [type | remain], query) do
    case type do
      :contract_call ->
        dynamic
        |> filter_contract_call_dynamic()
        |> apply_filter_by_tx_type_to_transactions_inner(
          remain,
          join(query, :inner, [tx], address in assoc(tx, :to_address), as: :to_address)
        )

      :contract_creation ->
        dynamic
        |> filter_contract_creation_dynamic()
        |> apply_filter_by_tx_type_to_transactions_inner(remain, query)

      :coin_transfer ->
        dynamic
        |> filter_transaction_dynamic()
        |> apply_filter_by_tx_type_to_transactions_inner(remain, query)

      :token_transfer ->
        dynamic
        |> filter_token_transfer_dynamic()
        |> apply_filter_by_tx_type_to_transactions_inner(remain, query)

      :token_creation ->
        dynamic
        |> filter_token_creation_dynamic()
        |> apply_filter_by_tx_type_to_transactions_inner(
          remain,
          join(query, :inner, [tx], token in Token,
            on: token.contract_address_hash == tx.created_contract_address_hash,
            as: :created_token
          )
        )
    end
  end

  def apply_filter_by_tx_type_to_transactions_inner(dynamic_query, _, query), do: {dynamic_query, query}

  def filter_contract_creation_dynamic(dynamic) do
    dynamic([tx], ^dynamic or is_nil(tx.to_address_hash))
  end

  def filter_transaction_dynamic(dynamic) do
    dynamic([tx], ^dynamic or tx.value > ^0)
  end

  def filter_contract_call_dynamic(dynamic) do
    dynamic([tx, to_address: to_address], ^dynamic or not is_nil(to_address.contract_code))
  end

  def filter_token_transfer_dynamic(dynamic) do
    # TokenTransfer.__struct__.__meta__.source
    dynamic(
      [tx],
      ^dynamic or
        fragment(
          "NOT (SELECT transaction_hash FROM token_transfers WHERE transaction_hash = ? LIMIT 1) IS NULL",
          tx.hash
        )
    )
  end

  def filter_token_creation_dynamic(dynamic) do
    dynamic([tx, created_token: created_token], ^dynamic or not is_nil(created_token))
  end

  @spec verified_contracts([
          paging_options
          | necessity_by_association_option
          | {:filter, :solidity | :vyper}
          | {:search, String.t() | {:api?, true | false}}
        ]) :: [SmartContract.t()]
  def verified_contracts(options \\ []) do
    paging_options = Keyword.get(options, :paging_options, @default_paging_options)
    necessity_by_association = Keyword.get(options, :necessity_by_association, %{})
    filter = Keyword.get(options, :filter, nil)
    search_string = Keyword.get(options, :search, nil)

    query = from(contract in SmartContract, select: contract, order_by: [desc: :id])

    query
    |> filter_contracts(filter)
    |> search_contracts(search_string)
    |> handle_verified_contracts_paging_options(paging_options)
    |> join_associations(necessity_by_association)
    |> select_repo(options).all()
  end

  defp search_contracts(basic_query, nil), do: basic_query

  defp search_contracts(basic_query, search_string) do
    from(contract in basic_query,
      where:
        ilike(contract.name, ^"%#{search_string}%") or
          ilike(fragment("'0x' || encode(?, 'hex')", contract.address_hash), ^"%#{search_string}%")
    )
  end

  defp filter_contracts(basic_query, :solidity) do
    basic_query
    |> where(is_vyper_contract: ^false)
  end

  defp filter_contracts(basic_query, :vyper) do
    basic_query
    |> where(is_vyper_contract: ^true)
  end

  defp filter_contracts(basic_query, :yul) do
    from(query in basic_query, where: is_nil(query.abi))
  end

  defp filter_contracts(basic_query, _), do: basic_query

  def count_verified_contracts do
    Repo.aggregate(SmartContract, :count, timeout: :infinity)
  end

  def count_new_verified_contracts do
    query =
      from(contract in SmartContract,
        select: contract.inserted_at,
        where: fragment("NOW() - ? at time zone 'UTC' <= interval '24 hours'", contract.inserted_at)
      )

    query
    |> Repo.aggregate(:count, timeout: :infinity)
  end

  def count_contracts do
    query =
      from(address in Address,
        select: address,
        where: not is_nil(address.contract_code)
      )

    query
    |> Repo.aggregate(:count, timeout: :infinity)
  end

  def count_new_contracts do
    query =
      from(tx in Transaction,
        select: tx,
        where:
          tx.status == ^:ok and
            fragment("NOW() - ? at time zone 'UTC' <= interval '24 hours'", tx.created_contract_code_indexed_at)
      )

    query
    |> Repo.aggregate(:count, timeout: :infinity)
  end

  def count_verified_contracts_from_cache(options \\ []) do
    VerifiedContractsCounter.fetch(options)
  end

  def count_new_verified_contracts_from_cache(options \\ []) do
    NewVerifiedContractsCounter.fetch(options)
  end

  def count_contracts_from_cache(options \\ []) do
    ContractsCounter.fetch(options)
  end

  def count_new_contracts_from_cache(options \\ []) do
    NewContractsCounter.fetch(options)
  end

  def fetch_token_counters(address_hash, timeout) do
    total_token_transfers_task =
      Task.async(fn ->
        TokenTransfersCounter.fetch(address_hash)
      end)

    total_token_holders_task =
      Task.async(fn ->
        TokenHoldersCounter.fetch(address_hash)
      end)

    [total_token_transfers_task, total_token_holders_task]
    |> Task.yield_many(timeout)
    |> Enum.map(fn {_task, res} ->
      case res do
        {:ok, result} ->
          result

        {:exit, reason} ->
          Logger.warn("Query fetching token counters terminated: #{inspect(reason)}")
          0

        nil ->
          Logger.warn("Query fetching token counters timed out.")
          0
      end
    end)
    |> List.to_tuple()
  end

  @spec flat_1155_batch_token_transfers([TokenTransfer.t()], Decimal.t() | nil) :: [TokenTransfer.t()]
  def flat_1155_batch_token_transfers(token_transfers, token_id \\ nil) when is_list(token_transfers) do
    Enum.reduce(token_transfers, [], fn tt, acc ->
      case tt.token_ids do
        [] ->
          Enum.reverse([tt | Enum.reverse(acc)])

        [_token_id] ->
          Enum.reverse([tt | Enum.reverse(acc)])

        token_ids when is_list(token_ids) ->
          transfers = flat_1155_batch_token_transfer(tt, tt.amounts, token_ids, token_id)

          acc ++ transfers

        _ ->
          Enum.reverse([tt | Enum.reverse(acc)])
      end
    end)
  end

  defp flat_1155_batch_token_transfer(tt, amounts, token_ids, token_id_to_filter) do
    amounts
    |> Enum.zip(token_ids)
    |> Enum.with_index()
    |> Enum.map(fn {{amount, token_id}, index} ->
      if is_nil(token_id_to_filter) || token_id == token_id_to_filter do
        %TokenTransfer{tt | token_ids: [token_id], amount: amount, amounts: nil, index_in_batch: index}
      end
    end)
    |> Enum.reject(&is_nil/1)
    |> squash_token_transfers_in_batch()
  end

  defp squash_token_transfers_in_batch(token_transfers) do
    token_transfers
    |> Enum.group_by(fn tt -> {List.first(tt.token_ids), tt.from_address_hash, tt.to_address_hash} end)
    |> Enum.map(fn {_k, v} -> Enum.reduce(v, nil, &group_batch_reducer/2) end)
    |> Enum.sort_by(fn tt -> tt.index_in_batch end, :desc)
  end

  defp group_batch_reducer(transfer, nil) do
    transfer
  end

  defp group_batch_reducer(transfer, acc) do
    %TokenTransfer{acc | amount: Decimal.add(acc.amount, transfer.amount)}
  end

  @spec paginate_1155_batch_token_transfers([TokenTransfer.t()], [paging_options]) :: [TokenTransfer.t()]
  def paginate_1155_batch_token_transfers(token_transfers, options) do
    paging_options = options |> Keyword.get(:paging_options, nil)

    case paging_options do
      %PagingOptions{batch_key: batch_key} when not is_nil(batch_key) ->
        filter_previous_page_transfers(token_transfers, batch_key)

      _ ->
        token_transfers
    end
  end

  defp filter_previous_page_transfers(
         token_transfers,
         {batch_block_hash, batch_transaction_hash, batch_log_index, index_in_batch}
       ) do
    token_transfers
    |> Enum.reverse()
    |> Enum.reduce_while([], fn tt, acc ->
      if tt.block_hash == batch_block_hash and tt.transaction_hash == batch_transaction_hash and
           tt.log_index == batch_log_index and tt.index_in_batch == index_in_batch do
        {:halt, acc}
      else
        {:cont, [tt | acc]}
      end
    end)
  end

  def select_repo(options) do
    if Keyword.get(options, :api?, false) do
      Repo.replica()
    else
      Repo
    end
  end

  def select_watchlist_address_id(watchlist_id, address_hash)
      when not is_nil(watchlist_id) and not is_nil(address_hash) do
    WatchlistAddress
    |> where([wa], wa.watchlist_id == ^watchlist_id and wa.address_hash_hash == ^address_hash)
    |> select([wa], wa.id)
    |> Repo.account_repo().one()
  end

  def select_watchlist_address_id(_watchlist_id, _address_hash), do: nil

  def fetch_watchlist_transactions(watchlist_id, options) do
    watchlist_addresses =
      watchlist_id
      |> WatchlistAddress.watchlist_addresses_by_watchlist_id_query()
      |> Repo.account_repo().all()

    address_hashes = Enum.map(watchlist_addresses, fn wa -> wa.address_hash end)

    watchlist_names =
      Enum.reduce(watchlist_addresses, %{}, fn wa, acc ->
        Map.put(acc, wa.address_hash, %{label: wa.name, display_name: wa.name})
      end)

    {watchlist_names, address_hashes_to_mined_transactions_without_rewards(address_hashes, options)}
  end

  def list_withdrawals(options \\ []) do
    paging_options = Keyword.get(options, :paging_options, @default_paging_options)
    necessity_by_association = Keyword.get(options, :necessity_by_association, %{})

    Withdrawal.list_withdrawals()
    |> join_associations(necessity_by_association)
    |> handle_withdrawals_paging_options(paging_options)
    |> select_repo(options).all()
  end

  def sum_withdrawals do
    Repo.aggregate(Withdrawal, :sum, :amount, timeout: :infinity)
  end

  def upsert_count_withdrawals(index) do
    upsert_last_fetched_counter(%{
      counter_type: "withdrawals_count",
      value: index
    })
  end

  def sum_withdrawals_from_cache(options \\ []) do
    WithdrawalsSum.fetch(options)
  end

  def count_withdrawals_from_cache(options \\ []) do
    "withdrawals_count" |> get_last_fetched_counter(options) |> Decimal.add(1)
  end

  def add_fetcher_limit(query, false), do: query

  def add_fetcher_limit(query, true) do
    fetcher_limit = Application.get_env(:indexer, :fetcher_init_limit)

    limit(query, ^fetcher_limit)
  end

  defp add_token_balances_fetcher_limit(query, false), do: query

  defp add_token_balances_fetcher_limit(query, true) do
    token_balances_fetcher_limit = Application.get_env(:indexer, :token_balances_fetcher_init_limit)

    limit(query, ^token_balances_fetcher_limit)
  end

  defp add_coin_balances_fetcher_limit(query, false), do: query

  defp add_coin_balances_fetcher_limit(query, true) do
    coin_balances_fetcher_limit = Application.get_env(:indexer, :coin_balances_fetcher_init_limit)

    limit(query, ^coin_balances_fetcher_limit)
  end

  def put_has_token_transfers_to_tx(query, true), do: query

  def put_has_token_transfers_to_tx(query, false) do
    from(tx in query,
      select_merge: %{
        has_token_transfers:
          fragment(
            "(SELECT transaction_hash FROM token_transfers WHERE transaction_hash = ? LIMIT 1) IS NOT NULL",
            tx.hash
          )
      }
    )
  end

  @spec verified_contracts_top(non_neg_integer()) :: [Hash.Address.t()]
  def verified_contracts_top(limit) do
    query =
      from(contract in SmartContract,
        inner_join: address in Address,
        on: contract.address_hash == address.hash,
        order_by: [desc: address.transactions_count],
        limit: ^limit,
        select: contract.address_hash
      )

    Repo.all(query)
  end

  @spec default_paging_options() :: map()
  def default_paging_options do
    @default_paging_options
  end
end<|MERGE_RESOLUTION|>--- conflicted
+++ resolved
@@ -4133,13 +4133,10 @@
     end
   end
 
-<<<<<<< HEAD
   @spec join_associations(atom() | Ecto.Query.t(), map) :: Ecto.Query.t()
   @doc """
     Function to preload entities associated with selected in provided query items
   """
-=======
->>>>>>> 15efaac4
   def join_associations(query, necessity_by_association) when is_map(necessity_by_association) do
     Enum.reduce(necessity_by_association, query, fn {association, join}, acc_query ->
       join_association(acc_query, association, join)
