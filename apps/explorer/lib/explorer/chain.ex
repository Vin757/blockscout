--- conflicted
+++ resolved
@@ -514,73 +514,6 @@
     end
   end
 
-<<<<<<< HEAD
-  def txn_fees(transactions) do
-    Enum.reduce(transactions, Decimal.new(0), fn %{gas_used: gas_used, gas_price: gas_price}, acc ->
-      if gas_price do
-        gas_used
-        |> Decimal.new()
-        |> Decimal.mult(gas_price_to_decimal(gas_price))
-        |> Decimal.add(acc)
-      else
-        acc
-      end
-    end)
-  end
-
-  defp gas_price_to_decimal(nil), do: nil
-  defp gas_price_to_decimal(%Wei{} = wei), do: wei.value
-  defp gas_price_to_decimal(gas_price), do: Decimal.new(gas_price)
-
-  def burned_fees(transactions, base_fee_per_gas) do
-    burned_fee_counter =
-      transactions
-      |> Enum.reduce(Decimal.new(0), fn %{gas_used: gas_used}, acc ->
-        gas_used
-        |> Decimal.new()
-        |> Decimal.add(acc)
-      end)
-
-    base_fee_per_gas && Wei.mult(base_fee_per_gas_to_wei(base_fee_per_gas), burned_fee_counter)
-  end
-
-  defp base_fee_per_gas_to_wei(%Wei{} = wei), do: wei
-  defp base_fee_per_gas_to_wei(base_fee_per_gas), do: %Wei{value: Decimal.new(base_fee_per_gas)}
-
-  @uncle_reward_coef 1 / 32
-  def block_reward_by_parts(block, transactions) do
-    %{hash: block_hash, number: block_number} = block
-    base_fee_per_gas = Map.get(block, :base_fee_per_gas)
-
-    txn_fees = txn_fees(transactions)
-
-    static_reward =
-      Repo.one(
-        from(
-          er in EmissionReward,
-          where: fragment("int8range(?, ?) <@ ?", ^block_number, ^(block_number + 1), er.block_range),
-          select: er.reward
-        )
-      ) || %Wei{value: Decimal.new(0)}
-
-    has_uncles? = is_list(block.uncles) and not Enum.empty?(block.uncles)
-
-    burned_fees = burned_fees(transactions, base_fee_per_gas)
-    uncle_reward = (has_uncles? && Wei.mult(static_reward, Decimal.from_float(@uncle_reward_coef))) || nil
-
-    %{
-      block_number: block_number,
-      block_hash: block_hash,
-      miner_hash: block.miner_hash,
-      static_reward: static_reward,
-      txn_fees: %Wei{value: txn_fees},
-      burned_fees: burned_fees || %Wei{value: Decimal.new(0)},
-      uncle_reward: uncle_reward || %Wei{value: Decimal.new(0)}
-    }
-  end
-
-=======
->>>>>>> 2b5f7fd5
   @doc """
   The `t:Explorer.Chain.Wei.t/0` paid to the miners of the `t:Explorer.Chain.Block.t/0`s with `hash`
   `Explorer.Chain.Hash.Full.t/0` by the signers of the transactions in those blocks to cover the gas fee
@@ -946,11 +879,7 @@
       {:actual, Decimal.new(4)}
 
   """
-<<<<<<< HEAD
-  @spec fee(Transaction.t(), :ether | :gwei | :wei) :: {:maximum, Decimal.t()} | {:actual, Decimal.t()}
-=======
   @spec fee(Transaction.t(), :ether | :gwei | :wei) :: {:maximum, Decimal.t()} | {:actual, Decimal.t() | nil}
->>>>>>> 2b5f7fd5
   def fee(%Transaction{gas: _gas, gas_price: nil, gas_used: nil}, _unit), do: {:maximum, nil}
 
   def fee(%Transaction{gas: gas, gas_price: gas_price, gas_used: nil}, unit) do
