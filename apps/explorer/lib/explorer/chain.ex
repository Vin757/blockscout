--- conflicted
+++ resolved
@@ -1900,7 +1900,6 @@
     |> Repo.all()
   end
 
-<<<<<<< HEAD
   @spec list_top_gas_consumers([DateTime.t()]) :: [map()]
   def list_top_gas_consumers(period, options \\ []) do
     paging_options = Keyword.get(options, :paging_options, @default_paging_options)
@@ -1950,14 +1949,14 @@
     |> limit(^paging_options.page_size)
     |> page_gas_usage(paging_options)
     |> Repo.all()
-=======
+  end
+
   defp translate_destination_to_chain_id(destination) do
     case destination do
       :eth -> 1
       :bsc -> 56
       _ -> 1
     end
->>>>>>> f72ae69b
   end
 
   @doc """
@@ -5929,13 +5928,13 @@
     |> Repo.one()
   end
 
-<<<<<<< HEAD
   def total_gas(gas_items) do
     gas_items
     |> Enum.reduce(Decimal.new(0), fn gas_item, acc ->
       if gas_item.total_gas, do: Decimal.add(acc, gas_item.total_gas), else: acc
     end)
-=======
+  end
+
   def bridged_tokens_enabled? do
     eth_omni_bridge_mediator = Application.get_env(:block_scout_web, :eth_omni_bridge_mediator)
     bsc_omni_bridge_mediator = Application.get_env(:block_scout_web, :bsc_omni_bridge_mediator)
@@ -5972,6 +5971,5 @@
       56 -> "bsc"
       _ -> ""
     end
->>>>>>> f72ae69b
   end
 end