defmodule Explorer.Chain do
  @moduledoc """
  The chain context.
  """

  import Ecto.Query,
    only: [
      from: 2,
      join: 4,
      limit: 2,
      lock: 2,
      order_by: 2,
      order_by: 3,
      offset: 2,
      preload: 2,
      select: 2,
      subquery: 1,
      union: 2,
      union_all: 2,
      where: 2,
      where: 3,
      select: 3
    ]

  import EthereumJSONRPC, only: [integer_to_quantity: 1, fetch_block_internal_transactions: 2]

  alias ABI.TypeDecoder
  alias Ecto.Adapters.SQL
  alias Ecto.{Changeset, Multi}

  alias Explorer.Chain

  alias Explorer.Chain.{
    Address,
    Address.CoinBalance,
    Address.CurrentTokenBalance,
    Address.TokenBalance,
    Block,
    Data,
    DecompiledSmartContract,
    Hash,
    Import,
    InternalTransaction,
    Log,
    PendingBlockOperation,
    SmartContract,
    StakingPool,
    Token,
    Token.Instance,
    TokenTransfer,
    Transaction,
    Wei
  }

  alias Explorer.Chain.Block.{EmissionReward, Reward}

  alias Explorer.Chain.Cache.{
    Accounts,
    BlockCount,
    BlockNumber,
    Blocks,
    TransactionCount,
    Transactions,
    Uncles
  }

  alias Explorer.Chain.Import.Runner
  alias Explorer.Chain.InternalTransaction.{CallType, Type}
  alias Explorer.Counters.{AddressesCounter, AddressesWithBalanceCounter}
  alias Explorer.Market.MarketHistoryCache
  alias Explorer.{PagingOptions, Repo}

  alias Dataloader.Ecto, as: DataloaderEcto

  @default_paging_options %PagingOptions{page_size: 50}

  @max_incoming_transactions_count 10_000

  @typedoc """
  The name of an association on the `t:Ecto.Schema.t/0`
  """
  @type association :: atom()

  @typedoc """
  The max `t:Explorer.Chain.Block.block_number/0` for `consensus` `true` `t:Explorer.Chain.Block.t/0`s.
  """
  @type block_height :: Block.block_number()

  @typedoc """
  Event type where data is broadcasted whenever data is inserted from chain indexing.
  """
  @type chain_event ::
          :addresses
          | :address_coin_balances
          | :blocks
          | :block_rewards
          | :exchange_rate
          | :internal_transactions
          | :logs
          | :transactions
          | :token_transfers

  @type direction :: :from | :to

  @typedoc """
   * `:optional` - the association is optional and only needs to be loaded if available
   * `:required` - the association is required and MUST be loaded.  If it is not available, then the parent struct
     SHOULD NOT be returned.
  """
  @type necessity :: :optional | :required

  @typedoc """
  The `t:necessity/0` of each association that should be loaded
  """
  @type necessity_by_association :: %{association => necessity}

  @typep necessity_by_association_option :: {:necessity_by_association, necessity_by_association}
  @typep paging_options :: {:paging_options, PagingOptions.t()}
  @typep balance_by_day :: %{date: String.t(), value: Wei.t()}

  @doc """
  Gets from the cache the count of `t:Explorer.Chain.Address.t/0`'s where the `fetched_coin_balance` is > 0
  """
  @spec count_addresses_with_balance_from_cache :: non_neg_integer()
  def count_addresses_with_balance_from_cache do
    AddressesWithBalanceCounter.fetch()
  end

  @doc """
  Estimated count of `t:Explorer.Chain.Address.t/0`.

  Estimated count of addresses.
  """
  @spec address_estimated_count() :: non_neg_integer()
  def address_estimated_count do
    cached_value = AddressesCounter.fetch()

    if is_nil(cached_value) do
      %Postgrex.Result{rows: [[count]]} = Repo.query!("SELECT reltuples FROM pg_class WHERE relname = 'addresses';")

      count
    else
      cached_value
    end
  end

  @doc """
  Counts the number of addresses with fetched coin balance > 0.

  This function should be used with caution. In larger databases, it may take a
  while to have the return back.
  """
  def count_addresses_with_balance do
    Repo.one(
      Address.count_with_fetched_coin_balance(),
      timeout: :infinity
    )
  end

  @doc """
  Counts the number of all addresses.

  This function should be used with caution. In larger databases, it may take a
  while to have the return back.
  """
  def count_addresses do
    Repo.one(
      Address.count(),
      timeout: :infinity
    )
  end

  @doc """
  `t:Explorer.Chain.InternalTransaction/0`s from the address with the given `hash`.

  This function excludes any internal transactions in the results where the
  internal transaction has no siblings within the parent transaction.

  ## Options

    * `:direction` - if specified, will filter internal transactions by address type. If `:to` is specified, only
      internal transactions where the "to" address matches will be returned. Likewise, if `:from` is specified, only
      internal transactions where the "from" address matches will be returned. If `:direction` is omitted, internal
      transactions either to or from the address will be returned.
    * `:necessity_by_association` - use to load `t:association/0` as `:required` or `:optional`. If an association is
      `:required`, and the `t:Explorer.Chain.InternalTransaction.t/0` has no associated record for that association,
      then the `t:Explorer.Chain.InternalTransaction.t/0` will not be included in the page `entries`.
    * `:paging_options` - a `t:Explorer.PagingOptions.t/0` used to specify the `:page_size` and
      `:key` (a tuple of the lowest/oldest `{block_number, transaction_index, index}`) and. Results will be the internal
      transactions older than the `block_number`, `transaction index`, and `index` that are passed.

  """
  @spec address_to_internal_transactions(Hash.Address.t(), [paging_options | necessity_by_association_option]) :: [
          InternalTransaction.t()
        ]
  def address_to_internal_transactions(hash, options \\ []) do
    necessity_by_association = Keyword.get(options, :necessity_by_association, %{})
    direction = Keyword.get(options, :direction)
    paging_options = Keyword.get(options, :paging_options, @default_paging_options)

    if direction == nil do
      query_to_address_hash_wrapped =
        InternalTransaction
        |> InternalTransaction.where_address_fields_match(hash, :to_address_hash)
        |> common_where_limit_order(paging_options)
        |> wrapped_union_subquery()

      query_from_address_hash_wrapped =
        InternalTransaction
        |> InternalTransaction.where_address_fields_match(hash, :from_address_hash)
        |> common_where_limit_order(paging_options)
        |> wrapped_union_subquery()

      query_created_contract_address_hash_wrapped =
        InternalTransaction
        |> InternalTransaction.where_address_fields_match(hash, :created_contract_address_hash)
        |> common_where_limit_order(paging_options)
        |> wrapped_union_subquery()

      full_query =
        query_to_address_hash_wrapped
        |> union(^query_from_address_hash_wrapped)
        |> union(^query_created_contract_address_hash_wrapped)

      full_wrapped_query =
        from(
          q in subquery(full_query),
          select: q
        )

      full_wrapped_query
      |> order_by(
        [q],
        desc: q.block_number,
        desc: q.transaction_index,
        desc: q.index
      )
      |> preload(transaction: :block)
      |> join_associations(necessity_by_association)
      |> Repo.all()
    else
      InternalTransaction
      |> InternalTransaction.where_nonpending_block()
      |> InternalTransaction.where_address_fields_match(hash, direction)
      |> common_where_limit_order(paging_options)
      |> preload(transaction: :block)
      |> join_associations(necessity_by_association)
      |> Repo.all()
    end
  end

  def wrapped_union_subquery(query) do
    from(
      q in subquery(query),
      select: q
    )
  end

  defp common_where_limit_order(query, paging_options) do
    query
    |> InternalTransaction.where_is_different_from_parent_transaction()
    |> InternalTransaction.where_block_number_is_not_null()
    |> page_internal_transaction(paging_options)
    |> limit(^paging_options.page_size)
    |> order_by(
      [it],
      desc: it.block_number,
      desc: it.transaction_index,
      desc: it.index
    )
  end

  @doc """
  Get the total number of transactions sent by the address with the given hash according to the last block indexed.

  We have to increment +1 in the last nonce result because it works like an array position, the first
  nonce has the value 0. When last nonce is nil, it considers that the given address has 0 transactions.
  """
  @spec total_transactions_sent_by_address(Hash.Address.t()) :: non_neg_integer()
  def total_transactions_sent_by_address(address_hash) do
    last_nonce =
      address_hash
      |> Transaction.last_nonce_by_address_query()
      |> Repo.one(timeout: :infinity)

    case last_nonce do
      nil -> 0
      value -> value + 1
    end
  end

  @doc """
  Fetches the transactions related to the address with the given hash, including
  transactions that only have the address in the `token_transfers` related table
  and rewards for block validation.

  This query is divided into multiple subqueries intentionally in order to
  improve the listing performance.

  The `token_trasfers` table tends to grow exponentially, and the query results
  with a `transactions` `join` statement takes too long.

  To solve this the `transaction_hashes` are fetched in a separate query, and
  paginated through the `block_number` already present in the `token_transfers`
  table.

  ## Options

    * `:necessity_by_association` - use to load `t:association/0` as `:required` or `:optional`.  If an association is
      `:required`, and the `t:Explorer.Chain.Transaction.t/0` has no associated record for that association, then the
      `t:Explorer.Chain.Transaction.t/0` will not be included in the page `entries`.
    * `:paging_options` - a `t:Explorer.PagingOptions.t/0` used to specify the `:page_size` and
      `:key` (a tuple of the lowest/oldest `{block_number, index}`) and. Results will be the transactions older than
      the `block_number` and `index` that are passed.

  """
  @spec address_to_mined_transactions_with_rewards(Hash.Address.t(), [paging_options | necessity_by_association_option]) ::
          [
            Transaction.t()
          ]
  def address_to_mined_transactions_with_rewards(address_hash, options \\ []) when is_list(options) do
    paging_options = Keyword.get(options, :paging_options, @default_paging_options)

    if Application.get_env(:block_scout_web, BlockScoutWeb.Chain)[:has_emission_funds] do
      cond do
        Keyword.get(options, :direction) == :from ->
          address_to_mined_transactions_without_rewards(address_hash, options)

        address_has_rewards?(address_hash) ->
          %{payout_key: block_miner_payout_address} = Reward.get_validator_payout_key_by_mining(address_hash)

          if block_miner_payout_address && address_hash == block_miner_payout_address do
            transactions_with_rewards_results(address_hash, options, paging_options)
          else
            address_to_mined_transactions_without_rewards(address_hash, options)
          end

        true ->
          address_to_mined_transactions_without_rewards(address_hash, options)
      end
    else
      address_to_mined_transactions_without_rewards(address_hash, options)
    end
  end

  defp transactions_with_rewards_results(address_hash, options, paging_options) do
    blocks_range = address_to_transactions_tasks_range_of_blocks(address_hash, options)

    rewards_task =
      Task.async(fn -> Reward.fetch_emission_rewards_tuples(address_hash, paging_options, blocks_range) end)

    [rewards_task | address_to_mined_transactions_tasks(address_hash, options)]
    |> wait_for_address_transactions()
    |> Enum.sort_by(fn item ->
      case item do
        {%Reward{} = emission_reward, _} ->
          {-emission_reward.block.number, 1}

        item ->
          {-item.block_number, -item.index}
      end
    end)
    |> Enum.dedup_by(fn item ->
      case item do
        {%Reward{} = emission_reward, _} ->
          {emission_reward.block_hash, emission_reward.address_hash, emission_reward.address_type}

        transaction ->
          transaction.hash
      end
    end)
    |> Enum.take(paging_options.page_size)
  end

  def address_to_transactions_without_rewards(address_hash, options) do
    paging_options = Keyword.get(options, :paging_options, @default_paging_options)

    address_hash
    |> address_to_transactions_tasks(options)
    |> wait_for_address_transactions()
    |> Enum.sort_by(&{&1.block_number, &1.index}, &>=/2)
    |> Enum.dedup_by(& &1.hash)
    |> Enum.take(paging_options.page_size)
  end

  def address_to_mined_transactions_without_rewards(address_hash, options) do
    paging_options = Keyword.get(options, :paging_options, @default_paging_options)

    address_hash
    |> address_to_mined_transactions_tasks(options)
    |> wait_for_address_transactions()
    |> Enum.sort_by(&{&1.block_number, &1.index}, &>=/2)
    |> Enum.dedup_by(& &1.hash)
    |> Enum.take(paging_options.page_size)
  end

  defp address_to_transactions_tasks_query(options) do
    options
    |> Keyword.get(:paging_options, @default_paging_options)
    |> fetch_transactions()
  end

  defp transactions_block_numbers_at_address(address_hash, options) do
    direction = Keyword.get(options, :direction)

    options
    |> address_to_transactions_tasks_query()
    |> Transaction.not_pending_transactions()
    |> select([t], t.block_number)
    |> Transaction.matching_address_queries_list(direction, address_hash)
  end

  defp address_to_transactions_tasks(address_hash, options) do
    direction = Keyword.get(options, :direction)
    necessity_by_association = Keyword.get(options, :necessity_by_association, %{})

    options
    |> address_to_transactions_tasks_query()
    |> join_associations(necessity_by_association)
    |> Transaction.matching_address_queries_list(direction, address_hash)
    |> Enum.map(fn query -> Task.async(fn -> Repo.all(query) end) end)
  end

  defp address_to_mined_transactions_tasks(address_hash, options) do
    direction = Keyword.get(options, :direction)
    necessity_by_association = Keyword.get(options, :necessity_by_association, %{})
<<<<<<< HEAD

    options
    |> address_to_transactions_tasks_query()
    |> Transaction.not_pending_transactions()
    |> join_associations(necessity_by_association)
    |> Transaction.matching_address_queries_list(direction, address_hash)
    |> Enum.map(fn query -> Task.async(fn -> Repo.all(query) end) end)
  end

=======

    options
    |> address_to_transactions_tasks_query()
    |> Transaction.not_pending_transactions()
    |> join_associations(necessity_by_association)
    |> Transaction.matching_address_queries_list(direction, address_hash)
    |> Enum.map(fn query -> Task.async(fn -> Repo.all(query) end) end)
  end

>>>>>>> 76b0b55c
  def address_to_transactions_tasks_range_of_blocks(address_hash, options) do
    extremums_list =
      address_hash
      |> transactions_block_numbers_at_address(options)
      |> Enum.map(fn query ->
        extremum_query =
          from(
            q in subquery(query),
            select: %{min_block_number: min(q.block_number), max_block_number: max(q.block_number)}
          )

        extremum_query
        |> Repo.one!()
      end)

    extremums_list
    |> Enum.reduce(%{min_block_number: nil, max_block_number: 0}, fn %{
                                                                       min_block_number: min_number,
                                                                       max_block_number: max_number
                                                                     },
                                                                     extremums_result ->
      current_min_number = Map.get(extremums_result, :min_block_number)
      current_max_number = Map.get(extremums_result, :max_block_number)

      extremums_result =
        if is_number(current_min_number) do
          if is_number(min_number) and min_number > 0 and min_number < current_min_number do
            extremums_result
            |> Map.put(:min_block_number, min_number)
          else
            extremums_result
          end
        else
          extremums_result
          |> Map.put(:min_block_number, min_number)
        end

      if is_number(max_number) and max_number > 0 and max_number > current_max_number do
        extremums_result
        |> Map.put(:max_block_number, max_number)
      else
        extremums_result
      end
    end)
  end

  defp wait_for_address_transactions(tasks) do
    tasks
    |> Task.yield_many(:timer.seconds(20))
    |> Enum.flat_map(fn {_task, res} ->
      case res do
        {:ok, result} ->
          result

        {:exit, reason} ->
          raise "Query fetching address transactions terminated: #{inspect(reason)}"

        nil ->
          raise "Query fetching address transactions timed out."
      end
    end)
  end

  @spec address_hash_to_token_transfers(Hash.Address.t(), Keyword.t()) :: [Transaction.t()]
  def address_hash_to_token_transfers(address_hash, options \\ []) do
    paging_options = Keyword.get(options, :paging_options, @default_paging_options)
    direction = Keyword.get(options, :direction)

    direction
    |> Transaction.transactions_with_token_transfers_direction(address_hash)
    |> Transaction.preload_token_transfers(address_hash)
    |> handle_paging_options(paging_options)
    |> Repo.all()
  end

  @spec address_to_logs(Hash.Address.t(), Keyword.t()) :: [Log.t()]
  def address_to_logs(address_hash, options \\ []) when is_list(options) do
    paging_options = Keyword.get(options, :paging_options) || %PagingOptions{page_size: 50}

    {block_number, transaction_index, log_index} = paging_options.key || {BlockNumber.get_max(), 0, 0}

    base_query =
      from(log in Log,
        inner_join: transaction in Transaction,
        on: transaction.hash == log.transaction_hash,
        order_by: [desc: log.block_number, desc: log.index],
        where: transaction.block_number < ^block_number,
        or_where: transaction.block_number == ^block_number and transaction.index > ^transaction_index,
        or_where:
          transaction.block_number == ^block_number and transaction.index == ^transaction_index and
            log.index > ^log_index,
        where: log.address_hash == ^address_hash,
        limit: ^paging_options.page_size,
        select: log
      )

    wrapped_query =
      from(
        log in subquery(base_query),
        inner_join: transaction in Transaction,
        preload: [:transaction, transaction: [to_address: :smart_contract]],
        where:
          log.block_hash == transaction.block_hash and
            log.block_number == transaction.block_number and
            log.transaction_hash == transaction.hash,
        select: log
      )

    wrapped_query
    |> filter_topic(options)
    |> Repo.all()
    |> Enum.take(paging_options.page_size)
  end

  defp filter_topic(base_query, topic: topic) do
    from(log in base_query,
      where:
        log.first_topic == ^topic or log.second_topic == ^topic or log.third_topic == ^topic or
          log.fourth_topic == ^topic
    )
  end

  defp filter_topic(base_query, _), do: base_query

  @doc """
  Finds all `t:Explorer.Chain.Transaction.t/0`s given the address_hash and the token contract
  address hash.

  ## Options

    * `:paging_options` - a `t:Explorer.PagingOptions.t/0` used to specify the `:page_size` and
      `:key` (in the form of `%{"inserted_at" => inserted_at}`). Results will be the transactions
      older than the `index` that are passed.
  """
  @spec address_to_transactions_with_token_transfers(Hash.t(), Hash.t(), [paging_options]) :: [Transaction.t()]
  def address_to_transactions_with_token_transfers(address_hash, token_hash, options \\ []) do
    paging_options = Keyword.get(options, :paging_options, @default_paging_options)

    address_hash
    |> Transaction.transactions_with_token_transfers(token_hash)
    |> Transaction.preload_token_transfers(address_hash)
    |> handle_paging_options(paging_options)
    |> Repo.all()
  end

  @doc """
  The `t:Explorer.Chain.Address.t/0` `balance` in `unit`.
  """
  @spec balance(Address.t(), :wei) :: Wei.wei() | nil
  @spec balance(Address.t(), :gwei) :: Wei.gwei() | nil
  @spec balance(Address.t(), :ether) :: Wei.ether() | nil
  def balance(%Address{fetched_coin_balance: balance}, unit) do
    case balance do
      nil -> nil
      _ -> Wei.to(balance, unit)
    end
  end

  @doc """
  The number of `t:Explorer.Chain.Block.t/0`.

      iex> insert_list(2, :block)
      iex> Explorer.Chain.block_count()
      2

  When there are no `t:Explorer.Chain.Block.t/0`.

      iex> Explorer.Chain.block_count()
      0

  """
  def block_count do
    Repo.aggregate(Block, :count, :hash)
  end

  @doc """
  Reward for mining a block.

  The block reward is the sum of the following:

  * Sum of the transaction fees (gas_used * gas_price) for the block
  * A static reward for miner (this value may change during the life of the chain)
  * The reward for uncle blocks (1/32 * static_reward * number_of_uncles)

  *NOTE*

  Uncles are not currently accounted for.
  """
  @spec block_reward(Block.block_number()) :: Wei.t()
  def block_reward(block_number) do
    query =
      from(
        block in Block,
        left_join: transaction in assoc(block, :transactions),
        inner_join: emission_reward in EmissionReward,
        on: fragment("? <@ ?", block.number, emission_reward.block_range),
        where: block.number == ^block_number,
        group_by: emission_reward.reward,
        select: %Wei{
          value: coalesce(sum(transaction.gas_used * transaction.gas_price), 0) + emission_reward.reward
        }
      )

    Repo.one!(query)
  end

  @doc """
  The `t:Explorer.Chain.Wei.t/0` paid to the miners of the `t:Explorer.Chain.Block.t/0`s with `hash`
  `Explorer.Chain.Hash.Full.t/0` by the signers of the transactions in those blocks to cover the gas fee
  (`gas_used * gas_price`).
  """
  @spec gas_payment_by_block_hash([Hash.Full.t()]) :: %{Hash.Full.t() => Wei.t()}
  def gas_payment_by_block_hash(block_hashes) when is_list(block_hashes) do
    query =
      from(
        block in Block,
        left_join: transaction in assoc(block, :transactions),
        where: block.hash in ^block_hashes and block.consensus == true,
        group_by: block.hash,
        select: {block.hash, %Wei{value: coalesce(sum(transaction.gas_used * transaction.gas_price), 0)}}
      )

    query
    |> Repo.all()
    |> Enum.into(%{})
  end

  @doc """
  Finds all `t:Explorer.Chain.Transaction.t/0`s in the `t:Explorer.Chain.Block.t/0`.

  ## Options

    * `:necessity_by_association` - use to load `t:association/0` as `:required` or `:optional`.  If an association is
      `:required`, and the `t:Explorer.Chain.Transaction.t/0` has no associated record for that association, then the
      `t:Explorer.Chain.Transaction.t/0` will not be included in the page `entries`.
    * `:paging_options` - a `t:Explorer.PagingOptions.t/0` used to specify the `:page_size` and
      `:key` (a tuple of the lowest/oldest `{index}`) and. Results will be the transactions older than
      the `index` that are passed.
  """
  @spec block_to_transactions(Hash.Full.t(), [paging_options | necessity_by_association_option]) :: [Transaction.t()]
  def block_to_transactions(block_hash, options \\ []) when is_list(options) do
    necessity_by_association = Keyword.get(options, :necessity_by_association, %{})

    options
    |> Keyword.get(:paging_options, @default_paging_options)
    |> fetch_transactions()
    |> join(:inner, [transaction], block in assoc(transaction, :block))
    |> where([_, block], block.hash == ^block_hash)
    |> join_associations(necessity_by_association)
    |> preload([{:token_transfers, [:token, :from_address, :to_address]}])
    |> Repo.all()
  end

  @doc """
  Counts the number of `t:Explorer.Chain.Transaction.t/0` in the `block`.
  """
  @spec block_to_transaction_count(Hash.Full.t()) :: non_neg_integer()
  def block_to_transaction_count(block_hash) do
    query =
      from(
        transaction in Transaction,
        where: transaction.block_hash == ^block_hash
      )

    Repo.aggregate(query, :count, :hash)
  end

  @spec address_to_incoming_transaction_count(Hash.Address.t()) :: non_neg_integer()
  def address_to_incoming_transaction_count(address_hash) do
    paging_options = %PagingOptions{page_size: @max_incoming_transactions_count}

    base_query =
      paging_options
      |> fetch_transactions()

    to_address_query =
      base_query
      |> where([t], t.to_address_hash == ^address_hash)

    Repo.aggregate(to_address_query, :count, :hash, timeout: :infinity)
  end

  @spec max_incoming_transactions_count() :: non_neg_integer()
  def max_incoming_transactions_count, do: @max_incoming_transactions_count

  @doc """
  How many blocks have confirmed `block` based on the current `max_block_number`

  A consensus block's number of confirmations is the difference between its number and the current block height.

      iex> block = insert(:block, number: 1)
      iex> Explorer.Chain.confirmations(block, block_height: 2)
      {:ok, 1}

  The newest block at the block height has no confirmations.

      iex> block = insert(:block, number: 1)
      iex> Explorer.Chain.confirmations(block, block_height: 1)
      {:ok, 0}

  A non-consensus block has no confirmations and is orphaned even if there are child blocks of it on an orphaned chain.

      iex> parent_block = insert(:block, consensus: false, number: 1)
      iex> insert(
      ...>   :block,
      ...>   parent_hash: parent_block.hash,
      ...>   consensus: false,
      ...>   number: parent_block.number + 1
      ...> )
      iex> Explorer.Chain.confirmations(parent_block, block_height: 3)
      {:error, :non_consensus}

  If you calculate the block height and then get a newer block, the confirmations will be `0` instead of negative.

      iex> block = insert(:block, number: 1)
      iex> Explorer.Chain.confirmations(block, block_height: 0)
      {:ok, 0}
  """
  @spec confirmations(Block.t(), [{:block_height, block_height()}]) ::
          {:ok, non_neg_integer()} | {:error, :non_consensus}

  def confirmations(%Block{consensus: true, number: number}, named_arguments) when is_list(named_arguments) do
    max_consensus_block_number = Keyword.fetch!(named_arguments, :block_height)

    {:ok, max(max_consensus_block_number - number, 0)}
  end

  def confirmations(%Block{consensus: false}, _), do: {:error, :non_consensus}

  @doc """
  Creates an address.

      iex> {:ok, %Explorer.Chain.Address{hash: hash}} = Explorer.Chain.create_address(
      ...>   %{hash: "0xa94f5374fce5edbc8e2a8697c15331677e6ebf0b"}
      ...> )
      ...> to_string(hash)
      "0xa94f5374fce5edbc8e2a8697c15331677e6ebf0b"

  A `String.t/0` value for `Explorer.Chain.Address.t/0` `hash` must have 40 hexadecimal characters after the `0x` prefix
  to prevent short- and long-hash transcription errors.

      iex> {:error, %Ecto.Changeset{errors: errors}} = Explorer.Chain.create_address(
      ...>   %{hash: "0xa94f5374fce5edbc8e2a8697c15331677e6ebf0"}
      ...> )
      ...> errors
      [hash: {"is invalid", [type: Explorer.Chain.Hash.Address, validation: :cast]}]
      iex> {:error, %Ecto.Changeset{errors: errors}} = Explorer.Chain.create_address(
      ...>   %{hash: "0xa94f5374fce5edbc8e2a8697c15331677e6ebf0ba"}
      ...> )
      ...> errors
      [hash: {"is invalid", [type: Explorer.Chain.Hash.Address, validation: :cast]}]

  """
  @spec create_address(map()) :: {:ok, Address.t()} | {:error, Ecto.Changeset.t()}
  def create_address(attrs \\ %{}) do
    %Address{}
    |> Address.changeset(attrs)
    |> Repo.insert()
  end

  @doc """
  Creates a decompiled smart contract.
  """

  @spec create_decompiled_smart_contract(map()) :: {:ok, Address.t()} | {:error, Ecto.Changeset.t()}
  def create_decompiled_smart_contract(attrs) do
    changeset = DecompiledSmartContract.changeset(%DecompiledSmartContract{}, attrs)

    # Enforce ShareLocks tables order (see docs: sharelocks.md)
    Multi.new()
    |> Multi.run(:set_address_decompiled, fn repo, _ ->
      set_address_decompiled(repo, Changeset.get_field(changeset, :address_hash))
    end)
    |> Multi.insert(:decompiled_smart_contract, changeset,
      on_conflict: :replace_all,
      conflict_target: [:decompiler_version, :address_hash]
    )
    |> Repo.transaction()
    |> case do
      {:ok, %{decompiled_smart_contract: decompiled_smart_contract}} -> {:ok, decompiled_smart_contract}
      {:error, _, error_value, _} -> {:error, error_value}
    end
  end

  @doc """
  Converts the `Explorer.Chain.Data.t:t/0` to `iodata` representation that can be written to users efficiently.

      iex> %Explorer.Chain.Data{
      ...>   bytes: <<>>
      ...> } |>
      ...> Explorer.Chain.data_to_iodata() |>
      ...> IO.iodata_to_binary()
      "0x"
      iex> %Explorer.Chain.Data{
      ...>   bytes: <<0, 0, 0, 0, 0, 0, 0, 0, 0, 0, 0, 0, 134, 45, 103, 203, 7,
      ...>     115, 238, 63, 140, 231, 234, 137, 179, 40, 255, 234, 134, 26,
      ...>     179, 239>>
      ...> } |>
      ...> Explorer.Chain.data_to_iodata() |>
      ...> IO.iodata_to_binary()
      "0x000000000000000000000000862d67cb0773ee3f8ce7ea89b328ffea861ab3ef"

  """
  @spec data_to_iodata(Data.t()) :: iodata()
  def data_to_iodata(data) do
    Data.to_iodata(data)
  end

  @doc """
  The fee a `transaction` paid for the `t:Explorer.Transaction.t/0` `gas`

  If the transaction is pending, then the fee will be a range of `unit`

      iex> Explorer.Chain.fee(
      ...>   %Explorer.Chain.Transaction{
      ...>     gas: Decimal.new(3),
      ...>     gas_price: %Explorer.Chain.Wei{value: Decimal.new(2)},
      ...>     gas_used: nil
      ...>   },
      ...>   :wei
      ...> )
      {:maximum, Decimal.new(6)}

  If the transaction has been confirmed in block, then the fee will be the actual fee paid in `unit` for the `gas_used`
  in the `transaction`.

      iex> Explorer.Chain.fee(
      ...>   %Explorer.Chain.Transaction{
      ...>     gas: Decimal.new(3),
      ...>     gas_price: %Explorer.Chain.Wei{value: Decimal.new(2)},
      ...>     gas_used: Decimal.new(2)
      ...>   },
      ...>   :wei
      ...> )
      {:actual, Decimal.new(4)}

  """
  @spec fee(%Transaction{gas_used: nil}, :ether | :gwei | :wei) :: {:maximum, Decimal.t()}
  def fee(%Transaction{gas: gas, gas_price: gas_price, gas_used: nil}, unit) do
    fee =
      gas_price
      |> Wei.to(unit)
      |> Decimal.mult(gas)

    {:maximum, fee}
  end

  @spec fee(%Transaction{gas_used: Decimal.t()}, :ether | :gwei | :wei) :: {:actual, Decimal.t()}
  def fee(%Transaction{gas_price: gas_price, gas_used: gas_used}, unit) do
    fee =
      gas_price
      |> Wei.to(unit)
      |> Decimal.mult(gas_used)

    {:actual, fee}
  end

  @doc """
  Checks to see if the chain is down indexing based on the transaction from the
  oldest block and the `fetch_internal_transactions` pending operation
  """
  @spec finished_indexing?() :: boolean()
  def finished_indexing? do
    json_rpc_named_arguments = Application.fetch_env!(:indexer, :json_rpc_named_arguments)
    variant = Keyword.fetch!(json_rpc_named_arguments, :variant)

    if variant == EthereumJSONRPC.Ganache do
      true
    else
      with {:transactions_exist, true} <- {:transactions_exist, Repo.exists?(Transaction)},
           min_block_number when not is_nil(min_block_number) <- Repo.aggregate(Transaction, :min, :block_number) do
        query =
          from(
            b in Block,
            join: pending_ops in assoc(b, :pending_operations),
            where: pending_ops.fetch_internal_transactions,
            where: b.consensus and b.number == ^min_block_number
          )

        !Repo.exists?(query)
      else
        {:transactions_exist, false} -> true
        nil -> false
      end
    end
  end

  @doc """
  The `t:Explorer.Chain.Transaction.t/0` `gas_price` of the `transaction` in `unit`.
  """
  def gas_price(%Transaction{gas_price: gas_price}, unit) do
    Wei.to(gas_price, unit)
  end

  @doc """
  Converts `t:Explorer.Chain.Address.t/0` `hash` to the `t:Explorer.Chain.Address.t/0` with that `hash`.

  Returns `{:ok, %Explorer.Chain.Address{}}` if found

      iex> {:ok, %Explorer.Chain.Address{hash: hash}} = Explorer.Chain.create_address(
      ...>   %{hash: "0x5aaeb6053f3e94c9b9a09f33669435e7ef1beaed"}
      ...> )
      iex> {:ok, %Explorer.Chain.Address{hash: found_hash}} = Explorer.Chain.hash_to_address(hash)
      iex> found_hash == hash
      true

  Returns `{:error, :not_found}` if not found

      iex> {:ok, hash} = Explorer.Chain.string_to_address_hash("0x5aaeb6053f3e94c9b9a09f33669435e7ef1beaed")
      iex> Explorer.Chain.hash_to_address(hash)
      {:error, :not_found}

  ## Options

    * `:necessity_by_association` - use to load `t:association/0` as `:required` or `:optional`.  If an association is
      `:required`, and the `t:Explorer.Chain.Address.t/0` has no associated record for that association,
      then the `t:Explorer.Chain.Address.t/0` will not be included in the list.

  Optionally it also accepts a boolean to fetch the `has_decompiled_code?` virtual field or not

  """
  @spec hash_to_address(Hash.Address.t(), [necessity_by_association_option], boolean()) ::
          {:ok, Address.t()} | {:error, :not_found}
  def hash_to_address(
        %Hash{byte_count: unquote(Hash.Address.byte_count())} = hash,
        options \\ [
          necessity_by_association: %{
            :contracts_creation_internal_transaction => :optional,
            :names => :optional,
            :smart_contract => :optional,
            :token => :optional,
            :contracts_creation_transaction => :optional
          }
        ],
        query_decompiled_code_flag \\ true
      ) do
    necessity_by_association = Keyword.get(options, :necessity_by_association, %{})

    query =
      from(
        address in Address,
        where: address.hash == ^hash
      )

    query
    |> join_associations(necessity_by_association)
    |> with_decompiled_code_flag(hash, query_decompiled_code_flag)
    |> Repo.one()
    |> case do
      nil -> {:error, :not_found}
      address -> {:ok, address}
    end
  end

  def decompiled_code(address_hash, version) do
    query =
      from(contract in DecompiledSmartContract,
        where: contract.address_hash == ^address_hash and contract.decompiler_version == ^version
      )

    query
    |> Repo.one()
    |> case do
      nil -> {:error, :not_found}
      contract -> {:ok, contract.decompiled_source_code}
    end
  end

  @spec token_contract_address_from_token_name(String.t()) :: {:ok, Hash.Address.t()} | {:error, :not_found}
  def token_contract_address_from_token_name(name) when is_binary(name) do
    query =
      from(token in Token,
        where: ilike(token.symbol, ^name),
        select: token.contract_address_hash
      )

    query
    |> Repo.all()
    |> case do
      [] -> {:error, :not_found}
      hashes -> {:ok, List.first(hashes)}
    end
  end

  @spec search_token(String.t()) :: [Token.t()]
  def search_token(word) do
    term = String.replace(word, ~r/\W/u, "") <> ":*"

    query =
      from(token in Token,
        where: fragment("to_tsvector('english', symbol || ' ' || name ) @@ to_tsquery(?)", ^term),
        limit: 5,
        select: %{contract_address_hash: token.contract_address_hash, symbol: token.symbol, name: token.name}
      )

    Repo.all(query)
  end

  @spec search_contract(String.t()) :: [SmartContract.t()]
  def search_contract(word) do
    term = String.replace(word, ~r/\W/u, "") <> ":*"

    query =
      from(smart_contract in SmartContract,
        where: fragment("to_tsvector('english', name ) @@ to_tsquery(?)", ^term),
        limit: 5,
        select: %{contract_address_hash: smart_contract.address_hash, symbol: smart_contract.name}
      )

    Repo.all(query)
  end

  @doc """
  Converts `t:Explorer.Chain.Address.t/0` `hash` to the `t:Explorer.Chain.Address.t/0` with that `hash`.

  Returns `{:ok, %Explorer.Chain.Address{}}` if found

      iex> {:ok, %Explorer.Chain.Address{hash: hash}} = Explorer.Chain.create_address(
      ...>   %{hash: "0x5aaeb6053f3e94c9b9a09f33669435e7ef1beaed"}
      ...> )
      iex> {:ok, %Explorer.Chain.Address{hash: found_hash}} = Explorer.Chain.hash_to_address(hash)
      iex> found_hash == hash
      true

  Returns `{:error, address}` if not found but created an address

      iex> {:ok, %Explorer.Chain.Address{hash: hash}} = Explorer.Chain.create_address(
      ...>   %{hash: "0x5aaeb6053f3e94c9b9a09f33669435e7ef1beaed"}
      ...> )
      iex> {:ok, %Explorer.Chain.Address{hash: found_hash}} = Explorer.Chain.hash_to_address(hash)
      iex> found_hash == hash
      true


  ## Options

    * `:necessity_by_association` - use to load `t:association/0` as `:required` or `:optional`.  If an association is
      `:required`, and the `t:Explorer.Chain.Address.t/0` has no associated record for that association,
      then the `t:Explorer.Chain.Address.t/0` will not be included in the list.

  Optionally it also accepts a boolean to fetch the `has_decompiled_code?` virtual field or not

  """
  @spec find_or_insert_address_from_hash(Hash.Address.t(), [necessity_by_association_option], boolean()) ::
          {:ok, Address.t()}
  def find_or_insert_address_from_hash(
        %Hash{byte_count: unquote(Hash.Address.byte_count())} = hash,
        options \\ [
          necessity_by_association: %{
            :contracts_creation_internal_transaction => :optional,
            :names => :optional,
            :smart_contract => :optional,
            :token => :optional,
            :contracts_creation_transaction => :optional
          }
        ],
        query_decompiled_code_flag \\ true
      ) do
    case hash_to_address(hash, options, query_decompiled_code_flag) do
      {:ok, address} ->
        {:ok, address}

      {:error, :not_found} ->
        create_address(%{hash: to_string(hash)})
        hash_to_address(hash, options, query_decompiled_code_flag)
    end
  end

  @doc """
  Converts list of `t:Explorer.Chain.Address.t/0` `hash` to the `t:Explorer.Chain.Address.t/0` with that `hash`.

  Returns `[%Explorer.Chain.Address{}]}` if found

  """
  @spec hashes_to_addresses([Hash.Address.t()]) :: [Address.t()]
  def hashes_to_addresses(hashes) when is_list(hashes) do
    query =
      from(
        address in Address,
        where: address.hash in ^hashes,
        # https://stackoverflow.com/a/29598910/470451
        order_by: fragment("array_position(?, ?)", type(^hashes, {:array, Hash.Address}), address.hash)
      )

    Repo.all(query)
  end

  @doc """
  Returns the balance of the given address and block combination.

  Returns `{:error, :not_found}` if there is no address by that hash present.
  Returns `{:error, :no_balance}` if there is no balance for that address at that block.
  """
  @spec get_balance_as_of_block(Hash.Address.t(), Block.block_number() | :earliest | :latest | :pending) ::
          {:ok, Wei.t()} | {:error, :no_balance} | {:error, :not_found}
  def get_balance_as_of_block(address, block) when is_integer(block) do
    coin_balance_query =
      from(coin_balance in CoinBalance,
        where: coin_balance.address_hash == ^address,
        where: not is_nil(coin_balance.value),
        where: coin_balance.block_number <= ^block,
        order_by: [desc: coin_balance.block_number],
        limit: 1,
        select: coin_balance.value
      )

    case Repo.one(coin_balance_query) do
      nil -> {:error, :not_found}
      coin_balance -> {:ok, coin_balance}
    end
  end

  def get_balance_as_of_block(address, :latest) do
    case max_consensus_block_number() do
      {:ok, latest_block_number} ->
        get_balance_as_of_block(address, latest_block_number)

      {:error, :not_found} ->
        {:error, :not_found}
    end
  end

  def get_balance_as_of_block(address, :earliest) do
    query =
      from(coin_balance in CoinBalance,
        where: coin_balance.address_hash == ^address,
        where: not is_nil(coin_balance.value),
        where: coin_balance.block_number == 0,
        limit: 1,
        select: coin_balance.value
      )

    case Repo.one(query) do
      nil -> {:error, :not_found}
      coin_balance -> {:ok, coin_balance}
    end
  end

  def get_balance_as_of_block(address, :pending) do
    query =
      case max_consensus_block_number() do
        {:ok, latest_block_number} ->
          from(coin_balance in CoinBalance,
            where: coin_balance.address_hash == ^address,
            where: not is_nil(coin_balance.value),
            where: coin_balance.block_number > ^latest_block_number,
            order_by: [desc: coin_balance.block_number],
            limit: 1,
            select: coin_balance.value
          )

        {:error, :not_found} ->
          from(coin_balance in CoinBalance,
            where: coin_balance.address_hash == ^address,
            where: not is_nil(coin_balance.value),
            order_by: [desc: coin_balance.block_number],
            limit: 1,
            select: coin_balance.value
          )
      end

    case Repo.one(query) do
      nil -> {:error, :not_found}
      coin_balance -> {:ok, coin_balance}
    end
  end

  @spec list_ordered_addresses(non_neg_integer(), non_neg_integer()) :: [Address.t()]
  def list_ordered_addresses(offset, limit) do
    query =
      from(
        address in Address,
        order_by: [asc: address.inserted_at],
        offset: ^offset,
        limit: ^limit
      )

    Repo.all(query)
  end

  @doc """
  Finds an `t:Explorer.Chain.Address.t/0` that has the provided `t:Explorer.Chain.Address.t/0` `hash` and a contract.

  ## Options

    * `:necessity_by_association` - use to load `t:association/0` as `:required` or `:optional`.  If an association is
      `:required`, and the `t:Explorer.Chain.Address.t/0` has no associated record for that association,
      then the `t:Explorer.Chain.Address.t/0` will not be included in the list.

  Optionally it also accepts a boolean to fetch the `has_decompiled_code?` virtual field or not

  """
  @spec find_contract_address(Hash.Address.t(), [necessity_by_association_option], boolean()) ::
          {:ok, Address.t()} | {:error, :not_found}
  def find_contract_address(
        %Hash{byte_count: unquote(Hash.Address.byte_count())} = hash,
        options \\ [],
        query_decompiled_code_flag \\ false
      ) do
    necessity_by_association = Keyword.get(options, :necessity_by_association, %{})

    query =
      from(
        address in Address,
        where: address.hash == ^hash and not is_nil(address.contract_code)
      )

    query
    |> join_associations(necessity_by_association)
    |> with_decompiled_code_flag(hash, query_decompiled_code_flag)
    |> Repo.one()
    |> case do
      nil -> {:error, :not_found}
      address -> {:ok, address}
    end
  end

  @spec find_decompiled_contract_address(Hash.Address.t()) :: {:ok, Address.t()} | {:error, :not_found}
  def find_decompiled_contract_address(%Hash{byte_count: unquote(Hash.Address.byte_count())} = hash) do
    query =
      from(
        address in Address,
        preload: [
          :contracts_creation_internal_transaction,
          :names,
          :smart_contract,
          :token,
          :contracts_creation_transaction,
          :decompiled_smart_contracts
        ],
        where: address.hash == ^hash
      )

    address = Repo.one(query)

    if address do
      {:ok, address}
    else
      {:error, :not_found}
    end
  end

  @doc """
  Converts `t:Explorer.Chain.Block.t/0` `hash` to the `t:Explorer.Chain.Block.t/0` with that `hash`.

  Unlike `number_to_block/1`, both consensus and non-consensus blocks can be returned when looked up by `hash`.

  Returns `{:ok, %Explorer.Chain.Block{}}` if found

      iex> %Block{hash: hash} = insert(:block, consensus: false)
      iex> {:ok, %Explorer.Chain.Block{hash: found_hash}} = Explorer.Chain.hash_to_block(hash)
      iex> found_hash == hash
      true

  Returns `{:error, :not_found}` if not found

      iex> {:ok, hash} = Explorer.Chain.string_to_block_hash(
      ...>   "0x9fc76417374aa880d4449a1f7f31ec597f00b1f6f3dd2d66f4c9c6c445836d8b"
      ...> )
      iex> Explorer.Chain.hash_to_block(hash)
      {:error, :not_found}

  ## Options

    * `:necessity_by_association` - use to load `t:association/0` as `:required` or `:optional`.  If an association is
      `:required`, and the `t:Explorer.Chain.Block.t/0` has no associated record for that association, then the
      `t:Explorer.Chain.Block.t/0` will not be included in the page `entries`.

  """
  @spec hash_to_block(Hash.Full.t(), [necessity_by_association_option]) :: {:ok, Block.t()} | {:error, :not_found}
  def hash_to_block(%Hash{byte_count: unquote(Hash.Full.byte_count())} = hash, options \\ []) when is_list(options) do
    necessity_by_association = Keyword.get(options, :necessity_by_association, %{})

    Block
    |> where(hash: ^hash)
    |> join_associations(necessity_by_association)
    |> Repo.one()
    |> case do
      nil ->
        {:error, :not_found}

      block ->
        {:ok, block}
    end
  end

  @doc """
  Converts the `Explorer.Chain.Hash.t:t/0` to `iodata` representation that can be written efficiently to users.

      iex> %Explorer.Chain.Hash{
      ...>   byte_count: 32,
      ...>   bytes: <<0x9fc76417374aa880d4449a1f7f31ec597f00b1f6f3dd2d66f4c9c6c445836d8b ::
      ...>            big-integer-size(32)-unit(8)>>
      ...> } |>
      ...> Explorer.Chain.hash_to_iodata() |>
      ...> IO.iodata_to_binary()
      "0x9fc76417374aa880d4449a1f7f31ec597f00b1f6f3dd2d66f4c9c6c445836d8b"

  Always pads number, so that it is a valid format for casting.

      iex> %Explorer.Chain.Hash{
      ...>   byte_count: 32,
      ...>   bytes: <<0x1234567890abcdef :: big-integer-size(32)-unit(8)>>
      ...> } |>
      ...> Explorer.Chain.hash_to_iodata() |>
      ...> IO.iodata_to_binary()
      "0x0000000000000000000000000000000000000000000000001234567890abcdef"

  """
  @spec hash_to_iodata(Hash.t()) :: iodata()
  def hash_to_iodata(hash) do
    Hash.to_iodata(hash)
  end

  @doc """
  Converts `t:Explorer.Chain.Transaction.t/0` `hash` to the `t:Explorer.Chain.Transaction.t/0` with that `hash`.

  Returns `{:ok, %Explorer.Chain.Transaction{}}` if found

      iex> %Transaction{hash: hash} = insert(:transaction)
      iex> {:ok, %Explorer.Chain.Transaction{hash: found_hash}} = Explorer.Chain.hash_to_transaction(hash)
      iex> found_hash == hash
      true

  Returns `{:error, :not_found}` if not found

      iex> {:ok, hash} = Explorer.Chain.string_to_transaction_hash(
      ...>   "0x9fc76417374aa880d4449a1f7f31ec597f00b1f6f3dd2d66f4c9c6c445836d8b"
      ...> )
      iex> Explorer.Chain.hash_to_transaction(hash)
      {:error, :not_found}

  ## Options

    * `:necessity_by_association` - use to load `t:association/0` as `:required` or `:optional`.  If an association is
      `:required`, and the `t:Explorer.Chain.Transaction.t/0` has no associated record for that association, then the
      `t:Explorer.Chain.Transaction.t/0` will not be included in the page `entries`.
  """
  @spec hash_to_transaction(Hash.Full.t(), [necessity_by_association_option]) ::
          {:ok, Transaction.t()} | {:error, :not_found}
  def hash_to_transaction(
        %Hash{byte_count: unquote(Hash.Full.byte_count())} = hash,
        options \\ []
      )
      when is_list(options) do
    necessity_by_association = Keyword.get(options, :necessity_by_association, %{})

    Transaction
    |> where(hash: ^hash)
    |> join_associations(necessity_by_association)
    |> Repo.one()
    |> case do
      nil ->
        {:error, :not_found}

      transaction ->
        {:ok, transaction}
    end
  end

  @doc """
  Converts list of `t:Explorer.Chain.Transaction.t/0` `hashes` to the list of `t:Explorer.Chain.Transaction.t/0`s for
  those `hashes`.

  Returns list of `%Explorer.Chain.Transaction{}`s if found

      iex> [%Transaction{hash: hash1}, %Transaction{hash: hash2}] = insert_list(2, :transaction)
      iex> [%Explorer.Chain.Transaction{hash: found_hash1}, %Explorer.Chain.Transaction{hash: found_hash2}] =
      ...>   Explorer.Chain.hashes_to_transactions([hash1, hash2])
      iex> found_hash1 in [hash1, hash2]
      true
      iex> found_hash2 in [hash1, hash2]
      true

  Returns `[]` if not found

      iex> {:ok, hash} = Explorer.Chain.string_to_transaction_hash(
      ...>   "0x9fc76417374aa880d4449a1f7f31ec597f00b1f6f3dd2d66f4c9c6c445836d8b"
      ...> )
      iex> Explorer.Chain.hashes_to_transactions([hash])
      []

  ## Options

    * `:necessity_by_association` - use to load `t:association/0` as `:required` or `:optional`.  If an association is
      `:required`, and the `t:Explorer.Chain.Transaction.t/0` has no associated record for that association, then the
      `t:Explorer.Chain.Transaction.t/0` will not be included in the page `entries`.
  """
  @spec hashes_to_transactions([Hash.Full.t()], [necessity_by_association_option]) :: [Transaction.t()] | []
  def hashes_to_transactions(hashes, options \\ []) when is_list(hashes) and is_list(options) do
    necessity_by_association = Keyword.get(options, :necessity_by_association, %{})

    fetch_transactions()
    |> where([transaction], transaction.hash in ^hashes)
    |> join_associations(necessity_by_association)
    |> preload([{:token_transfers, [:token, :from_address, :to_address]}])
    |> Repo.all()
  end

  @doc """
  Bulk insert all data stored in the `Explorer`.

  See `Explorer.Chain.Import.all/1` for options and returns.
  """
  @spec import(Import.all_options()) :: Import.all_result()
  def import(options) do
    Import.all(options)
  end

  @doc """
  The percentage of indexed blocks on the chain.

      iex> for index <- 5..9 do
      ...>   insert(:block, number: index)
      ...> end
      iex> Explorer.Chain.indexed_ratio()
      Decimal.new(1, 50, -2)

  If there are no blocks, the percentage is 0.

      iex> Explorer.Chain.indexed_ratio()
      Decimal.new(0)

  """
  @spec indexed_ratio() :: Decimal.t()
  def indexed_ratio do
    %{min: min, max: max} = BlockNumber.get_all()

    case {min, max} do
      {0, 0} ->
        Decimal.new(0)

      _ ->
        result = Decimal.div(max - min + 1, max + 1)

        Decimal.round(result, 2, :down)
    end
  end

  @spec fetch_min_block_number() :: non_neg_integer
  def fetch_min_block_number do
    query =
      from(block in Block,
        select: block.number,
        where: block.consensus == true,
        order_by: [asc: block.number],
        limit: 1
      )

    Repo.one(query) || 0
  end

  @spec fetch_max_block_number() :: non_neg_integer
  def fetch_max_block_number do
    query =
      from(block in Block,
        select: block.number,
        where: block.consensus == true,
        order_by: [desc: block.number],
        limit: 1
      )

    Repo.one(query) || 0
  end

  @spec fetch_count_consensus_block() :: non_neg_integer
  def fetch_count_consensus_block do
    query =
      from(block in Block,
        select: count(block.hash),
        where: block.consensus == true
      )

    Repo.one!(query)
  end

  @spec fetch_sum_coin_total_supply_minus_burnt() :: non_neg_integer
  def fetch_sum_coin_total_supply_minus_burnt do
    {:ok, burn_address_hash} = string_to_address_hash("0x0000000000000000000000000000000000000000")

    query =
      from(
        a0 in Address,
        select: fragment("SUM(a0.fetched_coin_balance)"),
        where: a0.hash != ^burn_address_hash
      )

    Repo.one!(query) || 0
  end

  @spec fetch_sum_coin_total_supply() :: non_neg_integer
  def fetch_sum_coin_total_supply do
    query =
      from(
        a0 in Address,
        select: fragment("SUM(a0.fetched_coin_balance)")
      )

    Repo.one!(query) || 0
  end

  @doc """
  The number of `t:Explorer.Chain.InternalTransaction.t/0`.

      iex> transaction = :transaction |> insert() |> with_block()
      iex> insert(:internal_transaction, index: 0, transaction: transaction, block_hash: transaction.block_hash, block_index: 0)
      iex> Explorer.Chain.internal_transaction_count()
      1

  If there are none, the count is `0`.

      iex> Explorer.Chain.internal_transaction_count()
      0

  """
  def internal_transaction_count do
    Repo.aggregate(InternalTransaction.where_nonpending_block(), :count, :transaction_hash)
  end

  @doc """
  Finds all `t:Explorer.Chain.Transaction.t/0` in the `t:Explorer.Chain.Block.t/0`.

  ## Options

    * `:necessity_by_association` - use to load `t:association/0` as `:required` or `:optional`.  If an association is
        `:required`, and the `t:Explorer.Chain.Block.t/0` has no associated record for that association, then the
        `t:Explorer.Chain.Block.t/0` will not be included in the page `entries`.
    * `:paging_options` - a `t:Explorer.PagingOptions.t/0` used to specify the `:page_size` and
      `:key` (a tuple of the lowest/oldest `{block_number}`). Results will be the internal
      transactions older than the `block_number` that are passed.
    * ':block_type' - use to filter by type of block; Uncle`, `Reorg`, or `Block` (default).

  """
  @spec list_blocks([paging_options | necessity_by_association_option]) :: [Block.t()]
  def list_blocks(options \\ []) when is_list(options) do
    necessity_by_association = Keyword.get(options, :necessity_by_association, %{})
    paging_options = Keyword.get(options, :paging_options) || @default_paging_options
    block_type = Keyword.get(options, :block_type, "Block")

    cond do
      block_type == "Block" && !paging_options.key ->
        block_from_cache(block_type, paging_options, necessity_by_association)

      block_type == "Uncle" && !paging_options.key ->
        uncles_from_cache(block_type, paging_options, necessity_by_association)

      true ->
        fetch_blocks(block_type, paging_options, necessity_by_association)
    end
  end

  defp block_from_cache(block_type, paging_options, necessity_by_association) do
    case Blocks.take_enough(paging_options.page_size) do
      nil ->
        elements = fetch_blocks(block_type, paging_options, necessity_by_association)

        Blocks.update(elements)

        elements

      blocks ->
        blocks
    end
  end

  def uncles_from_cache(block_type, paging_options, necessity_by_association) do
    case Uncles.take_enough(paging_options.page_size) do
      nil ->
        elements = fetch_blocks(block_type, paging_options, necessity_by_association)

        Uncles.update(elements)

        elements

      blocks ->
        blocks
    end
  end

  defp fetch_blocks(block_type, paging_options, necessity_by_association) do
    Block
    |> Block.block_type_filter(block_type)
    |> page_blocks(paging_options)
    |> limit(^paging_options.page_size)
    |> order_by(desc: :number)
    |> join_associations(necessity_by_association)
    |> Repo.all()
  end

  @doc """
  Map `block_number`s to their `t:Explorer.Chain.Block.t/0` `hash` `t:Explorer.Chain.Hash.Full.t/0`.

  Does not include non-consensus blocks.

      iex> block = insert(:block, consensus: false)
      iex> Explorer.Chain.block_hash_by_number([block.number])
      %{}

  """
  @spec block_hash_by_number([Block.block_number()]) :: %{Block.block_number() => Hash.Full.t()}
  def block_hash_by_number(block_numbers) when is_list(block_numbers) do
    query =
      from(block in Block,
        where: block.consensus == true and block.number in ^block_numbers,
        select: {block.number, block.hash}
      )

    query
    |> Repo.all()
    |> Enum.into(%{})
  end

  @doc """
  Lists the top `t:Explorer.Chain.Address.t/0`'s' in descending order based on coin balance and address hash.

  """
  @spec list_top_addresses :: [{Address.t(), non_neg_integer()}]
  def list_top_addresses(options \\ []) do
    paging_options = Keyword.get(options, :paging_options, @default_paging_options)

    if is_nil(paging_options.key) do
      paging_options.page_size
      |> Accounts.take_enough()
      |> case do
        nil ->
          accounts_with_n = fetch_top_addresses(paging_options)

          accounts_with_n
          |> Enum.map(fn {address, _n} -> address end)
          |> Accounts.update()

          accounts_with_n

        accounts ->
          Enum.map(
            accounts,
            &{&1,
             if is_nil(&1.nonce) do
               0
             else
               &1.nonce + 1
             end}
          )
      end
    else
      fetch_top_addresses(paging_options)
    end
  end

  defp fetch_top_addresses(paging_options) do
    base_query =
      from(a in Address,
        where: a.fetched_coin_balance > ^0,
        order_by: [desc: a.fetched_coin_balance, asc: a.hash],
        preload: [:names],
        select: {a, fragment("coalesce(1 + ?, 0)", a.nonce)}
      )

    base_query
    |> page_addresses(paging_options)
    |> limit(^paging_options.page_size)
    |> Repo.all()
  end

  @doc """
  Calls `reducer` on a stream of `t:Explorer.Chain.Block.t/0` without `t:Explorer.Chain.Block.Reward.t/0`.
  """
  def stream_blocks_without_rewards(initial, reducer) when is_function(reducer, 2) do
    Block.blocks_without_reward_query()
    |> Repo.stream_reduce(initial, reducer)
  end

  @doc """
  Finds all transactions of a certain block number
  """
  def get_transactions_of_block_number(block_number) do
    block_number
    |> Transaction.transactions_with_block_number()
    |> Repo.all()
  end

  @doc """
  Finds all Blocks validated by the address with the given hash.

    ## Options
      * `:necessity_by_association` - use to load `t:association/0` as `:required` or `:optional`.  If an association is
          `:required`, and the `t:Explorer.Chain.Block.t/0` has no associated record for that association, then the
          `t:Explorer.Chain.Block.t/0` will not be included in the page `entries`.
      * `:paging_options` - a `t:Explorer.PagingOptions.t/0` used to specify the `:page_size` and
        `:key` (a tuple of the lowest/oldest `{block_number}`) and. Results will be the internal
        transactions older than the `block_number` that are passed.

  Returns all blocks validated by the address given.
  """
  @spec get_blocks_validated_by_address(
          [paging_options | necessity_by_association_option],
          Hash.Address.t()
        ) :: [Block.t()]
  def get_blocks_validated_by_address(options \\ [], address_hash) when is_list(options) do
    necessity_by_association = Keyword.get(options, :necessity_by_association, %{})
    paging_options = Keyword.get(options, :paging_options, @default_paging_options)

    Block
    |> join_associations(necessity_by_association)
    |> where(miner_hash: ^address_hash)
    |> page_blocks(paging_options)
    |> limit(^paging_options.page_size)
    |> order_by(desc: :number)
    |> Repo.all()
  end

  @doc """
  Counts all of the block validations and groups by the `miner_hash`.
  """
  def each_address_block_validation_count(fun) when is_function(fun, 1) do
    query =
      from(
        b in Block,
        join: addr in Address,
        where: b.miner_hash == addr.hash,
        select: {b.miner_hash, count(b.miner_hash)},
        group_by: b.miner_hash
      )

    Repo.stream_each(query, fun)
  end

  @doc """
  Counts the number of `t:Explorer.Chain.Block.t/0` validated by the address with the given `hash`.
  """
  @spec address_to_validation_count(Hash.Address.t()) :: non_neg_integer()
  def address_to_validation_count(hash) do
    query = from(block in Block, where: block.miner_hash == ^hash, select: fragment("COUNT(*)"))

    Repo.one(query)
  end

  @doc """
  Returns a stream of unfetched `t:Explorer.Chain.Address.CoinBalance.t/0`.

  When there are addresses, the `reducer` is called for each `t:Explorer.Chain.Address.t/0` `hash` and all
  `t:Explorer.Chain.Block.t/0` `block_number` that address is mentioned.

  | Address Hash Schema                        | Address Hash Field              | Block Number Schema                | Block Number Field |
  |--------------------------------------------|---------------------------------|------------------------------------|--------------------|
  | `t:Explorer.Chain.Block.t/0`               | `miner_hash`                    | `t:Explorer.Chain.Block.t/0`       | `number`           |
  | `t:Explorer.Chain.Transaction.t/0`         | `from_address_hash`             | `t:Explorer.Chain.Transaction.t/0` | `block_number`     |
  | `t:Explorer.Chain.Transaction.t/0`         | `to_address_hash`               | `t:Explorer.Chain.Transaction.t/0` | `block_number`     |
  | `t:Explorer.Chain.Log.t/0`                 | `address_hash`                  | `t:Explorer.Chain.Transaction.t/0` | `block_number`     |
  | `t:Explorer.Chain.InternalTransaction.t/0` | `created_contract_address_hash` | `t:Explorer.Chain.Transaction.t/0` | `block_number`     |
  | `t:Explorer.Chain.InternalTransaction.t/0` | `from_address_hash`             | `t:Explorer.Chain.Transaction.t/0` | `block_number`     |
  | `t:Explorer.Chain.InternalTransaction.t/0` | `to_address_hash`               | `t:Explorer.Chain.Transaction.t/0` | `block_number`     |

  Pending `t:Explorer.Chain.Transaction.t/0` `from_address_hash` and `to_address_hash` aren't returned because they
  don't have an associated block number.

  When there are no addresses, the `reducer` is never called and the `initial` is returned in an `:ok` tuple.

  When an `t:Explorer.Chain.Address.t/0` `hash` is used multiple times, all unique `t:Explorer.Chain.Block.t/0` `number`
  will be returned.
  """
  @spec stream_unfetched_balances(
          initial :: accumulator,
          reducer ::
            (entry :: %{address_hash: Hash.Address.t(), block_number: Block.block_number()}, accumulator -> accumulator)
        ) :: {:ok, accumulator}
        when accumulator: term()
  def stream_unfetched_balances(initial, reducer) when is_function(reducer, 2) do
    query =
      from(
        balance in CoinBalance,
        where: is_nil(balance.value_fetched_at),
        select: %{address_hash: balance.address_hash, block_number: balance.block_number}
      )

    Repo.stream_reduce(query, initial, reducer)
  end

  @doc """
  Returns a stream of all token balances that weren't fetched values.
  """
  @spec stream_unfetched_token_balances(
          initial :: accumulator,
          reducer :: (entry :: TokenBalance.t(), accumulator -> accumulator)
        ) :: {:ok, accumulator}
        when accumulator: term()
  def stream_unfetched_token_balances(initial, reducer) when is_function(reducer, 2) do
    TokenBalance.unfetched_token_balances()
    |> Repo.stream_reduce(initial, reducer)
  end

  @doc """
  Returns a stream of all blocks with unfetched internal transactions, using
  the `pending_block_operation` table.

  Only blocks with consensus are returned.

      iex> non_consensus = insert(:block, consensus: false)
      iex> insert(:pending_block_operation, block: non_consensus, fetch_internal_transactions: true)
      iex> unfetched = insert(:block)
      iex> insert(:pending_block_operation, block: unfetched, fetch_internal_transactions: true)
      iex> fetched = insert(:block)
      iex> insert(:pending_block_operation, block: fetched, fetch_internal_transactions: false)
      iex> {:ok, number_set} = Explorer.Chain.stream_blocks_with_unfetched_internal_transactions(
      ...>   MapSet.new(),
      ...>   fn number, acc ->
      ...>     MapSet.put(acc, number)
      ...>   end
      ...> )
      iex> non_consensus.number in number_set
      false
      iex> unfetched.number in number_set
      true
      iex> fetched.hash in number_set
      false

  """
  @spec stream_blocks_with_unfetched_internal_transactions(
          initial :: accumulator,
          reducer :: (entry :: term(), accumulator -> accumulator)
        ) :: {:ok, accumulator}
        when accumulator: term()
  def stream_blocks_with_unfetched_internal_transactions(initial, reducer) when is_function(reducer, 2) do
    query =
      from(
        b in Block,
        join: pending_ops in assoc(b, :pending_operations),
        where: pending_ops.fetch_internal_transactions,
        where: b.consensus,
        select: b.number
      )

    Repo.stream_reduce(query, initial, reducer)
  end

  def remove_nonconsensus_blocks_from_pending_ops(block_hashes) do
    query =
      from(
        po in PendingBlockOperation,
        where: po.block_hash in ^block_hashes
      )

    {_, _} = Repo.delete_all(query)

    :ok
  end

  def remove_nonconsensus_blocks_from_pending_ops do
    query =
      from(
        po in PendingBlockOperation,
        inner_join: block in Block,
        on: block.hash == po.block_hash,
        where: block.consensus == false
      )

    {_, _} = Repo.delete_all(query)

    :ok
  end

  @spec stream_transactions_with_unfetched_created_contract_codes(
          fields :: [
            :block_hash
            | :created_contract_code_indexed_at
            | :from_address_hash
            | :gas
            | :gas_price
            | :hash
            | :index
            | :input
            | :nonce
            | :r
            | :s
            | :to_address_hash
            | :v
            | :value
          ],
          initial :: accumulator,
          reducer :: (entry :: term(), accumulator -> accumulator)
        ) :: {:ok, accumulator}
        when accumulator: term()
  def stream_transactions_with_unfetched_created_contract_codes(fields, initial, reducer)
      when is_function(reducer, 2) do
    query =
      from(t in Transaction,
        where:
          not is_nil(t.block_hash) and not is_nil(t.created_contract_address_hash) and
            is_nil(t.created_contract_code_indexed_at),
        select: ^fields
      )

    Repo.stream_reduce(query, initial, reducer)
  end

  @spec stream_mined_transactions(
          fields :: [
            :block_hash
            | :created_contract_code_indexed_at
            | :from_address_hash
            | :gas
            | :gas_price
            | :hash
            | :index
            | :input
            | :nonce
            | :r
            | :s
            | :to_address_hash
            | :v
            | :value
          ],
          initial :: accumulator,
          reducer :: (entry :: term(), accumulator -> accumulator)
        ) :: {:ok, accumulator}
        when accumulator: term()
  def stream_mined_transactions(fields, initial, reducer) when is_function(reducer, 2) do
    query =
      from(t in Transaction,
        where: not is_nil(t.block_hash) and not is_nil(t.nonce) and not is_nil(t.from_address_hash),
        select: ^fields
      )

    Repo.stream_reduce(query, initial, reducer)
  end

  @spec stream_pending_transactions(
          fields :: [
            :block_hash
            | :created_contract_code_indexed_at
            | :from_address_hash
            | :gas
            | :gas_price
            | :hash
            | :index
            | :input
            | :nonce
            | :r
            | :s
            | :to_address_hash
            | :v
            | :value
          ],
          initial :: accumulator,
          reducer :: (entry :: term(), accumulator -> accumulator)
        ) :: {:ok, accumulator}
        when accumulator: term()
  def stream_pending_transactions(fields, initial, reducer) when is_function(reducer, 2) do
    query =
      Transaction
      |> pending_transactions_query()
      |> select(^fields)

    Repo.stream_reduce(query, initial, reducer)
  end

  @doc """
  Returns a stream of all blocks that are marked as unfetched in `t:Explorer.Chain.Block.SecondDegreeRelation.t/0`.
  For each uncle block a `hash` of nephew block and an `index` of the block in it are returned.

  When a block is fetched, its uncles are transformed into `t:Explorer.Chain.Block.SecondDegreeRelation.t/0` and can be
  returned.  Once the uncle is imported its corresponding `t:Explorer.Chain.Block.SecondDegreeRelation.t/0`
  `uncle_fetched_at` will be set and it won't be returned anymore.
  """
  @spec stream_unfetched_uncles(
          initial :: accumulator,
          reducer :: (entry :: term(), accumulator -> accumulator)
        ) :: {:ok, accumulator}
        when accumulator: term()
  def stream_unfetched_uncles(initial, reducer) when is_function(reducer, 2) do
    query =
      from(bsdr in Block.SecondDegreeRelation,
        where: is_nil(bsdr.uncle_fetched_at) and not is_nil(bsdr.index),
        select: [:nephew_hash, :index]
      )

    Repo.stream_reduce(query, initial, reducer)
  end

  @doc """
  The number of `t:Explorer.Chain.Log.t/0`.

      iex> transaction = :transaction |> insert() |> with_block()
      iex> insert(:log, transaction: transaction, index: 0)
      iex> Explorer.Chain.log_count()
      1

  When there are no `t:Explorer.Chain.Log.t/0`.

      iex> Explorer.Chain.log_count()
      0

  """
  def log_count do
    Repo.one!(from(log in "logs", select: fragment("COUNT(*)")))
  end

  @doc """
  Max consensus block numbers.

  If blocks are skipped and inserted out of number order, the max number is still returned

      iex> insert(:block, number: 2)
      iex> insert(:block, number: 1)
      iex> Explorer.Chain.max_consensus_block_number()
      {:ok, 2}

  Non-consensus blocks are ignored

      iex> insert(:block, number: 3, consensus: false)
      iex> insert(:block, number: 2, consensus: true)
      iex> Explorer.Chain.max_consensus_block_number()
      {:ok, 2}

  If there are no blocks, `{:error, :not_found}` is returned

      iex> Explorer.Chain.max_consensus_block_number()
      {:error, :not_found}

  """
  @spec max_consensus_block_number() :: {:ok, Block.block_number()} | {:error, :not_found}
  def max_consensus_block_number do
    Block
    |> where(consensus: true)
    |> Repo.aggregate(:max, :number)
    |> case do
      nil -> {:error, :not_found}
      number -> {:ok, number}
    end
  end

  @spec max_non_consensus_block_number(integer | nil) :: {:ok, Block.block_number()} | {:error, :not_found}
  def max_non_consensus_block_number(max_consensus_block_number \\ nil) do
    max =
      if max_consensus_block_number do
        {:ok, max_consensus_block_number}
      else
        max_consensus_block_number()
      end

    case max do
      {:ok, number} ->
        query =
          from(block in Block,
            where: block.consensus == false,
            where: block.number > ^number
          )

        query
        |> Repo.aggregate(:max, :number)
        |> case do
          nil -> {:error, :not_found}
          number -> {:ok, number}
        end
    end
  end

  @doc """
  The height of the chain.

      iex> insert(:block, number: 0)
      iex> Explorer.Chain.block_height()
      0
      iex> insert(:block, number: 1)
      iex> Explorer.Chain.block_height()
      1

  If there are no blocks, then the `t:block_height/0` is `0`, unlike `max_consensus_block_chain/0` where it is not found.

      iex> Explorer.Chain.block_height()
      0
      iex> Explorer.Chain.max_consensus_block_number()
      {:error, :not_found}

  It is not possible to differentiate only the genesis block (`number` `0`) and no blocks.  Use
  `max_consensus_block_chain/0` if you need to differentiate those two scenarios.

      iex> Explorer.Chain.block_height()
      0
      iex> insert(:block, number: 0)
      iex> Explorer.Chain.block_height()
      0

  Non-consensus blocks are ignored.

      iex> insert(:block, number: 2, consensus: false)
      iex> insert(:block, number: 1, consensus: true)
      iex> Explorer.Chain.block_height()
      1

  """
  @spec block_height() :: block_height()
  def block_height do
    query = from(block in Block, select: coalesce(max(block.number), 0), where: block.consensus == true)

    Repo.one!(query)
  end

  def last_db_block_status do
    query =
      from(block in Block,
        select: {block.number, block.timestamp},
        where: block.consensus == true,
        order_by: [desc: block.number],
        limit: 1
      )

    query
    |> Repo.one()
    |> block_status()
  end

  def last_cache_block_status do
    [
      paging_options: %PagingOptions{page_size: 1}
    ]
    |> list_blocks()
    |> List.last()
    |> case do
      %{timestamp: timestamp, number: number} ->
        block_status({number, timestamp})

      _ ->
        block_status(nil)
    end
  end

  defp block_status({number, timestamp}) do
    now = DateTime.utc_now()
    last_block_period = DateTime.diff(now, timestamp, :millisecond)

    if last_block_period > Application.get_env(:explorer, :healthy_blocks_period) do
      {:error, number, timestamp}
    else
      {:ok, number, timestamp}
    end
  end

  defp block_status(nil), do: {:error, :no_blocks}

  @doc """
  Calculates the ranges of missing consensus blocks in `range`.

  When there are no blocks, the entire range is missing.

      iex> Explorer.Chain.missing_block_number_ranges(0..5)
      [0..5]

  If the block numbers from `0` to `max_block_number/0` are contiguous, then no block numbers are missing

      iex> insert(:block, number: 0)
      iex> insert(:block, number: 1)
      iex> Explorer.Chain.missing_block_number_ranges(0..1)
      []

  If there are gaps between the `first` and `last` of `range`, then the missing numbers are compacted into ranges.
  Single missing numbers become ranges with the single number as the start and end.

      iex> insert(:block, number: 0)
      iex> insert(:block, number: 2)
      iex> insert(:block, number: 5)
      iex> Explorer.Chain.missing_block_number_ranges(0..5)
      [1..1, 3..4]

  Flipping the order of `first` and `last` in the `range` flips the order that the missing ranges are returned.  This
  allows `missing_block_numbers` to be used to generate the sequence down or up from a starting block number.

      iex> insert(:block, number: 0)
      iex> insert(:block, number: 2)
      iex> insert(:block, number: 5)
      iex> Explorer.Chain.missing_block_number_ranges(5..0)
      [4..3, 1..1]

  If only non-consensus blocks exist for a number, the number still counts as missing.

      iex> insert(:block, number: 0)
      iex> insert(:block, number: 1, consensus: false)
      iex> insert(:block, number: 2)
      iex> Explorer.Chain.missing_block_number_ranges(2..0)
      [1..1]

  """
  @spec missing_block_number_ranges(Range.t()) :: [Range.t()]
  def missing_block_number_ranges(range)

  def missing_block_number_ranges(range_start..range_end) do
    range_min = min(range_start, range_end)
    range_max = max(range_start, range_end)

    missing_prefix_query =
      from(block in Block,
        select: %{min: type(^range_min, block.number), max: min(block.number) - 1},
        where: block.consensus == true,
        having: ^range_min < min(block.number) and min(block.number) < ^range_max
      )

    missing_suffix_query =
      from(block in Block,
        select: %{min: max(block.number) + 1, max: type(^range_max, block.number)},
        where: block.consensus == true,
        having: ^range_min < max(block.number) and max(block.number) < ^range_max
      )

    missing_infix_query =
      from(block in Block,
        select: %{min: type(^range_min, block.number), max: type(^range_max, block.number)},
        where: block.consensus == true,
        having:
          (is_nil(min(block.number)) and is_nil(max(block.number))) or
            (^range_max < min(block.number) or max(block.number) < ^range_min)
      )

    # Gaps and Islands is the term-of-art for finding the runs of missing (gaps) and existing (islands) data.  If you
    # Google for `sql missing ranges` you won't find much, but `sql gaps and islands` will get a lot of hits.

    land_query =
      from(block in Block,
        where: block.consensus == true and ^range_min <= block.number and block.number <= ^range_max,
        windows: [w: [order_by: block.number]],
        select: %{last_number: block.number |> lag() |> over(:w), next_number: block.number}
      )

    gap_query =
      from(
        coastline in subquery(land_query),
        where: coastline.last_number != coastline.next_number - 1,
        select: %{min: coastline.last_number + 1, max: coastline.next_number - 1}
      )

    missing_query =
      missing_prefix_query
      |> union_all(^missing_infix_query)
      |> union_all(^gap_query)
      |> union_all(^missing_suffix_query)

    {first, last, direction} =
      if range_start <= range_end do
        {:min, :max, :asc}
      else
        {:max, :min, :desc}
      end

    ordered_missing_query =
      from(missing_range in subquery(missing_query),
        select: %Range{first: field(missing_range, ^first), last: field(missing_range, ^last)},
        order_by: [{^direction, field(missing_range, ^first)}]
      )

    Repo.all(ordered_missing_query, timeout: :infinity)
  end

  @doc """
  Finds consensus `t:Explorer.Chain.Block.t/0` with `number`.

  ## Options

    * `:necessity_by_association` - use to load `t:association/0` as `:required` or `:optional`.  If an association is
      `:required`, and the `t:Explorer.Chain.Block.t/0` has no associated record for that association, then the
      `t:Explorer.Chain.Block.t/0` will not be included in the page `entries`.

  """
  @spec number_to_block(Block.block_number(), [necessity_by_association_option]) ::
          {:ok, Block.t()} | {:error, :not_found}
  def number_to_block(number, options \\ []) when is_list(options) do
    necessity_by_association = Keyword.get(options, :necessity_by_association, %{})

    Block
    |> where(consensus: true, number: ^number)
    |> join_associations(necessity_by_association)
    |> Repo.one()
    |> case do
      nil -> {:error, :not_found}
      block -> {:ok, block}
    end
  end

  @doc """
  Count of pending `t:Explorer.Chain.Transaction.t/0`.

  A count of all pending transactions.

      iex> insert(:transaction)
      iex> :transaction |> insert() |> with_block()
      iex> Explorer.Chain.pending_transaction_count()
      1

  """
  @spec pending_transaction_count() :: non_neg_integer()
  def pending_transaction_count do
    Transaction
    |> pending_transactions_query()
    |> Repo.aggregate(:count, :hash)
  end

  @doc """
  Returns the paged list of collated transactions that occurred recently from newest to oldest using `block_number`
  and `index`.

      iex> newest_first_transactions = 50 |> insert_list(:transaction) |> with_block() |> Enum.reverse()
      iex> oldest_seen = Enum.at(newest_first_transactions, 9)
      iex> paging_options = %Explorer.PagingOptions{page_size: 10, key: {oldest_seen.block_number, oldest_seen.index}}
      iex> recent_collated_transactions = Explorer.Chain.recent_collated_transactions(paging_options: paging_options)
      iex> length(recent_collated_transactions)
      10
      iex> hd(recent_collated_transactions).hash == Enum.at(newest_first_transactions, 10).hash
      true

  ## Options

    * `:necessity_by_association` - use to load `t:association/0` as `:required` or `:optional`.  If an association is
      `:required`, and the `t:Explorer.Chain.Transaction.t/0` has no associated record for that association,
      then the `t:Explorer.Chain.Transaction.t/0` will not be included in the list.
    * `:paging_options` - a `t:Explorer.PagingOptions.t/0` used to specify the `:page_size` and
      `:key` (a tuple of the lowest/oldest `{block_number, index}`) and. Results will be the transactions older than
      the `block_number` and `index` that are passed.

  """
  @spec recent_collated_transactions([paging_options | necessity_by_association_option]) :: [Transaction.t()]
  def recent_collated_transactions(options \\ []) when is_list(options) do
    necessity_by_association = Keyword.get(options, :necessity_by_association, %{})
    paging_options = Keyword.get(options, :paging_options, @default_paging_options)

    if is_nil(paging_options.key) do
      paging_options.page_size
      |> Transactions.take_enough()
      |> case do
        nil ->
          transactions = fetch_recent_collated_transactions(paging_options, necessity_by_association)
          Transactions.update(transactions)
          transactions

        transactions ->
          transactions
      end
    else
      fetch_recent_collated_transactions(paging_options, necessity_by_association)
    end
  end

  def fetch_recent_collated_transactions(paging_options, necessity_by_association) do
    paging_options
    |> fetch_transactions()
    |> where([transaction], not is_nil(transaction.block_number) and not is_nil(transaction.index))
    |> join_associations(necessity_by_association)
    |> preload([{:token_transfers, [:token, :from_address, :to_address]}])
    |> Repo.all()
  end

  @doc """
  Return the list of pending transactions that occurred recently.

      iex> 2 |> insert_list(:transaction)
      iex> :transaction |> insert() |> with_block()
      iex> 8 |> insert_list(:transaction)
      iex> recent_pending_transactions = Explorer.Chain.recent_pending_transactions()
      iex> length(recent_pending_transactions)
      10
      iex> Enum.all?(recent_pending_transactions, fn %Explorer.Chain.Transaction{block_hash: block_hash} ->
      ...>   is_nil(block_hash)
      ...> end)
      true

  ## Options

    * `:necessity_by_association` - use to load `t:association/0` as `:required` or `:optional`.  If an association is
      `:required`, and the `t:Explorer.Chain.Transaction.t/0` has no associated record for that association,
      then the `t:Explorer.Chain.Transaction.t/0` will not be included in the list.
    * `:paging_options` - a `t:Explorer.PagingOptions.t/0` used to specify the `:page_size` (defaults to
      `#{@default_paging_options.page_size}`) and `:key` (a tuple of the lowest/oldest `{inserted_at, hash}`) and.
      Results will be the transactions older than the `inserted_at` and `hash` that are passed.

  """
  @spec recent_pending_transactions([paging_options | necessity_by_association_option]) :: [Transaction.t()]
  def recent_pending_transactions(options \\ []) when is_list(options) do
    necessity_by_association = Keyword.get(options, :necessity_by_association, %{})
    paging_options = Keyword.get(options, :paging_options, @default_paging_options)

    Transaction
    |> page_pending_transaction(paging_options)
    |> limit(^paging_options.page_size)
    |> pending_transactions_query()
    |> order_by([transaction], desc: transaction.inserted_at, desc: transaction.hash)
    |> join_associations(necessity_by_association)
    |> preload([{:token_transfers, [:token, :from_address, :to_address]}])
    |> Repo.all()
  end

  defp pending_transactions_query(query) do
    from(transaction in query,
      where: is_nil(transaction.block_hash) and (is_nil(transaction.error) or transaction.error != "dropped/replaced")
    )
  end

  @doc """
  The `string` must start with `0x`, then is converted to an integer and then to `t:Explorer.Chain.Hash.Address.t/0`.

      iex> Explorer.Chain.string_to_address_hash("0x5aAeb6053F3E94C9b9A09f33669435E7Ef1BeAed")
      {
        :ok,
        %Explorer.Chain.Hash{
          byte_count: 20,
          bytes: <<0x5aAeb6053F3E94C9b9A09f33669435E7Ef1BeAed :: big-integer-size(20)-unit(8)>>
        }
      }

  `String.t` format must always have 40 hexadecimal digits after the `0x` base prefix.

      iex> Explorer.Chain.string_to_address_hash("0x0")
      :error

  """
  @spec string_to_address_hash(String.t()) :: {:ok, Hash.Address.t()} | :error
  def string_to_address_hash(string) when is_binary(string) do
    Hash.Address.cast(string)
  end

  @doc """
  The `string` must start with `0x`, then is converted to an integer and then to `t:Explorer.Chain.Hash.t/0`.

      iex> Explorer.Chain.string_to_block_hash(
      ...>   "0x9fc76417374aa880d4449a1f7f31ec597f00b1f6f3dd2d66f4c9c6c445836d8b"
      ...> )
      {
        :ok,
        %Explorer.Chain.Hash{
          byte_count: 32,
          bytes: <<0x9fc76417374aa880d4449a1f7f31ec597f00b1f6f3dd2d66f4c9c6c445836d8b :: big-integer-size(32)-unit(8)>>
        }
      }

  `String.t` format must always have 64 hexadecimal digits after the `0x` base prefix.

      iex> Explorer.Chain.string_to_block_hash("0x0")
      :error

  """
  @spec string_to_block_hash(String.t()) :: {:ok, Hash.t()} | :error
  def string_to_block_hash(string) when is_binary(string) do
    Hash.Full.cast(string)
  end

  @doc """
  The `string` must start with `0x`, then is converted to an integer and then to `t:Explorer.Chain.Hash.t/0`.

      iex> Explorer.Chain.string_to_transaction_hash(
      ...>  "0x9fc76417374aa880d4449a1f7f31ec597f00b1f6f3dd2d66f4c9c6c445836d8b"
      ...> )
      {
        :ok,
        %Explorer.Chain.Hash{
          byte_count: 32,
          bytes: <<0x9fc76417374aa880d4449a1f7f31ec597f00b1f6f3dd2d66f4c9c6c445836d8b :: big-integer-size(32)-unit(8)>>
        }
      }

  `String.t` format must always have 64 hexadecimal digits after the `0x` base prefix.

      iex> Explorer.Chain.string_to_transaction_hash("0x0")
      :error

  """
  @spec string_to_transaction_hash(String.t()) :: {:ok, Hash.t()} | :error
  def string_to_transaction_hash(string) when is_binary(string) do
    Hash.Full.cast(string)
  end

  @doc """
  Estimated count of `t:Explorer.Chain.Transaction.t/0`.

  Estimated count of both collated and pending transactions using the transactions table statistics.
  """
  @spec transaction_estimated_count() :: non_neg_integer()
  def transaction_estimated_count do
    cached_value = TransactionCount.get_count()

    if is_nil(cached_value) do
      %Postgrex.Result{rows: [[rows]]} =
        SQL.query!(Repo, "SELECT reltuples::BIGINT AS estimate FROM pg_class WHERE relname='transactions'")

      rows
    else
      cached_value
    end
  end

  @doc """
  Estimated count of `t:Explorer.Chain.Block.t/0`.

  Estimated count of consensus blocks.
  """
  @spec block_estimated_count() :: non_neg_integer()
  def block_estimated_count do
    cached_value = BlockCount.get_count()

    if is_nil(cached_value) do
      %Postgrex.Result{rows: [[count]]} = Repo.query!("SELECT reltuples FROM pg_class WHERE relname = 'blocks';")

      trunc(count * 0.90)
    else
      cached_value
    end
  end

  @doc """
  `t:Explorer.Chain.InternalTransaction/0`s in `t:Explorer.Chain.Transaction.t/0` with `hash`.

  ## Options

    * `:necessity_by_association` - use to load `t:association/0` as `:required` or `:optional`.  If an association is
      `:required`, and the `t:Explorer.Chain.InternalTransaction.t/0` has no associated record for that association,
      then the `t:Explorer.Chain.InternalTransaction.t/0` will not be included in the list.
    * `:paging_options` - a `t:Explorer.PagingOptions.t/0` used to specify the `:page_size` and
      `:key` (a tuple of the lowest/oldest `{index}`). Results will be the internal transactions older than
      the `index` that is passed.

  """

  @spec all_transaction_to_internal_transactions(Hash.Full.t(), [paging_options | necessity_by_association_option]) :: [
          InternalTransaction.t()
        ]
  def all_transaction_to_internal_transactions(hash, options \\ []) when is_list(options) do
    necessity_by_association = Keyword.get(options, :necessity_by_association, %{})
    paging_options = Keyword.get(options, :paging_options, @default_paging_options)

    InternalTransaction
    |> for_parent_transaction(hash)
    |> join_associations(necessity_by_association)
    |> InternalTransaction.where_nonpending_block()
    |> page_internal_transaction(paging_options)
    |> limit(^paging_options.page_size)
    |> order_by([internal_transaction], asc: internal_transaction.index)
    |> preload(:transaction)
    |> Repo.all()
  end

  @spec transaction_to_internal_transactions(Hash.Full.t(), [paging_options | necessity_by_association_option]) :: [
          InternalTransaction.t()
        ]
  def transaction_to_internal_transactions(hash, options \\ []) when is_list(options) do
    necessity_by_association = Keyword.get(options, :necessity_by_association, %{})
    paging_options = Keyword.get(options, :paging_options, @default_paging_options)

    InternalTransaction
    |> for_parent_transaction(hash)
    |> join_associations(necessity_by_association)
    |> where_transaction_has_multiple_internal_transactions()
    |> InternalTransaction.where_is_different_from_parent_transaction()
    |> InternalTransaction.where_nonpending_block()
    |> page_internal_transaction(paging_options)
    |> limit(^paging_options.page_size)
    |> order_by([internal_transaction], asc: internal_transaction.index)
    |> preload(:transaction)
    |> Repo.all()
  end

  @doc """
  Finds all `t:Explorer.Chain.Log.t/0`s for `t:Explorer.Chain.Transaction.t/0`.

  ## Options

    * `:necessity_by_association` - use to load `t:association/0` as `:required` or `:optional`.  If an association is
      `:required`, and the `t:Explorer.Chain.Log.t/0` has no associated record for that association, then the
      `t:Explorer.Chain.Log.t/0` will not be included in the page `entries`.
    * `:paging_options` - a `t:Explorer.PagingOptions.t/0` used to specify the `:page_size` and
      `:key` (a tuple of the lowest/oldest `{index}`). Results will be the transactions older than
      the `index` that are passed.

  """
  @spec transaction_to_logs(Hash.Full.t(), [paging_options | necessity_by_association_option]) :: [Log.t()]
  def transaction_to_logs(transaction_hash, options \\ []) when is_list(options) do
    necessity_by_association = Keyword.get(options, :necessity_by_association, %{})
    paging_options = Keyword.get(options, :paging_options, @default_paging_options)

    log_with_transactions =
      from(log in Log,
        inner_join: transaction in Transaction,
        on:
          transaction.block_hash == log.block_hash and transaction.block_number == log.block_number and
            transaction.hash == log.transaction_hash
      )

    log_with_transactions
    |> where([_, transaction], transaction.hash == ^transaction_hash)
    |> page_logs(paging_options)
    |> limit(^paging_options.page_size)
    |> order_by([log], asc: log.index)
    |> join_associations(necessity_by_association)
    |> Repo.all()
  end

  @doc """
  Finds all `t:Explorer.Chain.TokenTransfer.t/0`s for `t:Explorer.Chain.Transaction.t/0`.

  ## Options

    * `:necessity_by_association` - use to load `t:association/0` as `:required` or `:optional`.  If an association is
      `:required`, and the `t:Explorer.Chain.TokenTransfer.t/0` has no associated record for that association, then the
      `t:Explorer.Chain.TokenTransfer.t/0` will not be included in the page `entries`.
    * `:paging_options` - a `t:Explorer.PagingOptions.t/0` used to specify the `:page_size` and
      `:key` (in the form of `%{"inserted_at" => inserted_at}`). Results will be the transactions older than
      the `index` that are passed.

  """
  @spec transaction_to_token_transfers(Hash.Full.t(), [paging_options | necessity_by_association_option]) :: [
          TokenTransfer.t()
        ]
  def transaction_to_token_transfers(transaction_hash, options \\ []) when is_list(options) do
    necessity_by_association = Keyword.get(options, :necessity_by_association, %{})
    paging_options = Keyword.get(options, :paging_options, @default_paging_options)

    TokenTransfer
    |> join(:inner, [token_transfer], transaction in assoc(token_transfer, :transaction))
    |> where(
      [token_transfer, transaction],
      transaction.hash == ^transaction_hash and token_transfer.block_hash == transaction.block_hash and
        token_transfer.block_number == transaction.block_number
    )
    |> TokenTransfer.page_token_transfer(paging_options)
    |> limit(^paging_options.page_size)
    |> order_by([token_transfer], asc: token_transfer.inserted_at)
    |> join_associations(necessity_by_association)
    |> Repo.all()
  end

  @doc """
  Converts `transaction` to the status of the `t:Explorer.Chain.Transaction.t/0` whether pending or collated.

  ## Returns

    * `:pending` - the transaction has not be confirmed in a block yet.
    * `:awaiting_internal_transactions` - the transaction happened in a pre-Byzantium block or on a chain like Ethereum
      Classic (ETC) that never adopted [EIP-658](https://github.com/Arachnid/EIPs/blob/master/EIPS/eip-658.md), which
      add transaction status to transaction receipts, so the status can only be derived whether the first internal
      transaction has an error.
    * `:success` - the transaction has been confirmed in a block
    * `{:error, :awaiting_internal_transactions}` - the transactions happened post-Byzantium, but the error message
       requires the internal transactions.
    * `{:error, reason}` - the transaction failed due to `reason` in its first internal transaction.

  """
  @spec transaction_to_status(Transaction.t()) ::
          :pending
          | :awaiting_internal_transactions
          | :success
          | {:error, :awaiting_internal_transactions}
          | {:error, reason :: String.t()}
  def transaction_to_status(%Transaction{error: "dropped/replaced"}), do: {:error, "dropped/replaced"}
  def transaction_to_status(%Transaction{block_hash: nil, status: nil}), do: :pending
  def transaction_to_status(%Transaction{status: nil}), do: :awaiting_internal_transactions
  def transaction_to_status(%Transaction{status: :ok}), do: :success

  def transaction_to_status(%Transaction{status: :error, error: nil}),
    do: {:error, :awaiting_internal_transactions}

  def transaction_to_status(%Transaction{status: :error, error: error}) when is_binary(error), do: {:error, error}

  @doc """
  The `t:Explorer.Chain.Transaction.t/0` or `t:Explorer.Chain.InternalTransaction.t/0` `value` of the `transaction` in
  `unit`.
  """
  @spec value(InternalTransaction.t(), :wei) :: Wei.wei()
  @spec value(InternalTransaction.t(), :gwei) :: Wei.gwei()
  @spec value(InternalTransaction.t(), :ether) :: Wei.ether()
  @spec value(Transaction.t(), :wei) :: Wei.wei()
  @spec value(Transaction.t(), :gwei) :: Wei.gwei()
  @spec value(Transaction.t(), :ether) :: Wei.ether()
  def value(%type{value: value}, unit) when type in [InternalTransaction, Transaction] do
    Wei.to(value, unit)
  end

  def smart_contract_bytecode(address_hash) do
    query =
      from(
        address in Address,
        where: address.hash == ^address_hash,
        select: address.contract_code
      )

    query
    |> Repo.one()
    |> Data.to_string()
  end

  @doc """
  Checks if an address is a contract
  """
  @spec contract_address?(String.t(), non_neg_integer(), Keyword.t()) :: boolean() | :json_rpc_error
  def contract_address?(address_hash, block_number, json_rpc_named_arguments \\ []) do
    {:ok, binary_hash} = Explorer.Chain.Hash.Address.cast(address_hash)

    query =
      from(
        address in Address,
        where: address.hash == ^binary_hash
      )

    address = Repo.one(query)

    cond do
      is_nil(address) ->
        block_quantity = integer_to_quantity(block_number)

        case EthereumJSONRPC.fetch_codes(
               [%{block_quantity: block_quantity, address: address_hash}],
               json_rpc_named_arguments
             ) do
          {:ok, %EthereumJSONRPC.FetchedCodes{params_list: fetched_codes}} ->
            result = List.first(fetched_codes)

            result && !(is_nil(result[:code]) || result[:code] == "" || result[:code] == "0x")

          _ ->
            :json_rpc_error
        end

      is_nil(address.contract_code) ->
        false

      true ->
        true
    end
  end

  @doc """
  Fetches contract creation input data.
  """
  @spec contract_creation_input_data(String.t()) :: nil | String.t()
  def contract_creation_input_data(address_hash) do
    query =
      from(
        address in Address,
        where: address.hash == ^address_hash,
        preload: [:contracts_creation_internal_transaction, :contracts_creation_transaction]
      )

    transaction = Repo.one(query)

    cond do
      is_nil(transaction) ->
        ""

      transaction.contracts_creation_internal_transaction && transaction.contracts_creation_internal_transaction.input ->
        Data.to_string(transaction.contracts_creation_internal_transaction.input)

      transaction.contracts_creation_transaction && transaction.contracts_creation_transaction.input ->
        Data.to_string(transaction.contracts_creation_transaction.input)

      true ->
        ""
    end
  end

  @doc """
  Inserts a `t:SmartContract.t/0`.

  As part of inserting a new smart contract, an additional record is inserted for
  naming the address for reference.
  """
  @spec create_smart_contract(map()) :: {:ok, SmartContract.t()} | {:error, Ecto.Changeset.t()}
  def create_smart_contract(attrs \\ %{}, external_libraries \\ []) do
    new_contract = %SmartContract{}

    smart_contract_changeset =
      new_contract
      |> SmartContract.changeset(attrs)
      |> Changeset.put_change(:external_libraries, external_libraries)

    address_hash = Changeset.get_field(smart_contract_changeset, :address_hash)

    # Enforce ShareLocks tables order (see docs: sharelocks.md)
    insert_result =
      Multi.new()
      |> Multi.run(:set_address_verified, fn repo, _ -> set_address_verified(repo, address_hash) end)
      |> Multi.run(:clear_primary_address_names, fn repo, _ -> clear_primary_address_names(repo, address_hash) end)
      |> Multi.run(:insert_address_name, fn repo, _ ->
        name = Changeset.get_field(smart_contract_changeset, :name)
        create_address_name(repo, name, address_hash)
      end)
      |> Multi.insert(:smart_contract, smart_contract_changeset)
      |> Repo.transaction()

    case insert_result do
      {:ok, %{smart_contract: smart_contract}} ->
        {:ok, smart_contract}

      {:error, :smart_contract, changeset, _} ->
        {:error, changeset}

      {:error, :set_address_verified, message, _} ->
        {:error, message}
    end
  end

  defp set_address_verified(repo, address_hash) do
    query =
      from(
        address in Address,
        where: address.hash == ^address_hash
      )

    case repo.update_all(query, set: [verified: true]) do
      {1, _} -> {:ok, []}
      _ -> {:error, "There was an error annotating that the address has been verified."}
    end
  end

  defp set_address_decompiled(repo, address_hash) do
    query =
      from(
        address in Address,
        where: address.hash == ^address_hash
      )

    case repo.update_all(query, set: [decompiled: true]) do
      {1, _} -> {:ok, []}
      _ -> {:error, "There was an error annotating that the address has been decompiled."}
    end
  end

  defp clear_primary_address_names(repo, address_hash) do
    query =
      from(
        address_name in Address.Name,
        where: address_name.address_hash == ^address_hash,
        # Enforce Name ShareLocks order (see docs: sharelocks.md)
        order_by: [asc: :address_hash, asc: :name],
        lock: "FOR UPDATE"
      )

    repo.update_all(
      from(n in Address.Name, join: s in subquery(query), on: n.address_hash == s.address_hash and n.name == s.name),
      set: [primary: false]
    )

    {:ok, []}
  end

  defp create_address_name(repo, name, address_hash) do
    params = %{
      address_hash: address_hash,
      name: name,
      primary: true
    }

    %Address.Name{}
    |> Address.Name.changeset(params)
    |> repo.insert(on_conflict: :nothing, conflict_target: [:address_hash, :name])
  end

  @spec address_hash_to_address_with_source_code(Hash.Address.t()) :: Address.t() | nil
  def address_hash_to_address_with_source_code(address_hash) do
    case Repo.get(Address, address_hash) do
      nil ->
        nil

      address ->
        address_with_smart_contract = Repo.preload(address, [:smart_contract, :decompiled_smart_contracts])

        if address_with_smart_contract.smart_contract do
          formatted_code =
            SmartContract.add_submitted_comment(
              address_with_smart_contract.smart_contract.contract_source_code,
              address_with_smart_contract.smart_contract.inserted_at
            )

          %{
            address_with_smart_contract
            | smart_contract: %{address_with_smart_contract.smart_contract | contract_source_code: formatted_code}
          }
        else
          address_with_smart_contract
        end
    end
  end

  @spec address_hash_to_smart_contract(Hash.Address.t()) :: SmartContract.t() | nil
  def address_hash_to_smart_contract(address_hash) do
    query =
      from(
        smart_contract in SmartContract,
        where: smart_contract.address_hash == ^address_hash
      )

    Repo.one(query)
  end

  defp fetch_transactions(paging_options \\ nil) do
    Transaction
    |> order_by([transaction], desc: transaction.block_number, desc: transaction.index)
    |> handle_paging_options(paging_options)
  end

  defp for_parent_transaction(query, %Hash{byte_count: unquote(Hash.Full.byte_count())} = hash) do
    from(
      child in query,
      inner_join: transaction in assoc(child, :transaction),
      where: transaction.hash == ^hash
    )
  end

  defp handle_paging_options(query, nil), do: query

  defp handle_paging_options(query, paging_options) do
    query
    |> page_transaction(paging_options)
    |> limit(^paging_options.page_size)
  end

  defp join_association(query, [{association, nested_preload}], necessity)
       when is_atom(association) and is_atom(nested_preload) do
    case necessity do
      :optional ->
        preload(query, [{^association, ^nested_preload}])

      :required ->
        from(q in query,
          inner_join: a in assoc(q, ^association),
          left_join: b in assoc(a, ^nested_preload),
          preload: [{^association, {a, [{^nested_preload, b}]}}]
        )
    end
  end

  defp join_association(query, association, necessity) when is_atom(association) do
    case necessity do
      :optional ->
        preload(query, ^association)

      :required ->
        from(q in query, inner_join: a in assoc(q, ^association), preload: [{^association, a}])
    end
  end

  defp join_associations(query, necessity_by_association) when is_map(necessity_by_association) do
    Enum.reduce(necessity_by_association, query, fn {association, join}, acc_query ->
      join_association(acc_query, association, join)
    end)
  end

  defp page_addresses(query, %PagingOptions{key: nil}), do: query

  defp page_addresses(query, %PagingOptions{key: {coin_balance, hash}}) do
    from(address in query,
      where:
        (address.fetched_coin_balance == ^coin_balance and address.hash > ^hash) or
          address.fetched_coin_balance < ^coin_balance
    )
  end

  defp page_blocks(query, %PagingOptions{key: nil}), do: query

  defp page_blocks(query, %PagingOptions{key: {block_number}}) do
    where(query, [block], block.number < ^block_number)
  end

  defp page_coin_balances(query, %PagingOptions{key: nil}), do: query

  defp page_coin_balances(query, %PagingOptions{key: {block_number}}) do
    where(query, [coin_balance], coin_balance.block_number < ^block_number)
  end

  defp page_internal_transaction(query, %PagingOptions{key: nil}), do: query

  defp page_internal_transaction(query, %PagingOptions{key: {block_number, transaction_index, index}}) do
    where(
      query,
      [internal_transaction],
      internal_transaction.block_number < ^block_number or
        (internal_transaction.block_number == ^block_number and
           internal_transaction.transaction_index < ^transaction_index) or
        (internal_transaction.block_number == ^block_number and
           internal_transaction.transaction_index == ^transaction_index and internal_transaction.index < ^index)
    )
  end

  defp page_internal_transaction(query, %PagingOptions{key: {index}}) do
    where(query, [internal_transaction], internal_transaction.index > ^index)
  end

  defp page_logs(query, %PagingOptions{key: nil}), do: query

  defp page_logs(query, %PagingOptions{key: {index}}) do
    where(query, [log], log.index > ^index)
  end

  defp page_pending_transaction(query, %PagingOptions{key: nil}), do: query

  defp page_pending_transaction(query, %PagingOptions{key: {inserted_at, hash}}) do
    where(
      query,
      [transaction],
      transaction.inserted_at < ^inserted_at or (transaction.inserted_at == ^inserted_at and transaction.hash < ^hash)
    )
  end

  defp page_transaction(query, %PagingOptions{key: nil}), do: query

  defp page_transaction(query, %PagingOptions{key: {block_number, index}}) do
    where(
      query,
      [transaction],
      transaction.block_number < ^block_number or
        (transaction.block_number == ^block_number and transaction.index < ^index)
    )
  end

  defp page_transaction(query, %PagingOptions{key: {index}}) do
    where(query, [transaction], transaction.index < ^index)
  end

  @doc """
  Ensures the following conditions are true:

    * excludes internal transactions of type call with no siblings in the
      transaction
    * includes internal transactions of type create, reward, or selfdestruct
      even when they are alone in the parent transaction

  """
  @spec where_transaction_has_multiple_internal_transactions(Ecto.Query.t()) :: Ecto.Query.t()
  def where_transaction_has_multiple_internal_transactions(query) do
    where(
      query,
      [internal_transaction, transaction],
      internal_transaction.type != ^:call or
        fragment(
          """
          EXISTS (SELECT sibling.*
          FROM internal_transactions AS sibling
          WHERE sibling.transaction_hash = ? AND sibling.index != ?
          )
          """,
          transaction.hash,
          internal_transaction.index
        )
    )
  end

  @doc """
  The current total number of coins minted minus verifiably burned coins.
  """
  @spec total_supply :: non_neg_integer() | nil
  def total_supply do
    supply_module().total() || 0
  end

  @doc """
  The current number coins in the market for trading.
  """
  @spec circulating_supply :: non_neg_integer() | nil
  def circulating_supply do
    supply_module().circulating()
  end

  defp supply_module do
    Application.get_env(:explorer, :supply, Explorer.Chain.Supply.ExchangeRate)
  end

  @doc """
  Calls supply_for_days from the configured supply_module
  """
  def supply_for_days, do: supply_module().supply_for_days(MarketHistoryCache.recent_days_count())

  @doc """
  Streams a lists token contract addresses that haven't been cataloged.
  """
  @spec stream_uncataloged_token_contract_address_hashes(
          initial :: accumulator,
          reducer :: (entry :: Hash.Address.t(), accumulator -> accumulator)
        ) :: {:ok, accumulator}
        when accumulator: term()
  def stream_uncataloged_token_contract_address_hashes(initial, reducer) when is_function(reducer, 2) do
    query =
      from(
        token in Token,
        where: token.cataloged == false,
        select: token.contract_address_hash
      )

    Repo.stream_reduce(query, initial, reducer)
  end

  @spec stream_unfetched_token_instances(
          initial :: accumulator,
          reducer :: (entry :: map(), accumulator -> accumulator)
        ) :: {:ok, accumulator}
        when accumulator: term()
  def stream_unfetched_token_instances(initial, reducer) when is_function(reducer, 2) do
    nft_tokens =
      from(
        token in Token,
        where: token.type == ^"ERC-721",
        select: token.contract_address_hash
      )

    query =
      from(
        token_transfer in TokenTransfer,
        inner_join: token in subquery(nft_tokens),
        on: token.contract_address_hash == token_transfer.token_contract_address_hash,
        left_join: instance in Instance,
        on:
          token_transfer.token_id == instance.token_id and
            token_transfer.token_contract_address_hash == instance.token_contract_address_hash,
        where: is_nil(instance.token_id) and not is_nil(token_transfer.token_id),
        select: %{contract_address_hash: token_transfer.token_contract_address_hash, token_id: token_transfer.token_id}
      )

    distinct_query =
      from(
        q in subquery(query),
        distinct: [q.contract_address_hash, q.token_id]
      )

    Repo.stream_reduce(distinct_query, initial, reducer)
  end

  @doc """
  Streams a list of token contract addresses that have been cataloged.
  """
  @spec stream_cataloged_token_contract_address_hashes(
          initial :: accumulator,
          reducer :: (entry :: Hash.Address.t(), accumulator -> accumulator)
        ) :: {:ok, accumulator}
        when accumulator: term()
  def stream_cataloged_token_contract_address_hashes(initial, reducer, hours_ago_updated \\ 48)
      when is_function(reducer, 2) do
    hours_ago_updated
    |> Token.cataloged_tokens()
    |> order_by(asc: :updated_at)
    |> Repo.stream_reduce(initial, reducer)
  end

  @doc """
  Returns a list of block numbers token transfer `t:Log.t/0`s that don't have an
  associated `t:TokenTransfer.t/0` record.
  """
  def uncataloged_token_transfer_block_numbers do
    query =
      from(l in Log,
        join: t in assoc(l, :transaction),
        left_join: tf in TokenTransfer,
        on: tf.transaction_hash == l.transaction_hash and tf.log_index == l.index,
        where: l.first_topic == unquote(TokenTransfer.constant()),
        where: is_nil(tf.transaction_hash) and is_nil(tf.log_index),
        where: not is_nil(t.block_hash),
        select: t.block_number,
        distinct: t.block_number
      )

    Repo.stream_reduce(query, [], &[&1 | &2])
  end

  @doc """
  Fetches a `t:Token.t/0` by an address hash.

  ## Options

      * `:necessity_by_association` - use to load `t:association/0` as `:required` or `:optional`.  If an association is
      `:required`, and the `t:Token.t/0` has no associated record for that association,
      then the `t:Token.t/0` will not be included in the list.
  """
  @spec token_from_address_hash(Hash.Address.t(), [necessity_by_association_option]) ::
          {:ok, Token.t()} | {:error, :not_found}
  def token_from_address_hash(
        %Hash{byte_count: unquote(Hash.Address.byte_count())} = hash,
        options \\ []
      ) do
    necessity_by_association = Keyword.get(options, :necessity_by_association, %{})

    query =
      from(
        token in Token,
        where: token.contract_address_hash == ^hash
      )

    query
    |> join_associations(necessity_by_association)
    |> Repo.one()
    |> case do
      nil ->
        {:error, :not_found}

      %Token{} = token ->
        {:ok, token}
    end
  end

  @spec fetch_token_transfers_from_token_hash(Hash.t(), [paging_options]) :: []
  def fetch_token_transfers_from_token_hash(token_address_hash, options \\ []) do
    TokenTransfer.fetch_token_transfers_from_token_hash(token_address_hash, options)
  end

  @spec fetch_token_transfers_from_token_hash_and_token_id(Hash.t(), binary(), [paging_options]) :: []
  def fetch_token_transfers_from_token_hash_and_token_id(token_address_hash, token_id, options \\ []) do
    TokenTransfer.fetch_token_transfers_from_token_hash_and_token_id(token_address_hash, token_id, options)
  end

  @spec count_token_transfers_from_token_hash(Hash.t()) :: non_neg_integer()
  def count_token_transfers_from_token_hash(token_address_hash) do
    TokenTransfer.count_token_transfers_from_token_hash(token_address_hash)
  end

  @spec count_token_transfers_from_token_hash_and_token_id(Hash.t(), binary()) :: non_neg_integer()
  def count_token_transfers_from_token_hash_and_token_id(token_address_hash, token_id) do
    TokenTransfer.count_token_transfers_from_token_hash_and_token_id(token_address_hash, token_id)
  end

  @spec transaction_has_token_transfers?(Hash.t()) :: boolean()
  def transaction_has_token_transfers?(transaction_hash) do
    query = from(tt in TokenTransfer, where: tt.transaction_hash == ^transaction_hash)

    Repo.exists?(query)
  end

  @spec address_has_rewards?(Address.t()) :: boolean()
  def address_has_rewards?(address_hash) do
    query = from(r in Reward, where: r.address_hash == ^address_hash)

    Repo.exists?(query)
  end

  @spec address_tokens_with_balance(Hash.Address.t(), [any()]) :: []
  def address_tokens_with_balance(address_hash, paging_options \\ []) do
    address_hash
    |> Address.Token.list_address_tokens_with_balance(paging_options)
    |> Repo.all()
  end

  @spec find_and_update_replaced_transactions([
          %{
            required(:nonce) => non_neg_integer,
            required(:from_address_hash) => Hash.Address.t(),
            required(:hash) => Hash.t()
          }
        ]) :: {integer(), nil | [term()]}
  def find_and_update_replaced_transactions(transactions, timeout \\ :infinity) do
    query =
      transactions
      |> Enum.reduce(
        Transaction,
        fn %{hash: hash, nonce: nonce, from_address_hash: from_address_hash}, query ->
          from(t in query,
            or_where:
              t.nonce == ^nonce and t.from_address_hash == ^from_address_hash and t.hash != ^hash and
                not is_nil(t.block_number)
          )
        end
      )
      # Enforce Transaction ShareLocks order (see docs: sharelocks.md)
      |> order_by(asc: :hash)
      |> lock("FOR UPDATE")

    hashes = Enum.map(transactions, & &1.hash)

    transactions_to_update =
      from(pending in Transaction,
        join: duplicate in subquery(query),
        on: duplicate.nonce == pending.nonce,
        on: duplicate.from_address_hash == pending.from_address_hash,
        where: pending.hash in ^hashes and is_nil(pending.block_hash)
      )

    Repo.update_all(transactions_to_update, [set: [error: "dropped/replaced", status: :error]], timeout: timeout)
  end

  @spec update_replaced_transactions([
          %{
            required(:nonce) => non_neg_integer,
            required(:from_address_hash) => Hash.Address.t(),
            required(:block_hash) => Hash.Full.t()
          }
        ]) :: {integer(), nil | [term()]}
  def update_replaced_transactions(transactions, timeout \\ :infinity) do
    filters =
      transactions
      |> Enum.filter(fn transaction ->
        transaction.block_hash && transaction.nonce && transaction.from_address_hash
      end)
      |> Enum.map(fn transaction ->
        {transaction.nonce, transaction.from_address_hash}
      end)
      |> Enum.uniq()

    if Enum.empty?(filters) do
      {:ok, []}
    else
      query =
        filters
        |> Enum.reduce(Transaction, fn {nonce, from_address}, query ->
          from(t in query,
            or_where: t.nonce == ^nonce and t.from_address_hash == ^from_address and is_nil(t.block_hash)
          )
        end)
        # Enforce Transaction ShareLocks order (see docs: sharelocks.md)
        |> order_by(asc: :hash)
        |> lock("FOR UPDATE")

      Repo.update_all(
        from(t in Transaction, join: s in subquery(query), on: t.hash == s.hash),
        [set: [error: "dropped/replaced", status: :error]],
        timeout: timeout
      )
    end
  end

  @spec upsert_token_instance(map()) :: {:ok, Instance.t()} | {:error, Ecto.Changeset.t()}
  def upsert_token_instance(params) do
    changeset = Instance.changeset(%Instance{}, params)

    Repo.insert(changeset,
      on_conflict: :replace_all,
      conflict_target: [:token_id, :token_contract_address_hash]
    )
  end

  @doc """
  Update a new `t:Token.t/0` record.

  As part of updating token, an additional record is inserted for
  naming the address for reference if a name is provided for a token.
  """
  @spec update_token(Token.t(), map()) :: {:ok, Token.t()} | {:error, Ecto.Changeset.t()}
  def update_token(%Token{contract_address_hash: address_hash} = token, params \\ %{}) do
    token_changeset = Token.changeset(token, params)
    address_name_changeset = Address.Name.changeset(%Address.Name{}, Map.put(params, :address_hash, address_hash))

    stale_error_field = :contract_address_hash
    stale_error_message = "is up to date"

    token_opts = [
      on_conflict: Runner.Tokens.default_on_conflict(),
      conflict_target: :contract_address_hash,
      stale_error_field: stale_error_field,
      stale_error_message: stale_error_message
    ]

    address_name_opts = [on_conflict: :nothing, conflict_target: [:address_hash, :name]]

    # Enforce ShareLocks tables order (see docs: sharelocks.md)
    insert_result =
      Multi.new()
      |> Multi.run(
        :address_name,
        fn repo, _ ->
          {:ok, repo.insert(address_name_changeset, address_name_opts)}
        end
      )
      |> Multi.run(:token, fn repo, _ ->
        with {:error, %Changeset{errors: [{^stale_error_field, {^stale_error_message, []}}]}} <-
               repo.insert(token_changeset, token_opts) do
          # the original token passed into `update_token/2` as stale error means it is unchanged
          {:ok, token}
        end
      end)
      |> Repo.transaction()

    case insert_result do
      {:ok, %{token: token}} ->
        {:ok, token}

      {:error, :token, changeset, _} ->
        {:error, changeset}
    end
  end

  @spec fetch_last_token_balances(Hash.Address.t()) :: []
  def fetch_last_token_balances(address_hash) do
    address_hash
    |> CurrentTokenBalance.last_token_balances()
    |> Repo.all()
  end

  @spec erc721_token_instance_from_token_id_and_token_address(binary(), Hash.Address.t()) ::
          {:ok, TokenTransfer.t()} | {:error, :not_found}
  def erc721_token_instance_from_token_id_and_token_address(token_id, token_contract_address) do
    query =
      from(tt in TokenTransfer,
        left_join: instance in Instance,
        on: tt.token_contract_address_hash == instance.token_contract_address_hash and tt.token_id == instance.token_id,
        where: tt.token_contract_address_hash == ^token_contract_address and tt.token_id == ^token_id,
        limit: 1,
        select: %{tt | instance: instance}
      )

    case Repo.one(query) do
      nil -> {:error, :not_found}
      token_instance -> {:ok, token_instance}
    end
  end

  @spec address_to_coin_balances(Hash.Address.t(), [paging_options]) :: []
  def address_to_coin_balances(address_hash, options) do
    paging_options = Keyword.get(options, :paging_options, @default_paging_options)

    address_hash
    |> CoinBalance.fetch_coin_balances(paging_options)
    |> page_coin_balances(paging_options)
    |> Repo.all()
    |> Enum.dedup_by(fn record ->
      if record.delta == Decimal.new(0) do
        :dup
      else
        System.unique_integer()
      end
    end)
  end

  def get_coin_balance(address_hash, block_number) do
    query = CoinBalance.fetch_coin_balance(address_hash, block_number)

    Repo.one(query)
  end

  @spec address_to_balances_by_day(Hash.Address.t()) :: [balance_by_day]
  def address_to_balances_by_day(address_hash) do
    latest_block_timestamp =
      address_hash
      |> CoinBalance.last_coin_balance_timestamp()
      |> Repo.one()

    address_hash
    |> CoinBalance.balances_by_day(latest_block_timestamp)
    |> Repo.all()
    |> replace_last_value(latest_block_timestamp)
    |> normalize_balances_by_day()
  end

  # https://github.com/poanetwork/blockscout/issues/2658
  defp replace_last_value(items, %{value: value, timestamp: timestamp}) do
    List.replace_at(items, -1, %{date: Date.convert!(timestamp, Calendar.ISO), value: value})
  end

  defp replace_last_value(items, _), do: items

  defp normalize_balances_by_day(balances_by_day) do
    result =
      balances_by_day
      |> Enum.map(fn day -> Map.take(day, [:date, :value]) end)
      |> Enum.filter(fn day -> day.value end)
      |> Enum.map(fn day -> Map.update!(day, :date, &to_string(&1)) end)
      |> Enum.map(fn day -> Map.update!(day, :value, &Wei.to(&1, :ether)) end)

    today = Date.to_string(NaiveDateTime.utc_now())

    if Enum.count(result) > 0 && !Enum.any?(result, fn map -> map[:date] == today end) do
      List.flatten([result | [%{date: today, value: List.last(result)[:value]}]])
    else
      result
    end
  end

  @spec fetch_token_holders_from_token_hash(Hash.Address.t(), [paging_options]) :: [TokenBalance.t()]
  def fetch_token_holders_from_token_hash(contract_address_hash, options) do
    contract_address_hash
    |> CurrentTokenBalance.token_holders_ordered_by_value(options)
    |> Repo.all()
  end

  @spec count_token_holders_from_token_hash(Hash.Address.t()) :: non_neg_integer()
  def count_token_holders_from_token_hash(contract_address_hash) do
    query = from(ctb in CurrentTokenBalance.token_holders_query(contract_address_hash), select: fragment("COUNT(*)"))

    Repo.one!(query)
  end

  @spec address_to_unique_tokens(Hash.Address.t(), [paging_options]) :: [TokenTransfer.t()]
  def address_to_unique_tokens(contract_address_hash, options \\ []) do
    paging_options = Keyword.get(options, :paging_options, @default_paging_options)

    contract_address_hash
    |> TokenTransfer.address_to_unique_tokens()
    |> TokenTransfer.page_token_transfer(paging_options)
    |> limit(^paging_options.page_size)
    |> Repo.all()
  end

  @spec data() :: Dataloader.Ecto.t()
  def data, do: DataloaderEcto.new(Repo)

  def list_decompiled_contracts(limit, offset, not_decompiled_with_version \\ nil) do
    query =
      from(
        address in Address,
        where: address.contract_code != <<>>,
        where: not is_nil(address.contract_code),
        where: address.decompiled == true,
        limit: ^limit,
        offset: ^offset,
        order_by: [asc: address.inserted_at],
        preload: [:smart_contract]
      )

    query
    |> reject_decompiled_with_version(not_decompiled_with_version)
    |> Repo.all()
  end

  @spec transaction_token_transfer_type(Transaction.t()) ::
          :erc20 | :erc721 | :token_transfer | nil
  def transaction_token_transfer_type(
        %Transaction{
          status: :ok,
          created_contract_address_hash: nil,
          input: input,
          value: value
        } = transaction
      ) do
    zero_wei = %Wei{value: Decimal.new(0)}
    result = find_token_transfer_type(transaction, input, value)

    if is_nil(result) && Enum.count(transaction.token_transfers) > 0 && value == zero_wei,
      do: :token_transfer,
      else: result
  rescue
    _ -> nil
  end

  def transaction_token_transfer_type(_), do: nil

  defp find_token_transfer_type(transaction, input, value) do
    zero_wei = %Wei{value: Decimal.new(0)}

    # https://github.com/OpenZeppelin/openzeppelin-solidity/blob/master/contracts/token/ERC721/ERC721.sol#L35
    case {to_string(input), value} do
      # transferFrom(address,address,uint256)
      {"0x23b872dd" <> params, ^zero_wei} ->
        types = [:address, :address, {:uint, 256}]
        [from_address, to_address, _value] = decode_params(params, types)

        find_erc721_token_transfer(transaction.token_transfers, {from_address, to_address})

      # safeTransferFrom(address,address,uint256)
      {"0x42842e0e" <> params, ^zero_wei} ->
        types = [:address, :address, {:uint, 256}]
        [from_address, to_address, _value] = decode_params(params, types)

        find_erc721_token_transfer(transaction.token_transfers, {from_address, to_address})

      # safeTransferFrom(address,address,uint256,bytes)
      {"0xb88d4fde" <> params, ^zero_wei} ->
        types = [:address, :address, {:uint, 256}, :bytes]
        [from_address, to_address, _value, _data] = decode_params(params, types)

        find_erc721_token_transfer(transaction.token_transfers, {from_address, to_address})

      {"0xf907fc5b" <> _params, ^zero_wei} ->
        :erc20

      # check for ERC 20 or for old ERC 721 token versions
      {unquote(TokenTransfer.transfer_function_signature()) <> params, ^zero_wei} ->
        types = [:address, {:uint, 256}]

        [address, value] = decode_params(params, types)

        decimal_value = Decimal.new(value)

        find_erc721_or_erc20_token_transfer(transaction.token_transfers, {address, decimal_value})

      _ ->
        nil
    end
  end

  defp find_erc721_token_transfer(token_transfers, {from_address, to_address}) do
    token_transfer =
      Enum.find(token_transfers, fn token_transfer ->
        token_transfer.from_address_hash.bytes == from_address && token_transfer.to_address_hash.bytes == to_address
      end)

    if token_transfer, do: :erc721
  end

  defp find_erc721_or_erc20_token_transfer(token_transfers, {address, decimal_value}) do
    token_transfer =
      Enum.find(token_transfers, fn token_transfer ->
        token_transfer.to_address_hash.bytes == address && token_transfer.amount == decimal_value
      end)

    if token_transfer do
      case token_transfer.token do
        %Token{type: "ERC-20"} -> :erc20
        %Token{type: "ERC-721"} -> :erc721
        _ -> nil
      end
    else
      :erc20
    end
  end

  defp reject_decompiled_with_version(query, nil), do: query

  defp reject_decompiled_with_version(query, reject_version) do
    from(
      address in query,
      left_join: decompiled_smart_contract in assoc(address, :decompiled_smart_contracts),
      on: decompiled_smart_contract.decompiler_version == ^reject_version,
      where: is_nil(decompiled_smart_contract.address_hash)
    )
  end

  def list_verified_contracts(limit, offset) do
    query =
      from(
        smart_contract in SmartContract,
        order_by: [asc: smart_contract.inserted_at],
        limit: ^limit,
        offset: ^offset,
        preload: [:address]
      )

    query
    |> Repo.all()
    |> Enum.map(fn smart_contract ->
      Map.put(smart_contract.address, :smart_contract, smart_contract)
    end)
  end

  def list_contracts(limit, offset) do
    query =
      from(
        address in Address,
        where: not is_nil(address.contract_code),
        preload: [:smart_contract],
        order_by: [asc: address.inserted_at],
        limit: ^limit,
        offset: ^offset
      )

    Repo.all(query)
  end

  def list_unordered_unverified_contracts(limit, offset) do
    query =
      from(
        address in Address,
        where: address.contract_code != <<>>,
        where: not is_nil(address.contract_code),
        where: fragment("? IS NOT TRUE", address.verified),
        limit: ^limit,
        offset: ^offset
      )

    query
    |> Repo.all()
    |> Enum.map(fn address ->
      %{address | smart_contract: nil}
    end)
  end

  def list_empty_contracts(limit, offset) do
    query =
      from(address in Address,
        where: address.contract_code == <<>>,
        preload: [:smart_contract, :decompiled_smart_contracts],
        order_by: [asc: address.inserted_at],
        limit: ^limit,
        offset: ^offset
      )

    Repo.all(query)
  end

  def list_unordered_not_decompiled_contracts(limit, offset) do
    query =
      from(
        address in Address,
        where: fragment("? IS NOT TRUE", address.verified),
        where: fragment("? IS NOT TRUE", address.decompiled),
        where: address.contract_code != <<>>,
        where: not is_nil(address.contract_code),
        limit: ^limit,
        offset: ^offset
      )

    query
    |> Repo.all()
    |> Enum.map(fn address ->
      %{address | smart_contract: nil}
    end)
  end

  @doc """
  Combined block reward from all the fees.
  """
  @spec block_combined_rewards(Block.t()) :: Wei.t()
  def block_combined_rewards(block) do
    {:ok, value} =
      block.rewards
      |> Enum.reduce(
        0,
        fn block_reward, acc ->
          {:ok, decimal} = Wei.dump(block_reward.reward)

          Decimal.add(decimal, acc)
        end
      )
      |> Wei.cast()

    value
  end

  @doc "Get staking pools from the DB"
  @spec staking_pools(filter :: :validator | :active | :inactive, options :: PagingOptions.t()) :: [map()]
  def staking_pools(filter, %PagingOptions{page_size: page_size, page_number: page_number} \\ @default_paging_options) do
    off = page_size * (page_number - 1)

    StakingPool
    |> staking_pool_filter(filter)
    |> limit(^page_size)
    |> offset(^off)
    |> Repo.all()
  end

  @doc "Get count of staking pools from the DB"
  @spec staking_pools_count(filter :: :validator | :active | :inactive) :: integer
  def staking_pools_count(filter) do
    StakingPool
    |> staking_pool_filter(filter)
    |> Repo.aggregate(:count, :staking_address_hash)
  end

  defp staking_pool_filter(query, :validator) do
    where(
      query,
      [pool],
      pool.is_active == true and
        pool.is_deleted == false and
        pool.is_validator == true
    )
  end

  defp staking_pool_filter(query, :active) do
    where(
      query,
      [pool],
      pool.is_active == true and
        pool.is_deleted == false
    )
  end

  defp staking_pool_filter(query, :inactive) do
    where(
      query,
      [pool],
      pool.is_active == false and
        pool.is_deleted == false
    )
  end

  defp staking_pool_filter(query, _), do: query

  defp with_decompiled_code_flag(query, _hash, false), do: query

  defp with_decompiled_code_flag(query, hash, true) do
    has_decompiled_code_query =
      from(decompiled_contract in DecompiledSmartContract,
        where: decompiled_contract.address_hash == ^hash,
        limit: 1,
        select: %{has_decompiled_code?: not is_nil(decompiled_contract.address_hash)}
      )

    from(
      address in query,
      left_join: decompiled_code in subquery(has_decompiled_code_query),
      select_merge: %{has_decompiled_code?: decompiled_code.has_decompiled_code?}
    )
  end

  defp decode_params(params, types) do
    params
    |> Base.decode16!(case: :mixed)
    |> TypeDecoder.decode_raw(types)
  end

  @doc """
  Checks if an `t:Explorer.Chain.Address.t/0` with the given `hash` exists.

  Returns `:ok` if found

      iex> {:ok, %Explorer.Chain.Address{hash: hash}} = Explorer.Chain.create_address(
      ...>   %{hash: "0x5aaeb6053f3e94c9b9a09f33669435e7ef1beaed"}
      ...> )
      iex> Explorer.Chain.check_address_exists(hash)
      :ok

  Returns `:not_found` if not found

      iex> {:ok, hash} = Explorer.Chain.string_to_address_hash("0x5aaeb6053f3e94c9b9a09f33669435e7ef1beaed")
      iex> Explorer.Chain.check_address_exists(hash)
      :not_found

  """
  @spec check_address_exists(Hash.Address.t()) :: :ok | :not_found
  def check_address_exists(address_hash) do
    address_hash
    |> address_exists?()
    |> boolean_to_check_result()
  end

  @doc """
  Checks if an `t:Explorer.Chain.Address.t/0` with the given `hash` exists.

  Returns `true` if found

      iex> {:ok, %Explorer.Chain.Address{hash: hash}} = Explorer.Chain.create_address(
      ...>   %{hash: "0x5aaeb6053f3e94c9b9a09f33669435e7ef1beaed"}
      ...> )
      iex> Explorer.Chain.address_exists?(hash)
      true

  Returns `false` if not found

      iex> {:ok, hash} = Explorer.Chain.string_to_address_hash("0x5aaeb6053f3e94c9b9a09f33669435e7ef1beaed")
      iex> Explorer.Chain.address_exists?(hash)
      false

  """
  @spec address_exists?(Hash.Address.t()) :: boolean()
  def address_exists?(address_hash) do
    query =
      from(
        address in Address,
        where: address.hash == ^address_hash
      )

    Repo.exists?(query)
  end

  @doc """
  Checks if it exists an `t:Explorer.Chain.Address.t/0` that has the provided
  `t:Explorer.Chain.Address.t/0` `hash` and a contract.

  Returns `:ok` if found and `:not_found` otherwise.
  """
  @spec check_contract_address_exists(Hash.Address.t()) :: :ok | :not_found
  def check_contract_address_exists(address_hash) do
    address_hash
    |> contract_address_exists?()
    |> boolean_to_check_result()
  end

  @doc """
  Checks if it exists an `t:Explorer.Chain.Address.t/0` that has the provided
  `t:Explorer.Chain.Address.t/0` `hash` and a contract.

  Returns `true` if found and `false` otherwise.
  """
  @spec contract_address_exists?(Hash.Address.t()) :: boolean()
  def contract_address_exists?(address_hash) do
    query =
      from(
        address in Address,
        where: address.hash == ^address_hash and not is_nil(address.contract_code)
      )

    Repo.exists?(query)
  end

  @doc """
  Checks if it exists a `t:Explorer.Chain.DecompiledSmartContract.t/0` for the
  `t:Explorer.Chain.Address.t/0` with the provided `hash` and with the provided version.

  Returns `:ok` if found and `:not_found` otherwise.
  """
  @spec check_decompiled_contract_exists(Hash.Address.t(), String.t()) :: :ok | :not_found
  def check_decompiled_contract_exists(address_hash, version) do
    address_hash
    |> decompiled_contract_exists?(version)
    |> boolean_to_check_result()
  end

  @doc """
  Checks if it exists a `t:Explorer.Chain.DecompiledSmartContract.t/0` for the
  `t:Explorer.Chain.Address.t/0` with the provided `hash` and with the provided version.

  Returns `true` if found and `false` otherwise.
  """
  @spec decompiled_contract_exists?(Hash.Address.t(), String.t()) :: boolean()
  def decompiled_contract_exists?(address_hash, version) do
    query =
      from(contract in DecompiledSmartContract,
        where: contract.address_hash == ^address_hash and contract.decompiler_version == ^version
      )

    Repo.exists?(query)
  end

  @doc """
  Checks if it exists a verified `t:Explorer.Chain.SmartContract.t/0` for the
  `t:Explorer.Chain.Address.t/0` with the provided `hash`.

  Returns `:ok` if found and `:not_found` otherwise.
  """
  @spec check_verified_smart_contract_exists(Hash.Address.t()) :: :ok | :not_found
  def check_verified_smart_contract_exists(address_hash) do
    address_hash
    |> verified_smart_contract_exists?()
    |> boolean_to_check_result()
  end

  @doc """
  Checks if it exists a verified `t:Explorer.Chain.SmartContract.t/0` for the
  `t:Explorer.Chain.Address.t/0` with the provided `hash`.

  Returns `true` if found and `false` otherwise.
  """
  @spec verified_smart_contract_exists?(Hash.Address.t()) :: boolean()
  def verified_smart_contract_exists?(address_hash) do
    query =
      from(
        smart_contract in SmartContract,
        where: smart_contract.address_hash == ^address_hash
      )

    Repo.exists?(query)
  end

  @doc """
  Checks if a `t:Explorer.Chain.Transaction.t/0` with the given `hash` exists.

  Returns `:ok` if found

      iex> %Transaction{hash: hash} = insert(:transaction)
      iex> Explorer.Chain.check_transaction_exists(hash)
      :ok

  Returns `:not_found` if not found

      iex> {:ok, hash} = Explorer.Chain.string_to_transaction_hash(
      ...>   "0x9fc76417374aa880d4449a1f7f31ec597f00b1f6f3dd2d66f4c9c6c445836d8b"
      ...> )
      iex> Explorer.Chain.check_transaction_exists(hash)
      :not_found
  """
  @spec check_transaction_exists(Hash.Full.t()) :: :ok | :not_found
  def check_transaction_exists(hash) do
    hash
    |> transaction_exists?()
    |> boolean_to_check_result()
  end

  @doc """
  Checks if a `t:Explorer.Chain.Transaction.t/0` with the given `hash` exists.

  Returns `true` if found

      iex> %Transaction{hash: hash} = insert(:transaction)
      iex> Explorer.Chain.transaction_exists?(hash)
      true

  Returns `false` if not found

      iex> {:ok, hash} = Explorer.Chain.string_to_transaction_hash(
      ...>   "0x9fc76417374aa880d4449a1f7f31ec597f00b1f6f3dd2d66f4c9c6c445836d8b"
      ...> )
      iex> Explorer.Chain.transaction_exists?(hash)
      false
  """
  @spec transaction_exists?(Hash.Full.t()) :: boolean()
  def transaction_exists?(hash) do
    query =
      from(
        transaction in Transaction,
        where: transaction.hash == ^hash
      )

    Repo.exists?(query)
  end

  @doc """
  Checks if a `t:Explorer.Chain.Token.t/0` with the given `hash` exists.

  Returns `:ok` if found

      iex> address = insert(:address)
      iex> insert(:token, contract_address: address)
      iex> Explorer.Chain.check_token_exists(address.hash)
      :ok

  Returns `:not_found` if not found

      iex> {:ok, hash} = Explorer.Chain.string_to_address_hash("0x5aaeb6053f3e94c9b9a09f33669435e7ef1beaed")
      iex> Explorer.Chain.check_token_exists(hash)
      :not_found
  """
  @spec check_token_exists(Hash.Address.t()) :: :ok | :not_found
  def check_token_exists(hash) do
    hash
    |> token_exists?()
    |> boolean_to_check_result()
  end

  @doc """
  Checks if a `t:Explorer.Chain.Token.t/0` with the given `hash` exists.

  Returns `true` if found

      iex> address = insert(:address)
      iex> insert(:token, contract_address: address)
      iex> Explorer.Chain.token_exists?(address.hash)
      true

  Returns `false` if not found

      iex> {:ok, hash} = Explorer.Chain.string_to_address_hash("0x5aaeb6053f3e94c9b9a09f33669435e7ef1beaed")
      iex> Explorer.Chain.token_exists?(hash)
      false
  """
  @spec token_exists?(Hash.Address.t()) :: boolean()
  def token_exists?(hash) do
    query =
      from(
        token in Token,
        where: token.contract_address_hash == ^hash
      )

    Repo.exists?(query)
  end

  @doc """
  Checks if a `t:Explorer.Chain.TokenTransfer.t/0` with the given `hash` and `token_id` exists.

  Returns `:ok` if found

      iex> contract_address = insert(:address)
      iex> token_id = 10
      iex> insert(:token_transfer,
      ...>  from_address: contract_address,
      ...>  token_contract_address: contract_address,
      ...>  token_id: token_id
      ...> )
      iex> Explorer.Chain.check_erc721_token_instance_exists(token_id, contract_address.hash)
      :ok

  Returns `:not_found` if not found

      iex> {:ok, hash} = Explorer.Chain.string_to_address_hash("0x5aaeb6053f3e94c9b9a09f33669435e7ef1beaed")
      iex> Explorer.Chain.check_erc721_token_instance_exists(10, hash)
      :not_found
  """
  @spec check_erc721_token_instance_exists(binary() | non_neg_integer(), Hash.Address.t()) :: :ok | :not_found
  def check_erc721_token_instance_exists(token_id, hash) do
    token_id
    |> erc721_token_instance_exist?(hash)
    |> boolean_to_check_result()
  end

  @doc """
  Checks if a `t:Explorer.Chain.TokenTransfer.t/0` with the given `hash` and `token_id` exists.

  Returns `true` if found

      iex> contract_address = insert(:address)
      iex> token_id = 10
      iex> insert(:token_transfer,
      ...>  from_address: contract_address,
      ...>  token_contract_address: contract_address,
      ...>  token_id: token_id
      ...> )
      iex> Explorer.Chain.erc721_token_instance_exist?(token_id, contract_address.hash)
      true

  Returns `false` if not found

      iex> {:ok, hash} = Explorer.Chain.string_to_address_hash("0x5aaeb6053f3e94c9b9a09f33669435e7ef1beaed")
      iex> Explorer.Chain.erc721_token_instance_exist?(10, hash)
      false
  """
  @spec erc721_token_instance_exist?(binary() | non_neg_integer(), Hash.Address.t()) :: boolean()
  def erc721_token_instance_exist?(token_id, hash) do
    query =
      from(tt in TokenTransfer,
        where: tt.token_contract_address_hash == ^hash and tt.token_id == ^token_id
      )

    Repo.exists?(query)
  end

  defp boolean_to_check_result(true), do: :ok

  defp boolean_to_check_result(false), do: :not_found

  def extract_db_name(db_url) do
    if db_url == nil do
      ""
    else
      db_url
      |> String.split("/")
      |> Enum.take(-1)
      |> Enum.at(0)
    end
  end

  def extract_db_host(db_url) do
    if db_url == nil do
      ""
    else
      db_url
      |> String.split("@")
      |> Enum.take(-1)
      |> Enum.at(0)
      |> String.split(":")
      |> Enum.at(0)
    end
  end

  @doc """
  Fetches the first trace from the Parity trace URL.
  """
  def fetch_first_trace(transactions_params, json_rpc_named_arguments) do
    case EthereumJSONRPC.fetch_first_trace(transactions_params, json_rpc_named_arguments) do
      {:ok, [%{first_trace: first_trace, block_hash: block_hash, json_rpc_named_arguments: json_rpc_named_arguments}]} ->
        format_tx_first_trace(first_trace, block_hash, json_rpc_named_arguments)

      {:error, error} ->
        {:error, error}

      :ignore ->
        :ignore
    end
  end

  defp format_tx_first_trace(first_trace, block_hash, json_rpc_named_arguments) do
    {:ok, to_address_hash} =
      if Map.has_key?(first_trace, :to_address_hash) do
        Chain.string_to_address_hash(first_trace.to_address_hash)
      else
        {:ok, nil}
      end

    {:ok, from_address_hash} = Chain.string_to_address_hash(first_trace.from_address_hash)

    {:ok, created_contract_address_hash} =
      if Map.has_key?(first_trace, :created_contract_address_hash) do
        Chain.string_to_address_hash(first_trace.created_contract_address_hash)
      else
        {:ok, nil}
      end

    {:ok, transaction_hash} = Chain.string_to_transaction_hash(first_trace.transaction_hash)

    {:ok, call_type} =
      if Map.has_key?(first_trace, :call_type) do
        CallType.load(first_trace.call_type)
      else
        {:ok, nil}
      end

    {:ok, type} = Type.load(first_trace.type)

    {:ok, input} =
      if Map.has_key?(first_trace, :input) do
        Data.cast(first_trace.input)
      else
        {:ok, nil}
      end

    {:ok, output} =
      if Map.has_key?(first_trace, :output) do
        Data.cast(first_trace.output)
      else
        {:ok, nil}
      end

    {:ok, created_contract_code} =
      if Map.has_key?(first_trace, :created_contract_code) do
        Data.cast(first_trace.created_contract_code)
      else
        {:ok, nil}
      end

    {:ok, init} =
      if Map.has_key?(first_trace, :init) do
        Data.cast(first_trace.init)
      else
        {:ok, nil}
      end

    block_index =
      get_block_index(%{
        transaction_index: first_trace.transaction_index,
        transaction_hash: first_trace.transaction_hash,
        block_number: first_trace.block_number,
        json_rpc_named_arguments: json_rpc_named_arguments
      })

    value = %Wei{value: Decimal.new(first_trace.value)}

    first_trace_formatted =
      first_trace
      |> Map.merge(%{
        block_index: block_index,
        block_hash: block_hash,
        call_type: call_type,
        to_address_hash: to_address_hash,
        created_contract_address_hash: created_contract_address_hash,
        from_address_hash: from_address_hash,
        input: input,
        output: output,
        created_contract_code: created_contract_code,
        init: init,
        transaction_hash: transaction_hash,
        type: type,
        value: value
      })

    {:ok, [first_trace_formatted]}
  end

  defp get_block_index(%{
         transaction_index: transaction_index,
         transaction_hash: transaction_hash,
         block_number: block_number,
         json_rpc_named_arguments: json_rpc_named_arguments
       }) do
    if transaction_index == 0 do
      0
    else
      {:ok, traces} = fetch_block_internal_transactions([block_number], json_rpc_named_arguments)

      sorted_traces =
        traces
        |> Enum.sort_by(&{&1.transaction_index, &1.index})
        |> Enum.with_index()

      {_, block_index} =
        sorted_traces
        |> Enum.find(fn {trace, _} ->
          trace.transaction_index == transaction_index &&
            trace.transaction_hash == transaction_hash
        end)

      block_index
    end
  end
end<|MERGE_RESOLUTION|>--- conflicted
+++ resolved
@@ -424,7 +424,6 @@
   defp address_to_mined_transactions_tasks(address_hash, options) do
     direction = Keyword.get(options, :direction)
     necessity_by_association = Keyword.get(options, :necessity_by_association, %{})
-<<<<<<< HEAD
 
     options
     |> address_to_transactions_tasks_query()
@@ -434,17 +433,6 @@
     |> Enum.map(fn query -> Task.async(fn -> Repo.all(query) end) end)
   end
 
-=======
-
-    options
-    |> address_to_transactions_tasks_query()
-    |> Transaction.not_pending_transactions()
-    |> join_associations(necessity_by_association)
-    |> Transaction.matching_address_queries_list(direction, address_hash)
-    |> Enum.map(fn query -> Task.async(fn -> Repo.all(query) end) end)
-  end
-
->>>>>>> 76b0b55c
   def address_to_transactions_tasks_range_of_blocks(address_hash, options) do
     extremums_list =
       address_hash
