defmodule Explorer.Chain do
  @moduledoc """
  The chain context.
  """

  import Ecto.Query,
    only: [
      from: 2,
      join: 4,
      join: 5,
      limit: 2,
      lock: 2,
      order_by: 2,
      order_by: 3,
      preload: 2,
      select: 2,
      select: 3,
      subquery: 1,
      union: 2,
      where: 2,
      where: 3
    ]

  import EthereumJSONRPC, only: [integer_to_quantity: 1, json_rpc: 2, fetch_block_internal_transactions: 2]

  require Logger

  alias ABI.{TypeDecoder, TypeEncoder}
  alias Ecto.Adapters.SQL
  alias Ecto.{Changeset, Multi}

  alias EthereumJSONRPC.Contract
  alias EthereumJSONRPC.Transaction, as: EthereumJSONRPCTransaction

  alias Explorer.Counters.LastFetchedCounter

  alias Explorer.Chain

  alias Explorer.Chain.{
    Address,
    Address.CoinBalance,
    Address.CoinBalanceDaily,
    Address.CurrentTokenBalance,
    Address.TokenBalance,
    Block,
    BridgedToken,
    CurrencyHelpers,
    Data,
    DecompiledSmartContract,
    Hash,
    Import,
    InternalTransaction,
    Log,
    PendingBlockOperation,
    SmartContract,
    SmartContractAdditionalSource,
    StakingPool,
    StakingPoolsDelegator,
    Token,
    Token.Instance,
    TokenTransfer,
    Transaction,
    Wei
  }

  alias Explorer.Chain.Block.{EmissionReward, Reward}

  alias Explorer.Chain.Cache.{
    Accounts,
    BlockCount,
    BlockNumber,
    Blocks,
    GasUsage,
    TokenExchangeRate,
    TransactionCount,
    Transactions,
    Uncles
  }

  alias Explorer.Chain.Import.Runner
  alias Explorer.Chain.InternalTransaction.{CallType, Type}
  alias Explorer.Counters.{AddressesCounter, AddressesWithBalanceCounter}
  alias Explorer.Market.MarketHistoryCache
  alias Explorer.{PagingOptions, Repo}
  alias Explorer.SmartContract.Reader
  alias Explorer.Staking.ContractState
  alias Explorer.Tags.{AddressTag, AddressToTag}

  alias Dataloader.Ecto, as: DataloaderEcto

  @default_paging_options %PagingOptions{page_size: 50}

  @max_incoming_transactions_count 10_000

  @revert_msg_prefix_1 "Revert: "
  @revert_msg_prefix_2 "revert: "
  @revert_msg_prefix_3 "reverted "
  @revert_msg_prefix_4 "Reverted "
  # keccak256("Error(string)")
  @revert_error_method_id "08c379a0"

  @burn_address_hash_str "0x0000000000000000000000000000000000000000"

  @typedoc """
  The name of an association on the `t:Ecto.Schema.t/0`
  """
  @type association :: atom()

  @typedoc """
  The max `t:Explorer.Chain.Block.block_number/0` for `consensus` `true` `t:Explorer.Chain.Block.t/0`s.
  """
  @type block_height :: Block.block_number()

  @typedoc """
  Event type where data is broadcasted whenever data is inserted from chain indexing.
  """
  @type chain_event ::
          :addresses
          | :address_coin_balances
          | :blocks
          | :block_rewards
          | :exchange_rate
          | :internal_transactions
          | :logs
          | :transactions
          | :token_transfers

  @type direction :: :from | :to

  @typedoc """
   * `:optional` - the association is optional and only needs to be loaded if available
   * `:required` - the association is required and MUST be loaded.  If it is not available, then the parent struct
     SHOULD NOT be returned.
  """
  @type necessity :: :optional | :required

  @typedoc """
  The `t:necessity/0` of each association that should be loaded
  """
  @type necessity_by_association :: %{association => necessity}

  @typep necessity_by_association_option :: {:necessity_by_association, necessity_by_association}
  @typep paging_options :: {:paging_options, PagingOptions.t()}
  @typep balance_by_day :: %{date: String.t(), value: Wei.t()}

  @doc """
  Gets from the cache the count of `t:Explorer.Chain.Address.t/0`'s where the `fetched_coin_balance` is > 0
  """
  @spec count_addresses_with_balance_from_cache :: non_neg_integer()
  def count_addresses_with_balance_from_cache do
    AddressesWithBalanceCounter.fetch()
  end

  @doc """
  Estimated count of `t:Explorer.Chain.Address.t/0`.

  Estimated count of addresses.
  """
  @spec address_estimated_count() :: non_neg_integer()
  def address_estimated_count do
    cached_value = AddressesCounter.fetch()

    if is_nil(cached_value) do
      %Postgrex.Result{rows: [[count]]} = Repo.query!("SELECT reltuples FROM pg_class WHERE relname = 'addresses';")

      count
    else
      cached_value
    end
  end

  @doc """
  Counts the number of addresses with fetched coin balance > 0.

  This function should be used with caution. In larger databases, it may take a
  while to have the return back.
  """
  def count_addresses_with_balance do
    Repo.one(
      Address.count_with_fetched_coin_balance(),
      timeout: :infinity
    )
  end

  @doc """
  Counts the number of all addresses.

  This function should be used with caution. In larger databases, it may take a
  while to have the return back.
  """
  def count_addresses do
    Repo.one(
      Address.count(),
      timeout: :infinity
    )
  end

  @doc """
  `t:Explorer.Chain.InternalTransaction/0`s from the address with the given `hash`.

  This function excludes any internal transactions in the results where the
  internal transaction has no siblings within the parent transaction.

  ## Options

    * `:direction` - if specified, will filter internal transactions by address type. If `:to` is specified, only
      internal transactions where the "to" address matches will be returned. Likewise, if `:from` is specified, only
      internal transactions where the "from" address matches will be returned. If `:direction` is omitted, internal
      transactions either to or from the address will be returned.
    * `:necessity_by_association` - use to load `t:association/0` as `:required` or `:optional`. If an association is
      `:required`, and the `t:Explorer.Chain.InternalTransaction.t/0` has no associated record for that association,
      then the `t:Explorer.Chain.InternalTransaction.t/0` will not be included in the page `entries`.
    * `:paging_options` - a `t:Explorer.PagingOptions.t/0` used to specify the `:page_size` and
      `:key` (a tuple of the lowest/oldest `{block_number, transaction_index, index}`) and. Results will be the internal
      transactions older than the `block_number`, `transaction index`, and `index` that are passed.

  """
  @spec address_to_internal_transactions(Hash.Address.t(), [paging_options | necessity_by_association_option]) :: [
          InternalTransaction.t()
        ]
  def address_to_internal_transactions(hash, options \\ []) do
    necessity_by_association = Keyword.get(options, :necessity_by_association, %{})
    direction = Keyword.get(options, :direction)

    from_block = from_block(options)
    to_block = to_block(options)

    paging_options = Keyword.get(options, :paging_options, @default_paging_options)

    if direction == nil do
      query_to_address_hash_wrapped =
        InternalTransaction
        |> InternalTransaction.where_nonpending_block()
        |> InternalTransaction.where_address_fields_match(hash, :to_address_hash)
        |> InternalTransaction.where_block_number_in_period(from_block, to_block)
        |> common_where_limit_order(paging_options)
        |> wrapped_union_subquery()

      query_from_address_hash_wrapped =
        InternalTransaction
        |> InternalTransaction.where_nonpending_block()
        |> InternalTransaction.where_address_fields_match(hash, :from_address_hash)
        |> InternalTransaction.where_block_number_in_period(from_block, to_block)
        |> common_where_limit_order(paging_options)
        |> wrapped_union_subquery()

      query_created_contract_address_hash_wrapped =
        InternalTransaction
        |> InternalTransaction.where_nonpending_block()
        |> InternalTransaction.where_address_fields_match(hash, :created_contract_address_hash)
        |> InternalTransaction.where_block_number_in_period(from_block, to_block)
        |> common_where_limit_order(paging_options)
        |> wrapped_union_subquery()

      full_query =
        query_to_address_hash_wrapped
        |> union(^query_from_address_hash_wrapped)
        |> union(^query_created_contract_address_hash_wrapped)

      full_query
      |> wrapped_union_subquery()
      |> order_by(
        [q],
        desc: q.block_number,
        desc: q.transaction_index,
        desc: q.index
      )
      |> preload(transaction: :block)
      |> join_associations(necessity_by_association)
      |> Repo.all()
    else
      InternalTransaction
      |> InternalTransaction.where_nonpending_block()
      |> InternalTransaction.where_address_fields_match(hash, direction)
      |> InternalTransaction.where_block_number_in_period(from_block, to_block)
      |> common_where_limit_order(paging_options)
      |> preload(transaction: :block)
      |> join_associations(necessity_by_association)
      |> Repo.all()
    end
  end

  def wrapped_union_subquery(query) do
    from(
      q in subquery(query),
      select: q
    )
  end

  defp common_where_limit_order(query, paging_options) do
    query
    |> InternalTransaction.where_is_different_from_parent_transaction()
    |> InternalTransaction.where_block_number_is_not_null()
    |> page_internal_transaction(paging_options)
    |> limit(^paging_options.page_size)
    |> order_by(
      [it],
      desc: it.block_number,
      desc: it.transaction_index,
      desc: it.index
    )
  end

  @doc """
  Get the total number of transactions sent by the address with the given hash according to the last block indexed.

  We have to increment +1 in the last nonce result because it works like an array position, the first
  nonce has the value 0. When last nonce is nil, it considers that the given address has 0 transactions.
  """
  @spec total_transactions_sent_by_address(Hash.Address.t()) :: non_neg_integer()
  def total_transactions_sent_by_address(address_hash) do
    last_nonce =
      address_hash
      |> Transaction.last_nonce_by_address_query()
      |> Repo.one(timeout: :infinity)

    case last_nonce do
      nil -> 0
      value -> value + 1
    end
  end

  @doc """
  Fetches the transactions related to the address with the given hash, including
  transactions that only have the address in the `token_transfers` related table
  and rewards for block validation.

  This query is divided into multiple subqueries intentionally in order to
  improve the listing performance.

  The `token_trasfers` table tends to grow exponentially, and the query results
  with a `transactions` `join` statement takes too long.

  To solve this the `transaction_hashes` are fetched in a separate query, and
  paginated through the `block_number` already present in the `token_transfers`
  table.

  ## Options

    * `:necessity_by_association` - use to load `t:association/0` as `:required` or `:optional`.  If an association is
      `:required`, and the `t:Explorer.Chain.Transaction.t/0` has no associated record for that association, then the
      `t:Explorer.Chain.Transaction.t/0` will not be included in the page `entries`.
    * `:paging_options` - a `t:Explorer.PagingOptions.t/0` used to specify the `:page_size` and
      `:key` (a tuple of the lowest/oldest `{block_number, index}`) and. Results will be the transactions older than
      the `block_number` and `index` that are passed.

  """
  @spec address_to_mined_transactions_with_rewards(Hash.Address.t(), [paging_options | necessity_by_association_option]) ::
          [
            Transaction.t()
          ]
  def address_to_mined_transactions_with_rewards(address_hash, options \\ []) when is_list(options) do
    paging_options = Keyword.get(options, :paging_options, @default_paging_options)

    if Application.get_env(:block_scout_web, BlockScoutWeb.Chain)[:has_emission_funds] do
      cond do
        Keyword.get(options, :direction) == :from ->
          address_to_mined_transactions_without_rewards(address_hash, options)

        address_has_rewards?(address_hash) ->
          %{payout_key: block_miner_payout_address} = Reward.get_validator_payout_key_by_mining(address_hash)

          if block_miner_payout_address && address_hash == block_miner_payout_address do
            transactions_with_rewards_results(address_hash, options, paging_options)
          else
            address_to_mined_transactions_without_rewards(address_hash, options)
          end

        true ->
          address_to_mined_transactions_without_rewards(address_hash, options)
      end
    else
      address_to_mined_transactions_without_rewards(address_hash, options)
    end
  end

  defp transactions_with_rewards_results(address_hash, options, paging_options) do
    blocks_range = address_to_transactions_tasks_range_of_blocks(address_hash, options)

    rewards_task =
      Task.async(fn -> Reward.fetch_emission_rewards_tuples(address_hash, paging_options, blocks_range) end)

    [rewards_task | address_to_mined_transactions_tasks(address_hash, options)]
    |> wait_for_address_transactions()
    |> Enum.sort_by(fn item ->
      case item do
        {%Reward{} = emission_reward, _} ->
          {-emission_reward.block.number, 1}

        item ->
          {-item.block_number, -item.index}
      end
    end)
    |> Enum.dedup_by(fn item ->
      case item do
        {%Reward{} = emission_reward, _} ->
          {emission_reward.block_hash, emission_reward.address_hash, emission_reward.address_type}

        transaction ->
          transaction.hash
      end
    end)
    |> Enum.take(paging_options.page_size)
  end

  def address_to_transactions_without_rewards(address_hash, options) do
    paging_options = Keyword.get(options, :paging_options, @default_paging_options)

    address_hash
    |> address_to_transactions_tasks(options)
    |> wait_for_address_transactions()
    |> Enum.sort_by(&{&1.block_number, &1.index}, &>=/2)
    |> Enum.dedup_by(& &1.hash)
    |> Enum.take(paging_options.page_size)
  end

  def address_to_mined_transactions_without_rewards(address_hash, options) do
    paging_options = Keyword.get(options, :paging_options, @default_paging_options)

    address_hash
    |> address_to_mined_transactions_tasks(options)
    |> wait_for_address_transactions()
    |> Enum.sort_by(&{&1.block_number, &1.index}, &>=/2)
    |> Enum.dedup_by(& &1.hash)
    |> Enum.take(paging_options.page_size)
  end

  defp address_to_transactions_tasks_query(options) do
    from_block = from_block(options)
    to_block = to_block(options)

    options
    |> Keyword.get(:paging_options, @default_paging_options)
    |> fetch_transactions(from_block, to_block)
  end

  defp transactions_block_numbers_at_address(address_hash, options) do
    direction = Keyword.get(options, :direction)

    options
    |> address_to_transactions_tasks_query()
    |> Transaction.not_pending_transactions()
    |> select([t], t.block_number)
    |> Transaction.matching_address_queries_list(direction, address_hash)
  end

  defp address_to_transactions_tasks(address_hash, options) do
    direction = Keyword.get(options, :direction)
    necessity_by_association = Keyword.get(options, :necessity_by_association, %{})

    from_block = from_block(options)
    to_block = to_block(options)

    options
    |> address_to_transactions_tasks_query()
    |> where_block_number_in_period(from_block, to_block)
    |> join_associations(necessity_by_association)
    |> Transaction.matching_address_queries_list(direction, address_hash)
    |> Enum.map(fn query -> Task.async(fn -> Repo.all(query) end) end)
  end

  defp address_to_mined_transactions_tasks(address_hash, options) do
    direction = Keyword.get(options, :direction)
    necessity_by_association = Keyword.get(options, :necessity_by_association, %{})

    options
    |> address_to_transactions_tasks_query()
    |> Transaction.not_pending_transactions()
    |> join_associations(necessity_by_association)
    |> Transaction.matching_address_queries_list(direction, address_hash)
    |> Enum.map(fn query -> Task.async(fn -> Repo.all(query) end) end)
  end

  def address_to_transactions_tasks_range_of_blocks(address_hash, options) do
    extremums_list =
      address_hash
      |> transactions_block_numbers_at_address(options)
      |> Enum.map(fn query ->
        extremum_query =
          from(
            q in subquery(query),
            select: %{min_block_number: min(q.block_number), max_block_number: max(q.block_number)}
          )

        extremum_query
        |> Repo.one!()
      end)

    extremums_list
    |> Enum.reduce(%{min_block_number: nil, max_block_number: 0}, fn %{
                                                                       min_block_number: min_number,
                                                                       max_block_number: max_number
                                                                     },
                                                                     extremums_result ->
      current_min_number = Map.get(extremums_result, :min_block_number)
      current_max_number = Map.get(extremums_result, :max_block_number)

      extremums_result =
        if is_number(current_min_number) do
          if is_number(min_number) and min_number > 0 and min_number < current_min_number do
            extremums_result
            |> Map.put(:min_block_number, min_number)
          else
            extremums_result
          end
        else
          extremums_result
          |> Map.put(:min_block_number, min_number)
        end

      if is_number(max_number) and max_number > 0 and max_number > current_max_number do
        extremums_result
        |> Map.put(:max_block_number, max_number)
      else
        extremums_result
      end
    end)
  end

  defp wait_for_address_transactions(tasks) do
    tasks
    |> Task.yield_many(:timer.seconds(20))
    |> Enum.flat_map(fn {_task, res} ->
      case res do
        {:ok, result} ->
          result

        {:exit, reason} ->
          raise "Query fetching address transactions terminated: #{inspect(reason)}"

        nil ->
          raise "Query fetching address transactions timed out."
      end
    end)
  end

  @spec address_hash_to_token_transfers(Hash.Address.t(), Keyword.t()) :: [Transaction.t()]
  def address_hash_to_token_transfers(address_hash, options \\ []) do
    paging_options = Keyword.get(options, :paging_options, @default_paging_options)
    direction = Keyword.get(options, :direction)

    direction
    |> Transaction.transactions_with_token_transfers_direction(address_hash)
    |> Transaction.preload_token_transfers(address_hash)
    |> handle_paging_options(paging_options)
    |> Repo.all()
  end

  @spec address_to_logs(Hash.Address.t(), Keyword.t()) :: [Log.t()]
  def address_to_logs(address_hash, options \\ []) when is_list(options) do
    paging_options = Keyword.get(options, :paging_options) || %PagingOptions{page_size: 50}

    from_block = from_block(options)
    to_block = to_block(options)

    {block_number, transaction_index, log_index} = paging_options.key || {BlockNumber.get_max(), 0, 0}

    base_query =
      from(log in Log,
        inner_join: transaction in Transaction,
        on: transaction.hash == log.transaction_hash,
        order_by: [desc: log.block_number, desc: log.index],
        where: transaction.block_number < ^block_number,
        or_where: transaction.block_number == ^block_number and transaction.index > ^transaction_index,
        or_where:
          transaction.block_number == ^block_number and transaction.index == ^transaction_index and
            log.index > ^log_index,
        where: log.address_hash == ^address_hash,
        limit: ^paging_options.page_size,
        select: log
      )

    wrapped_query =
      from(
        log in subquery(base_query),
        inner_join: transaction in Transaction,
        preload: [:transaction, transaction: [to_address: :smart_contract]],
        where:
          log.block_hash == transaction.block_hash and
            log.block_number == transaction.block_number and
            log.transaction_hash == transaction.hash,
        select: log
      )

    wrapped_query
    |> filter_topic(options)
    |> where_block_number_in_period(from_block, to_block)
    |> Repo.all()
    |> Enum.take(paging_options.page_size)
  end

  defp filter_topic(base_query, topic: topic) do
    from(log in base_query,
      where:
        log.first_topic == ^topic or log.second_topic == ^topic or log.third_topic == ^topic or
          log.fourth_topic == ^topic
    )
  end

  defp filter_topic(base_query, _), do: base_query

  def where_block_number_in_period(base_query, from_block, to_block) when is_nil(from_block) and not is_nil(to_block) do
    from(q in base_query,
      where: q.block_number <= ^to_block
    )
  end

  def where_block_number_in_period(base_query, from_block, to_block) when not is_nil(from_block) and is_nil(to_block) do
    from(q in base_query,
      where: q.block_number > ^from_block
    )
  end

  def where_block_number_in_period(base_query, from_block, to_block) when is_nil(from_block) and is_nil(to_block) do
    from(q in base_query,
      where: 1
    )
  end

  def where_block_number_in_period(base_query, from_block, to_block) do
    from(q in base_query,
      where: q.block_number > ^from_block and q.block_number <= ^to_block
    )
  end

  @doc """
  Finds all `t:Explorer.Chain.Transaction.t/0`s given the address_hash and the token contract
  address hash.

  ## Options

    * `:paging_options` - a `t:Explorer.PagingOptions.t/0` used to specify the `:page_size` and
      `:key` (in the form of `%{"inserted_at" => inserted_at}`). Results will be the transactions
      older than the `index` that are passed.
  """
  @spec address_to_transactions_with_token_transfers(Hash.t(), Hash.t(), [paging_options]) :: [Transaction.t()]
  def address_to_transactions_with_token_transfers(address_hash, token_hash, options \\ []) do
    paging_options = Keyword.get(options, :paging_options, @default_paging_options)

    address_hash
    |> Transaction.transactions_with_token_transfers(token_hash)
    |> Transaction.preload_token_transfers(address_hash)
    |> handle_paging_options(paging_options)
    |> Repo.all()
  end

  @doc """
  The `t:Explorer.Chain.Address.t/0` `balance` in `unit`.
  """
  @spec balance(Address.t(), :wei) :: Wei.wei() | nil
  @spec balance(Address.t(), :gwei) :: Wei.gwei() | nil
  @spec balance(Address.t(), :ether) :: Wei.ether() | nil
  def balance(%Address{fetched_coin_balance: balance}, unit) do
    case balance do
      nil -> nil
      _ -> Wei.to(balance, unit)
    end
  end

  @doc """
  The number of `t:Explorer.Chain.Block.t/0`.

      iex> insert_list(2, :block)
      iex> Explorer.Chain.block_count()
      2

  When there are no `t:Explorer.Chain.Block.t/0`.

      iex> Explorer.Chain.block_count()
      0

  """
  def block_count do
    Repo.aggregate(Block, :count, :hash)
  end

  @doc """
  Reward for mining a block.

  The block reward is the sum of the following:

  * Sum of the transaction fees (gas_used * gas_price) for the block
  * A static reward for miner (this value may change during the life of the chain)
  * The reward for uncle blocks (1/32 * static_reward * number_of_uncles)

  *NOTE*

  Uncles are not currently accounted for.
  """
  @spec block_reward(Block.block_number()) :: Wei.t()
  def block_reward(block_number) do
    query =
      from(
        block in Block,
        left_join: transaction in assoc(block, :transactions),
        inner_join: emission_reward in EmissionReward,
        on: fragment("? <@ ?", block.number, emission_reward.block_range),
        where: block.number == ^block_number,
        group_by: emission_reward.reward,
        select: %Wei{
          value: coalesce(sum(transaction.gas_used * transaction.gas_price), 0) + emission_reward.reward
        }
      )

    Repo.one!(query)
  end

  @doc """
  The `t:Explorer.Chain.Wei.t/0` paid to the miners of the `t:Explorer.Chain.Block.t/0`s with `hash`
  `Explorer.Chain.Hash.Full.t/0` by the signers of the transactions in those blocks to cover the gas fee
  (`gas_used * gas_price`).
  """
  @spec gas_payment_by_block_hash([Hash.Full.t()]) :: %{Hash.Full.t() => Wei.t()}
  def gas_payment_by_block_hash(block_hashes) when is_list(block_hashes) do
    query =
      from(
        block in Block,
        left_join: transaction in assoc(block, :transactions),
        where: block.hash in ^block_hashes and block.consensus == true,
        group_by: block.hash,
        select: {block.hash, %Wei{value: coalesce(sum(transaction.gas_used * transaction.gas_price), 0)}}
      )

    query
    |> Repo.all()
    |> Enum.into(%{})
  end

  @doc """
  Finds all `t:Explorer.Chain.Transaction.t/0`s in the `t:Explorer.Chain.Block.t/0`.

  ## Options

    * `:necessity_by_association` - use to load `t:association/0` as `:required` or `:optional`.  If an association is
      `:required`, and the `t:Explorer.Chain.Transaction.t/0` has no associated record for that association, then the
      `t:Explorer.Chain.Transaction.t/0` will not be included in the page `entries`.
    * `:paging_options` - a `t:Explorer.PagingOptions.t/0` used to specify the `:page_size` and
      `:key` (a tuple of the lowest/oldest `{index}`) and. Results will be the transactions older than
      the `index` that are passed.
  """
  @spec block_to_transactions(Hash.Full.t(), [paging_options | necessity_by_association_option]) :: [Transaction.t()]
  def block_to_transactions(block_hash, options \\ []) when is_list(options) do
    necessity_by_association = Keyword.get(options, :necessity_by_association, %{})

    options
    |> Keyword.get(:paging_options, @default_paging_options)
    |> fetch_transactions()
    |> join(:inner, [transaction], block in assoc(transaction, :block))
    |> where([_, block], block.hash == ^block_hash)
    |> join_associations(necessity_by_association)
    |> preload([{:token_transfers, [:token, :from_address, :to_address]}])
    |> Repo.all()
  end

  @doc """
  Counts the number of `t:Explorer.Chain.Transaction.t/0` in the `block`.
  """
  @spec block_to_transaction_count(Hash.Full.t()) :: non_neg_integer()
  def block_to_transaction_count(block_hash) do
    query =
      from(
        transaction in Transaction,
        where: transaction.block_hash == ^block_hash
      )

    Repo.aggregate(query, :count, :hash)
  end

  @spec address_to_incoming_transaction_count(Hash.Address.t()) :: non_neg_integer()
  def address_to_incoming_transaction_count(address_hash) do
    to_address_query =
      from(
        transaction in Transaction,
        where: transaction.to_address_hash == ^address_hash
      )

    Repo.aggregate(to_address_query, :count, :hash, timeout: :infinity)
  end

  @spec address_to_incoming_transaction_gas_usage(Hash.Address.t()) :: non_neg_integer()
  def address_to_incoming_transaction_gas_usage(address_hash) do
    to_address_query =
      from(
        transaction in Transaction,
        where: transaction.to_address_hash == ^address_hash
      )

    Repo.aggregate(to_address_query, :sum, :gas_used, timeout: :infinity)
  end

  @spec address_to_outcoming_transaction_gas_usage(Hash.Address.t()) :: non_neg_integer()
  def address_to_outcoming_transaction_gas_usage(address_hash) do
    to_address_query =
      from(
        transaction in Transaction,
        where: transaction.from_address_hash == ^address_hash
      )

    Repo.aggregate(to_address_query, :sum, :gas_used, timeout: :infinity)
  end

  @spec max_incoming_transactions_count() :: non_neg_integer()
  def max_incoming_transactions_count, do: @max_incoming_transactions_count

  @doc """
  How many blocks have confirmed `block` based on the current `max_block_number`

  A consensus block's number of confirmations is the difference between its number and the current block height + 1.

      iex> block = insert(:block, number: 1)
      iex> Explorer.Chain.confirmations(block, block_height: 2)
      {:ok, 2}

  The newest block at the block height has 1 confirmation.

      iex> block = insert(:block, number: 1)
      iex> Explorer.Chain.confirmations(block, block_height: 1)
      {:ok, 1}

  A non-consensus block has no confirmations and is orphaned even if there are child blocks of it on an orphaned chain.

      iex> parent_block = insert(:block, consensus: false, number: 1)
      iex> insert(
      ...>   :block,
      ...>   parent_hash: parent_block.hash,
      ...>   consensus: false,
      ...>   number: parent_block.number + 1
      ...> )
      iex> Explorer.Chain.confirmations(parent_block, block_height: 3)
      {:error, :non_consensus}

  If you calculate the block height and then get a newer block, the confirmations will be `0` instead of negative.

      iex> block = insert(:block, number: 1)
      iex> Explorer.Chain.confirmations(block, block_height: 0)
      {:ok, 1}
  """
  @spec confirmations(Block.t(), [{:block_height, block_height()}]) ::
          {:ok, non_neg_integer()} | {:error, :non_consensus}

  def confirmations(%Block{consensus: true, number: number}, named_arguments) when is_list(named_arguments) do
    max_consensus_block_number = Keyword.fetch!(named_arguments, :block_height)

    {:ok, max(1 + max_consensus_block_number - number, 1)}
  end

  def confirmations(%Block{consensus: false}, _), do: {:error, :non_consensus}

  @doc """
  Creates an address.

      iex> {:ok, %Explorer.Chain.Address{hash: hash}} = Explorer.Chain.create_address(
      ...>   %{hash: "0xa94f5374fce5edbc8e2a8697c15331677e6ebf0b"}
      ...> )
      ...> to_string(hash)
      "0xa94f5374fce5edbc8e2a8697c15331677e6ebf0b"

  A `String.t/0` value for `Explorer.Chain.Address.t/0` `hash` must have 40 hexadecimal characters after the `0x` prefix
  to prevent short- and long-hash transcription errors.

      iex> {:error, %Ecto.Changeset{errors: errors}} = Explorer.Chain.create_address(
      ...>   %{hash: "0xa94f5374fce5edbc8e2a8697c15331677e6ebf0"}
      ...> )
      ...> errors
      [hash: {"is invalid", [type: Explorer.Chain.Hash.Address, validation: :cast]}]
      iex> {:error, %Ecto.Changeset{errors: errors}} = Explorer.Chain.create_address(
      ...>   %{hash: "0xa94f5374fce5edbc8e2a8697c15331677e6ebf0ba"}
      ...> )
      ...> errors
      [hash: {"is invalid", [type: Explorer.Chain.Hash.Address, validation: :cast]}]

  """
  @spec create_address(map()) :: {:ok, Address.t()} | {:error, Ecto.Changeset.t()}
  def create_address(attrs \\ %{}) do
    %Address{}
    |> Address.changeset(attrs)
    |> Repo.insert()
  end

  @doc """
  Creates a decompiled smart contract.
  """

  @spec create_decompiled_smart_contract(map()) :: {:ok, Address.t()} | {:error, Ecto.Changeset.t()}
  def create_decompiled_smart_contract(attrs) do
    changeset = DecompiledSmartContract.changeset(%DecompiledSmartContract{}, attrs)

    # Enforce ShareLocks tables order (see docs: sharelocks.md)
    Multi.new()
    |> Multi.run(:set_address_decompiled, fn repo, _ ->
      set_address_decompiled(repo, Changeset.get_field(changeset, :address_hash))
    end)
    |> Multi.insert(:decompiled_smart_contract, changeset,
      on_conflict: :replace_all,
      conflict_target: [:decompiler_version, :address_hash]
    )
    |> Repo.transaction()
    |> case do
      {:ok, %{decompiled_smart_contract: decompiled_smart_contract}} -> {:ok, decompiled_smart_contract}
      {:error, _, error_value, _} -> {:error, error_value}
    end
  end

  @doc """
  Converts the `Explorer.Chain.Data.t:t/0` to `iodata` representation that can be written to users efficiently.

      iex> %Explorer.Chain.Data{
      ...>   bytes: <<>>
      ...> } |>
      ...> Explorer.Chain.data_to_iodata() |>
      ...> IO.iodata_to_binary()
      "0x"
      iex> %Explorer.Chain.Data{
      ...>   bytes: <<0, 0, 0, 0, 0, 0, 0, 0, 0, 0, 0, 0, 134, 45, 103, 203, 7,
      ...>     115, 238, 63, 140, 231, 234, 137, 179, 40, 255, 234, 134, 26,
      ...>     179, 239>>
      ...> } |>
      ...> Explorer.Chain.data_to_iodata() |>
      ...> IO.iodata_to_binary()
      "0x000000000000000000000000862d67cb0773ee3f8ce7ea89b328ffea861ab3ef"

  """
  @spec data_to_iodata(Data.t()) :: iodata()
  def data_to_iodata(data) do
    Data.to_iodata(data)
  end

  @doc """
  The fee a `transaction` paid for the `t:Explorer.Transaction.t/0` `gas`

  If the transaction is pending, then the fee will be a range of `unit`

      iex> Explorer.Chain.fee(
      ...>   %Explorer.Chain.Transaction{
      ...>     gas: Decimal.new(3),
      ...>     gas_price: %Explorer.Chain.Wei{value: Decimal.new(2)},
      ...>     gas_used: nil
      ...>   },
      ...>   :wei
      ...> )
      {:maximum, Decimal.new(6)}

  If the transaction has been confirmed in block, then the fee will be the actual fee paid in `unit` for the `gas_used`
  in the `transaction`.

      iex> Explorer.Chain.fee(
      ...>   %Explorer.Chain.Transaction{
      ...>     gas: Decimal.new(3),
      ...>     gas_price: %Explorer.Chain.Wei{value: Decimal.new(2)},
      ...>     gas_used: Decimal.new(2)
      ...>   },
      ...>   :wei
      ...> )
      {:actual, Decimal.new(4)}

  """
  @spec fee(%Transaction{gas_used: nil}, :ether | :gwei | :wei) :: {:maximum, Decimal.t()}
  def fee(%Transaction{gas: gas, gas_price: gas_price, gas_used: nil}, unit) do
    fee =
      gas_price
      |> Wei.to(unit)
      |> Decimal.mult(gas)

    {:maximum, fee}
  end

  @spec fee(%Transaction{gas_used: Decimal.t()}, :ether | :gwei | :wei) :: {:actual, Decimal.t()}
  def fee(%Transaction{gas_price: gas_price, gas_used: gas_used}, unit) do
    fee =
      gas_price
      |> Wei.to(unit)
      |> Decimal.mult(gas_used)

    {:actual, fee}
  end

  @doc """
  Checks to see if the chain is down indexing based on the transaction from the
  oldest block and the `fetch_internal_transactions` pending operation
  """
  @spec finished_indexing?() :: boolean()
  def finished_indexing? do
    json_rpc_named_arguments = Application.fetch_env!(:indexer, :json_rpc_named_arguments)
    variant = Keyword.fetch!(json_rpc_named_arguments, :variant)

    if variant == EthereumJSONRPC.Ganache do
      true
    else
      with {:transactions_exist, true} <- {:transactions_exist, Repo.exists?(Transaction)},
           min_block_number when not is_nil(min_block_number) <- Repo.aggregate(Transaction, :min, :block_number) do
        query =
          from(
            b in Block,
            join: pending_ops in assoc(b, :pending_operations),
            where: pending_ops.fetch_internal_transactions,
            where: b.consensus and b.number == ^min_block_number
          )

        !Repo.exists?(query)
      else
        {:transactions_exist, false} -> true
        nil -> false
      end
    end
  end

  @doc """
  The `t:Explorer.Chain.Transaction.t/0` `gas_price` of the `transaction` in `unit`.
  """
  def gas_price(%Transaction{gas_price: gas_price}, unit) do
    Wei.to(gas_price, unit)
  end

  @doc """
  Converts `t:Explorer.Chain.Address.t/0` `hash` to the `t:Explorer.Chain.Address.t/0` with that `hash`.

  Returns `{:ok, %Explorer.Chain.Address{}}` if found

      iex> {:ok, %Explorer.Chain.Address{hash: hash}} = Explorer.Chain.create_address(
      ...>   %{hash: "0x5aaeb6053f3e94c9b9a09f33669435e7ef1beaed"}
      ...> )
      iex> {:ok, %Explorer.Chain.Address{hash: found_hash}} = Explorer.Chain.hash_to_address(hash)
      iex> found_hash == hash
      true

  Returns `{:error, :not_found}` if not found

      iex> {:ok, hash} = Explorer.Chain.string_to_address_hash("0x5aaeb6053f3e94c9b9a09f33669435e7ef1beaed")
      iex> Explorer.Chain.hash_to_address(hash)
      {:error, :not_found}

  ## Options

    * `:necessity_by_association` - use to load `t:association/0` as `:required` or `:optional`.  If an association is
      `:required`, and the `t:Explorer.Chain.Address.t/0` has no associated record for that association,
      then the `t:Explorer.Chain.Address.t/0` will not be included in the list.

  Optionally it also accepts a boolean to fetch the `has_decompiled_code?` virtual field or not

  """
  @spec hash_to_address(Hash.Address.t(), [necessity_by_association_option], boolean()) ::
          {:ok, Address.t()} | {:error, :not_found}
  def hash_to_address(
        %Hash{byte_count: unquote(Hash.Address.byte_count())} = hash,
        options \\ [
          necessity_by_association: %{
            :contracts_creation_internal_transaction => :optional,
            :names => :optional,
            :smart_contract => :optional,
            :token => :optional,
            :contracts_creation_transaction => :optional
          }
        ],
        query_decompiled_code_flag \\ true
      ) do
    necessity_by_association = Keyword.get(options, :necessity_by_association, %{})

    query =
      from(
        address in Address,
        where: address.hash == ^hash
      )

    address_result =
      query
      |> join_associations(necessity_by_association)
      |> with_decompiled_code_flag(hash, query_decompiled_code_flag)
      |> Repo.one()

    address_updated_result =
      case address_result do
        %{smart_contract: smart_contract} ->
          if smart_contract do
            address_result
          else
            address_verified_twin_contract =
              Chain.get_minimal_proxy_template(hash) ||
                Chain.get_address_verified_twin_contract(hash).verified_contract

            if address_verified_twin_contract do
              address_verified_twin_contract_updated =
                address_verified_twin_contract
                |> Map.put(:address_hash, hash)
                |> Map.put_new(:metadata_from_verified_twin, true)

              address_result
              |> Map.put(:smart_contract, address_verified_twin_contract_updated)
            else
              address_result
            end
          end

        _ ->
          address_result
      end

    address_updated_result
    |> case do
      nil -> {:error, :not_found}
      address -> {:ok, address}
    end
  end

  def decompiled_code(address_hash, version) do
    query =
      from(contract in DecompiledSmartContract,
        where: contract.address_hash == ^address_hash and contract.decompiler_version == ^version
      )

    query
    |> Repo.one()
    |> case do
      nil -> {:error, :not_found}
      contract -> {:ok, contract.decompiled_source_code}
    end
  end

  @spec token_contract_address_from_token_name(String.t()) :: {:ok, Hash.Address.t()} | {:error, :not_found}
  def token_contract_address_from_token_name(name) when is_binary(name) do
    query =
      from(token in Token,
        where: ilike(token.symbol, ^name),
        select: token.contract_address_hash
      )

    query
    |> Repo.all()
    |> case do
      [] -> {:error, :not_found}
      hashes -> {:ok, List.first(hashes)}
    end
  end

  @spec search_token(String.t()) :: [Token.t()]
  def search_token(word) do
    term =
      word
      |> String.replace(~r/[^a-zA-Z0-9]/, " ")
      |> String.replace(~r/ +/, " & ")

    term_final = term <> ":*"

    query =
      from(token in Token,
        where: fragment("to_tsvector('english', symbol || ' ' || name ) @@ to_tsquery(?)", ^term_final),
        select: %{
          contract_address_hash: token.contract_address_hash,
          symbol: token.symbol,
          name:
            fragment(
              "'<b>' || coalesce(?, '') || '</b>' || ' (' || coalesce(?, '') || ') ' || '<i>' || coalesce(?::varchar(255), '') || ' holder(s)' || '</i>'",
              token.name,
              token.symbol,
              token.holder_count
            )
        },
        order_by: [desc: token.holder_count]
      )

    Repo.all(query)
  end

  @spec search_contract(String.t()) :: [SmartContract.t()]
  def search_contract(word) do
    term =
      word
      |> String.replace(~r/[^a-zA-Z0-9]/, " ")
      |> String.replace(~r/ +/, " & ")

    term_final = term <> ":*"

    query =
      from(smart_contract in SmartContract,
        where: fragment("to_tsvector('english', name ) @@ to_tsquery(?)", ^term_final),
        select: %{contract_address_hash: smart_contract.address_hash, name: smart_contract.name}
      )

    Repo.all(query)
  end

  @spec search_label(String.t()) :: [AddressToTag.t()]
  def search_label(word) do
    term =
      word
      |> String.replace(~r/[^a-zA-Z0-9]/, " ")
      |> String.replace(~r/ +/, " & ")

    term_final = term <> ":*"

    inner_query =
      from(tag in AddressTag,
        where: fragment("to_tsvector('english', label ) @@ to_tsquery(?)", ^term_final),
        select: tag
      )

    query =
      from(att in AddressToTag,
        left_join: at in subquery(inner_query),
        on: att.tag_id == at.id,
        select: %{
          contract_address_hash: att.address_hash,
          name: fragment("'<i class=\"fa fa-tag\"></i> label: <b>' || ? || '</b>'", at.label)
        }
      )

    Repo.all(query)
  end

  @doc """
  Converts `t:Explorer.Chain.Address.t/0` `hash` to the `t:Explorer.Chain.Address.t/0` with that `hash`.

  Returns `{:ok, %Explorer.Chain.Address{}}` if found

      iex> {:ok, %Explorer.Chain.Address{hash: hash}} = Explorer.Chain.create_address(
      ...>   %{hash: "0x5aaeb6053f3e94c9b9a09f33669435e7ef1beaed"}
      ...> )
      iex> {:ok, %Explorer.Chain.Address{hash: found_hash}} = Explorer.Chain.hash_to_address(hash)
      iex> found_hash == hash
      true

  Returns `{:error, address}` if not found but created an address

      iex> {:ok, %Explorer.Chain.Address{hash: hash}} = Explorer.Chain.create_address(
      ...>   %{hash: "0x5aaeb6053f3e94c9b9a09f33669435e7ef1beaed"}
      ...> )
      iex> {:ok, %Explorer.Chain.Address{hash: found_hash}} = Explorer.Chain.hash_to_address(hash)
      iex> found_hash == hash
      true


  ## Options

    * `:necessity_by_association` - use to load `t:association/0` as `:required` or `:optional`.  If an association is
      `:required`, and the `t:Explorer.Chain.Address.t/0` has no associated record for that association,
      then the `t:Explorer.Chain.Address.t/0` will not be included in the list.

  Optionally it also accepts a boolean to fetch the `has_decompiled_code?` virtual field or not

  """
  @spec find_or_insert_address_from_hash(Hash.Address.t(), [necessity_by_association_option], boolean()) ::
          {:ok, Address.t()}
  def find_or_insert_address_from_hash(
        %Hash{byte_count: unquote(Hash.Address.byte_count())} = hash,
        options \\ [
          necessity_by_association: %{
            :contracts_creation_internal_transaction => :optional,
            :names => :optional,
            :smart_contract => :optional,
            :token => :optional,
            :contracts_creation_transaction => :optional
          }
        ],
        query_decompiled_code_flag \\ true
      ) do
    case hash_to_address(hash, options, query_decompiled_code_flag) do
      {:ok, address} ->
        {:ok, address}

      {:error, :not_found} ->
        create_address(%{hash: to_string(hash)})
        hash_to_address(hash, options, query_decompiled_code_flag)
    end
  end

  @doc """
  Converts list of `t:Explorer.Chain.Address.t/0` `hash` to the `t:Explorer.Chain.Address.t/0` with that `hash`.

  Returns `[%Explorer.Chain.Address{}]}` if found

  """
  @spec hashes_to_addresses([Hash.Address.t()]) :: [Address.t()]
  def hashes_to_addresses(hashes) when is_list(hashes) do
    query =
      from(
        address in Address,
        where: address.hash in ^hashes,
        # https://stackoverflow.com/a/29598910/470451
        order_by: fragment("array_position(?, ?)", type(^hashes, {:array, Hash.Address}), address.hash)
      )

    Repo.all(query)
  end

  @doc """
  Returns the balance of the given address and block combination.

  Returns `{:error, :not_found}` if there is no address by that hash present.
  Returns `{:error, :no_balance}` if there is no balance for that address at that block.
  """
  @spec get_balance_as_of_block(Hash.Address.t(), Block.block_number() | :earliest | :latest | :pending) ::
          {:ok, Wei.t()} | {:error, :no_balance} | {:error, :not_found}
  def get_balance_as_of_block(address, block) when is_integer(block) do
    coin_balance_query =
      from(coin_balance in CoinBalance,
        where: coin_balance.address_hash == ^address,
        where: not is_nil(coin_balance.value),
        where: coin_balance.block_number <= ^block,
        order_by: [desc: coin_balance.block_number],
        limit: 1,
        select: coin_balance.value
      )

    case Repo.one(coin_balance_query) do
      nil -> {:error, :not_found}
      coin_balance -> {:ok, coin_balance}
    end
  end

  def get_balance_as_of_block(address, :latest) do
    case max_consensus_block_number() do
      {:ok, latest_block_number} ->
        get_balance_as_of_block(address, latest_block_number)

      {:error, :not_found} ->
        {:error, :not_found}
    end
  end

  def get_balance_as_of_block(address, :earliest) do
    query =
      from(coin_balance in CoinBalance,
        where: coin_balance.address_hash == ^address,
        where: not is_nil(coin_balance.value),
        where: coin_balance.block_number == 0,
        limit: 1,
        select: coin_balance.value
      )

    case Repo.one(query) do
      nil -> {:error, :not_found}
      coin_balance -> {:ok, coin_balance}
    end
  end

  def get_balance_as_of_block(address, :pending) do
    query =
      case max_consensus_block_number() do
        {:ok, latest_block_number} ->
          from(coin_balance in CoinBalance,
            where: coin_balance.address_hash == ^address,
            where: not is_nil(coin_balance.value),
            where: coin_balance.block_number > ^latest_block_number,
            order_by: [desc: coin_balance.block_number],
            limit: 1,
            select: coin_balance.value
          )

        {:error, :not_found} ->
          from(coin_balance in CoinBalance,
            where: coin_balance.address_hash == ^address,
            where: not is_nil(coin_balance.value),
            order_by: [desc: coin_balance.block_number],
            limit: 1,
            select: coin_balance.value
          )
      end

    case Repo.one(query) do
      nil -> {:error, :not_found}
      coin_balance -> {:ok, coin_balance}
    end
  end

  @spec list_ordered_addresses(non_neg_integer(), non_neg_integer()) :: [Address.t()]
  def list_ordered_addresses(offset, limit) do
    query =
      from(
        address in Address,
        order_by: [asc: address.inserted_at],
        offset: ^offset,
        limit: ^limit
      )

    Repo.all(query)
  end

  @doc """
  Finds an `t:Explorer.Chain.Address.t/0` that has the provided `t:Explorer.Chain.Address.t/0` `hash` and a contract.

  ## Options

    * `:necessity_by_association` - use to load `t:association/0` as `:required` or `:optional`.  If an association is
      `:required`, and the `t:Explorer.Chain.Address.t/0` has no associated record for that association,
      then the `t:Explorer.Chain.Address.t/0` will not be included in the list.

  Optionally it also accepts a boolean to fetch the `has_decompiled_code?` virtual field or not

  """
  @spec find_contract_address(Hash.Address.t(), [necessity_by_association_option], boolean()) ::
          {:ok, Address.t()} | {:error, :not_found}
  def find_contract_address(
        %Hash{byte_count: unquote(Hash.Address.byte_count())} = hash,
        options \\ [],
        query_decompiled_code_flag \\ false
      ) do
    necessity_by_association =
      options
      |> Keyword.get(:necessity_by_association, %{})
      |> Map.merge(%{
        smart_contract_additional_sources: :optional
      })

    query =
      from(
        address in Address,
        where: address.hash == ^hash and not is_nil(address.contract_code)
      )

    address_result =
      query
      |> join_associations(necessity_by_association)
      |> with_decompiled_code_flag(hash, query_decompiled_code_flag)
      |> Repo.one()

    address_updated_result =
      case address_result do
        %{smart_contract: smart_contract} ->
          if smart_contract do
            address_result
          else
            address_verified_twin_contract =
              Chain.get_minimal_proxy_template(hash) ||
                Chain.get_address_verified_twin_contract(hash).verified_contract

            if address_verified_twin_contract do
              address_verified_twin_contract_updated =
                address_verified_twin_contract
                |> Map.put(:address_hash, hash)
                |> Map.put_new(:metadata_from_verified_twin, true)

              address_result
              |> Map.put(:smart_contract, address_verified_twin_contract_updated)
            else
              address_result
            end
          end

        _ ->
          address_result
      end

    address_updated_result
    |> case do
      nil -> {:error, :not_found}
      address -> {:ok, address}
    end
  end

  @spec find_decompiled_contract_address(Hash.Address.t()) :: {:ok, Address.t()} | {:error, :not_found}
  def find_decompiled_contract_address(%Hash{byte_count: unquote(Hash.Address.byte_count())} = hash) do
    query =
      from(
        address in Address,
        preload: [
          :contracts_creation_internal_transaction,
          :names,
          :smart_contract,
          :token,
          :contracts_creation_transaction,
          :decompiled_smart_contracts
        ],
        where: address.hash == ^hash
      )

    address = Repo.one(query)

    if address do
      {:ok, address}
    else
      {:error, :not_found}
    end
  end

  @doc """
  Converts `t:Explorer.Chain.Block.t/0` `hash` to the `t:Explorer.Chain.Block.t/0` with that `hash`.

  Unlike `number_to_block/1`, both consensus and non-consensus blocks can be returned when looked up by `hash`.

  Returns `{:ok, %Explorer.Chain.Block{}}` if found

      iex> %Block{hash: hash} = insert(:block, consensus: false)
      iex> {:ok, %Explorer.Chain.Block{hash: found_hash}} = Explorer.Chain.hash_to_block(hash)
      iex> found_hash == hash
      true

  Returns `{:error, :not_found}` if not found

      iex> {:ok, hash} = Explorer.Chain.string_to_block_hash(
      ...>   "0x9fc76417374aa880d4449a1f7f31ec597f00b1f6f3dd2d66f4c9c6c445836d8b"
      ...> )
      iex> Explorer.Chain.hash_to_block(hash)
      {:error, :not_found}

  ## Options

    * `:necessity_by_association` - use to load `t:association/0` as `:required` or `:optional`.  If an association is
      `:required`, and the `t:Explorer.Chain.Block.t/0` has no associated record for that association, then the
      `t:Explorer.Chain.Block.t/0` will not be included in the page `entries`.

  """
  @spec hash_to_block(Hash.Full.t(), [necessity_by_association_option]) :: {:ok, Block.t()} | {:error, :not_found}
  def hash_to_block(%Hash{byte_count: unquote(Hash.Full.byte_count())} = hash, options \\ []) when is_list(options) do
    necessity_by_association = Keyword.get(options, :necessity_by_association, %{})

    Block
    |> where(hash: ^hash)
    |> join_associations(necessity_by_association)
    |> Repo.one()
    |> case do
      nil ->
        {:error, :not_found}

      block ->
        {:ok, block}
    end
  end

  @doc """
  Converts the `Explorer.Chain.Hash.t:t/0` to `iodata` representation that can be written efficiently to users.

      iex> %Explorer.Chain.Hash{
      ...>   byte_count: 32,
      ...>   bytes: <<0x9fc76417374aa880d4449a1f7f31ec597f00b1f6f3dd2d66f4c9c6c445836d8b ::
      ...>            big-integer-size(32)-unit(8)>>
      ...> } |>
      ...> Explorer.Chain.hash_to_iodata() |>
      ...> IO.iodata_to_binary()
      "0x9fc76417374aa880d4449a1f7f31ec597f00b1f6f3dd2d66f4c9c6c445836d8b"

  Always pads number, so that it is a valid format for casting.

      iex> %Explorer.Chain.Hash{
      ...>   byte_count: 32,
      ...>   bytes: <<0x1234567890abcdef :: big-integer-size(32)-unit(8)>>
      ...> } |>
      ...> Explorer.Chain.hash_to_iodata() |>
      ...> IO.iodata_to_binary()
      "0x0000000000000000000000000000000000000000000000001234567890abcdef"

  """
  @spec hash_to_iodata(Hash.t()) :: iodata()
  def hash_to_iodata(hash) do
    Hash.to_iodata(hash)
  end

  @doc """
  Converts `t:Explorer.Chain.Transaction.t/0` `hash` to the `t:Explorer.Chain.Transaction.t/0` with that `hash`.

  Returns `{:ok, %Explorer.Chain.Transaction{}}` if found

      iex> %Transaction{hash: hash} = insert(:transaction)
      iex> {:ok, %Explorer.Chain.Transaction{hash: found_hash}} = Explorer.Chain.hash_to_transaction(hash)
      iex> found_hash == hash
      true

  Returns `{:error, :not_found}` if not found

      iex> {:ok, hash} = Explorer.Chain.string_to_transaction_hash(
      ...>   "0x9fc76417374aa880d4449a1f7f31ec597f00b1f6f3dd2d66f4c9c6c445836d8b"
      ...> )
      iex> Explorer.Chain.hash_to_transaction(hash)
      {:error, :not_found}

  ## Options

    * `:necessity_by_association` - use to load `t:association/0` as `:required` or `:optional`.  If an association is
      `:required`, and the `t:Explorer.Chain.Transaction.t/0` has no associated record for that association, then the
      `t:Explorer.Chain.Transaction.t/0` will not be included in the page `entries`.
  """
  @spec hash_to_transaction(Hash.Full.t(), [necessity_by_association_option]) ::
          {:ok, Transaction.t()} | {:error, :not_found}
  def hash_to_transaction(
        %Hash{byte_count: unquote(Hash.Full.byte_count())} = hash,
        options \\ []
      )
      when is_list(options) do
    necessity_by_association = Keyword.get(options, :necessity_by_association, %{})

    Transaction
    |> where(hash: ^hash)
    |> join_associations(necessity_by_association)
    |> Repo.one()
    |> case do
      nil ->
        {:error, :not_found}

      transaction ->
        {:ok, transaction}
    end
  end

  @doc """
  Converts list of `t:Explorer.Chain.Transaction.t/0` `hashes` to the list of `t:Explorer.Chain.Transaction.t/0`s for
  those `hashes`.

  Returns list of `%Explorer.Chain.Transaction{}`s if found

      iex> [%Transaction{hash: hash1}, %Transaction{hash: hash2}] = insert_list(2, :transaction)
      iex> [%Explorer.Chain.Transaction{hash: found_hash1}, %Explorer.Chain.Transaction{hash: found_hash2}] =
      ...>   Explorer.Chain.hashes_to_transactions([hash1, hash2])
      iex> found_hash1 in [hash1, hash2]
      true
      iex> found_hash2 in [hash1, hash2]
      true

  Returns `[]` if not found

      iex> {:ok, hash} = Explorer.Chain.string_to_transaction_hash(
      ...>   "0x9fc76417374aa880d4449a1f7f31ec597f00b1f6f3dd2d66f4c9c6c445836d8b"
      ...> )
      iex> Explorer.Chain.hashes_to_transactions([hash])
      []

  ## Options

    * `:necessity_by_association` - use to load `t:association/0` as `:required` or `:optional`.  If an association is
      `:required`, and the `t:Explorer.Chain.Transaction.t/0` has no associated record for that association, then the
      `t:Explorer.Chain.Transaction.t/0` will not be included in the page `entries`.
  """
  @spec hashes_to_transactions([Hash.Full.t()], [necessity_by_association_option]) :: [Transaction.t()] | []
  def hashes_to_transactions(hashes, options \\ []) when is_list(hashes) and is_list(options) do
    necessity_by_association = Keyword.get(options, :necessity_by_association, %{})

    fetch_transactions()
    |> where([transaction], transaction.hash in ^hashes)
    |> join_associations(necessity_by_association)
    |> preload([{:token_transfers, [:token, :from_address, :to_address]}])
    |> Repo.all()
  end

  @doc """
  Bulk insert all data stored in the `Explorer`.

  See `Explorer.Chain.Import.all/1` for options and returns.
  """
  @spec import(Import.all_options()) :: Import.all_result()
  def import(options) do
    Import.all(options)
  end

  @doc """
  The percentage of indexed blocks on the chain.

      iex> for index <- 5..9 do
      ...>   insert(:block, number: index)
      ...>   Process.sleep(200)
      ...> end
      iex> Explorer.Chain.indexed_ratio()
      Decimal.new(1, 50, -2)

  If there are no blocks, the percentage is 0.

      iex> Explorer.Chain.indexed_ratio()
      Decimal.new(0)

  """
  @spec indexed_ratio() :: Decimal.t()
  def indexed_ratio do
    %{min: min, max: max} = BlockNumber.get_all()

    case {min, max} do
      {0, 0} ->
        Decimal.new(0)

      _ ->
        result = Decimal.div(max - min + 1, max + 1)

        Decimal.round(result, 2, :down)
    end
  end

  @spec fetch_min_block_number() :: non_neg_integer
  def fetch_min_block_number do
    query =
      from(block in Block,
        select: block.number,
        where: block.consensus == true,
        order_by: [asc: block.number],
        limit: 1
      )

    Repo.one(query) || 0
  end

  @spec fetch_max_block_number() :: non_neg_integer
  def fetch_max_block_number do
    query =
      from(block in Block,
        select: block.number,
        where: block.consensus == true,
        order_by: [desc: block.number],
        limit: 1
      )

    Repo.one(query) || 0
  end

  @spec fetch_count_consensus_block() :: non_neg_integer
  def fetch_count_consensus_block do
    query =
      from(block in Block,
        select: count(block.hash),
        where: block.consensus == true
      )

    Repo.one!(query, timeout: :infinity) || 0
  end

  def fetch_block_by_hash(block_hash) do
    Repo.get(Block, block_hash)
  end

  @spec fetch_sum_coin_total_supply_minus_burnt() :: non_neg_integer
  def fetch_sum_coin_total_supply_minus_burnt do
    {:ok, burn_address_hash} = Chain.string_to_address_hash(@burn_address_hash_str)

    query =
      from(
        a0 in Address,
        select: fragment("SUM(a0.fetched_coin_balance)"),
        where: a0.hash != ^burn_address_hash,
        where: a0.fetched_coin_balance > ^0
      )

    Repo.one!(query, timeout: :infinity) || 0
  end

  @spec fetch_sum_coin_total_supply() :: non_neg_integer
  def fetch_sum_coin_total_supply do
    query =
      from(
        a0 in Address,
        select: fragment("SUM(a0.fetched_coin_balance)"),
        where: a0.fetched_coin_balance > ^0
      )

    Repo.one!(query, timeout: :infinity) || 0
  end

  @spec fetch_sum_gas_used() :: non_neg_integer
  def fetch_sum_gas_used do
    query =
      from(
        t0 in Transaction,
        select: fragment("SUM(t0.gas_used)")
      )

    Repo.one!(query, timeout: :infinity) || 0
  end

  @doc """
  The number of `t:Explorer.Chain.InternalTransaction.t/0`.

      iex> transaction = :transaction |> insert() |> with_block()
      iex> insert(:internal_transaction, index: 0, transaction: transaction, block_hash: transaction.block_hash, block_index: 0)
      iex> Explorer.Chain.internal_transaction_count()
      1

  If there are none, the count is `0`.

      iex> Explorer.Chain.internal_transaction_count()
      0

  """
  def internal_transaction_count do
    Repo.aggregate(InternalTransaction.where_nonpending_block(), :count, :transaction_hash)
  end

  @doc """
  Finds all `t:Explorer.Chain.Transaction.t/0` in the `t:Explorer.Chain.Block.t/0`.

  ## Options

    * `:necessity_by_association` - use to load `t:association/0` as `:required` or `:optional`.  If an association is
        `:required`, and the `t:Explorer.Chain.Block.t/0` has no associated record for that association, then the
        `t:Explorer.Chain.Block.t/0` will not be included in the page `entries`.
    * `:paging_options` - a `t:Explorer.PagingOptions.t/0` used to specify the `:page_size` and
      `:key` (a tuple of the lowest/oldest `{block_number}`). Results will be the internal
      transactions older than the `block_number` that are passed.
    * ':block_type' - use to filter by type of block; Uncle`, `Reorg`, or `Block` (default).

  """
  @spec list_blocks([paging_options | necessity_by_association_option]) :: [Block.t()]
  def list_blocks(options \\ []) when is_list(options) do
    necessity_by_association = Keyword.get(options, :necessity_by_association, %{})
    paging_options = Keyword.get(options, :paging_options) || @default_paging_options
    block_type = Keyword.get(options, :block_type, "Block")

    cond do
      block_type == "Block" && !paging_options.key ->
        block_from_cache(block_type, paging_options, necessity_by_association)

      block_type == "Uncle" && !paging_options.key ->
        uncles_from_cache(block_type, paging_options, necessity_by_association)

      true ->
        fetch_blocks(block_type, paging_options, necessity_by_association)
    end
  end

  defp block_from_cache(block_type, paging_options, necessity_by_association) do
    case Blocks.take_enough(paging_options.page_size) do
      nil ->
        elements = fetch_blocks(block_type, paging_options, necessity_by_association)

        Blocks.update(elements)

        elements

      blocks ->
        blocks
    end
  end

  def uncles_from_cache(block_type, paging_options, necessity_by_association) do
    case Uncles.take_enough(paging_options.page_size) do
      nil ->
        elements = fetch_blocks(block_type, paging_options, necessity_by_association)

        Uncles.update(elements)

        elements

      blocks ->
        blocks
    end
  end

  defp fetch_blocks(block_type, paging_options, necessity_by_association) do
    Block
    |> Block.block_type_filter(block_type)
    |> page_blocks(paging_options)
    |> limit(^paging_options.page_size)
    |> order_by(desc: :number)
    |> join_associations(necessity_by_association)
    |> Repo.all()
  end

  @doc """
  Map `block_number`s to their `t:Explorer.Chain.Block.t/0` `hash` `t:Explorer.Chain.Hash.Full.t/0`.

  Does not include non-consensus blocks.

      iex> block = insert(:block, consensus: false)
      iex> Explorer.Chain.block_hash_by_number([block.number])
      %{}

  """
  @spec block_hash_by_number([Block.block_number()]) :: %{Block.block_number() => Hash.Full.t()}
  def block_hash_by_number(block_numbers) when is_list(block_numbers) do
    query =
      from(block in Block,
        where: block.consensus == true and block.number in ^block_numbers,
        select: {block.number, block.hash}
      )

    query
    |> Repo.all()
    |> Enum.into(%{})
  end

  @doc """
  Lists the top `t:Explorer.Chain.Address.t/0`'s' in descending order based on coin balance and address hash.

  """
  @spec list_top_addresses :: [{Address.t(), non_neg_integer()}]
  def list_top_addresses(options \\ []) do
    paging_options = Keyword.get(options, :paging_options, @default_paging_options)

    if is_nil(paging_options.key) do
      paging_options.page_size
      |> Accounts.take_enough()
      |> case do
        nil ->
          accounts_with_n = fetch_top_addresses(paging_options)

          accounts_with_n
          |> Enum.map(fn {address, _n} -> address end)
          |> Accounts.update()

          accounts_with_n

        accounts ->
          Enum.map(
            accounts,
            &{&1,
             if is_nil(&1.nonce) do
               0
             else
               &1.nonce + 1
             end}
          )
      end
    else
      fetch_top_addresses(paging_options)
    end
  end

  defp fetch_top_addresses(paging_options) do
    base_query =
      from(a in Address,
        where: a.fetched_coin_balance > ^0,
        order_by: [desc: a.fetched_coin_balance, asc: a.hash],
        preload: [:names],
        select: {a, fragment("coalesce(1 + ?, 0)", a.nonce)}
      )

    base_query
    |> page_addresses(paging_options)
    |> limit(^paging_options.page_size)
    |> Repo.all()
  end

  @doc """
  Lists the top `t:Explorer.Chain.Token.t/0`'s'.

  """
  @spec list_top_tokens(String.t()) :: [{Token.t(), non_neg_integer()}]
  def list_top_tokens(filter, options \\ []) do
    paging_options = Keyword.get(options, :paging_options, @default_paging_options)

    fetch_top_tokens(filter, paging_options)
  end

  @spec list_top_bridged_tokens(atom(), String.t(), [paging_options | necessity_by_association_option]) :: [
          {Token.t(), non_neg_integer()}
        ]
  def list_top_bridged_tokens(destination, filter, options \\ []) do
    paging_options = Keyword.get(options, :paging_options, @default_paging_options)

    fetch_top_bridged_tokens(destination, paging_options, filter)
  end

  defp fetch_top_tokens(filter, paging_options) do
    bridged_tokens_query =
      from(bt in BridgedToken,
        select: bt
      )

    base_query =
      from(t in Token,
        left_join: bt in subquery(bridged_tokens_query),
        on: t.contract_address_hash == bt.home_token_contract_address_hash,
        where: t.total_supply > ^0,
        order_by: [desc: t.holder_count, asc: t.name],
        select: [t, bt],
        preload: [:contract_address]
      )

    base_query_with_paging =
      base_query
      |> page_tokens(paging_options)
      |> limit(^paging_options.page_size)

    query =
      if filter && filter !== "" do
        base_query_with_paging
        |> where(fragment("to_tsvector('english', symbol || ' ' || name ) @@ plainto_tsquery(?)", ^filter))
      else
        base_query_with_paging
      end

    query
    |> Repo.all()
  end

  defp fetch_top_bridged_tokens(destination, paging_options, filter) do
    chain_id = translate_destination_to_chain_id(destination)

    bridged_tokens_query =
      from(bt in BridgedToken,
        select: bt,
        where: bt.foreign_chain_id == ^chain_id
      )

    base_query =
      from(t in Token,
        right_join: bt in subquery(bridged_tokens_query),
        on: t.contract_address_hash == bt.home_token_contract_address_hash,
        where: t.total_supply > ^0,
        where: t.bridged,
        order_by: [desc: t.holder_count, asc: t.name],
        select: [t, bt],
        preload: [:contract_address]
      )

    base_query_with_paging =
      base_query
      |> page_tokens(paging_options)
      |> limit(^paging_options.page_size)

    query =
      if filter && filter !== "" do
        base_query_with_paging
        |> where(fragment("to_tsvector('english', symbol || ' ' || name ) @@ to_tsquery(?)", ^filter))
      else
        base_query_with_paging
      end

    query
    |> Repo.all()
  end

  @spec list_top_gas_consumers([DateTime.t()]) :: [map()]
  def list_top_gas_consumers(period, options \\ []) do
    paging_options = Keyword.get(options, :paging_options, @default_paging_options)

    list_top_gas_usage_query(period, :to, paging_options)
  end

  @spec list_top_gas_spenders([DateTime.t()]) :: [map()]
  def list_top_gas_spenders(period, options \\ []) do
    paging_options = Keyword.get(options, :paging_options, @default_paging_options)

    list_top_gas_usage_query(period, :from, paging_options)
  end

  defp list_top_gas_usage_query(duration, column, paging_options) do
    initial_query =
      if column == :to do
        from(t in Transaction,
          select: %{
            address_hash: t.to_address_hash,
            total_gas: sum(t.gas_used)
          },
          group_by: t.to_address_hash,
          where: not is_nil(t.to_address_hash)
        )
      else
        from(t in Transaction,
          select: %{
            address_hash: t.from_address_hash,
            total_gas: sum(t.gas_used)
          },
          group_by: t.from_address_hash,
          where: not is_nil(t.from_address_hash)
        )
      end

    base_query =
      initial_query
      |> where([t], t.inserted_at >= ^duration)
      |> order_by([t], desc: sum(t.gas_used))

    intermediate_query =
      from(t in subquery(base_query),
        select: t,
        where: t.total_gas > 0
      )

    intermediate_query
    |> limit(^paging_options.page_size)
    |> page_gas_usage(paging_options)
    |> Repo.all()
  end

  defp translate_destination_to_chain_id(destination) do
    case destination do
      :eth -> 1
      :bsc -> 56
      _ -> 1
    end
  end

  @doc """
  Calls `reducer` on a stream of `t:Explorer.Chain.Block.t/0` without `t:Explorer.Chain.Block.Reward.t/0`.
  """
  def stream_blocks_without_rewards(initial, reducer) when is_function(reducer, 2) do
    Block.blocks_without_reward_query()
    |> Repo.stream_reduce(initial, reducer)
  end

  @doc """
  Finds all transactions of a certain block number
  """
  def get_transactions_of_block_number(block_number) do
    block_number
    |> Transaction.transactions_with_block_number()
    |> Repo.all()
  end

  @doc """
  Finds all Blocks validated by the address with the given hash.

    ## Options
      * `:necessity_by_association` - use to load `t:association/0` as `:required` or `:optional`.  If an association is
          `:required`, and the `t:Explorer.Chain.Block.t/0` has no associated record for that association, then the
          `t:Explorer.Chain.Block.t/0` will not be included in the page `entries`.
      * `:paging_options` - a `t:Explorer.PagingOptions.t/0` used to specify the `:page_size` and
        `:key` (a tuple of the lowest/oldest `{block_number}`) and. Results will be the internal
        transactions older than the `block_number` that are passed.

  Returns all blocks validated by the address given.
  """
  @spec get_blocks_validated_by_address(
          [paging_options | necessity_by_association_option],
          Hash.Address.t()
        ) :: [Block.t()]
  def get_blocks_validated_by_address(options \\ [], address_hash) when is_list(options) do
    necessity_by_association = Keyword.get(options, :necessity_by_association, %{})
    paging_options = Keyword.get(options, :paging_options, @default_paging_options)

    Block
    |> join_associations(necessity_by_association)
    |> where(miner_hash: ^address_hash)
    |> page_blocks(paging_options)
    |> limit(^paging_options.page_size)
    |> order_by(desc: :number)
    |> Repo.all()
  end

  def check_if_validated_blocks_at_address(address_hash) do
    Repo.exists?(from(b in Block, where: b.miner_hash == ^address_hash))
  end

  def check_if_logs_at_address(address_hash) do
    Repo.exists?(from(l in Log, where: l.address_hash == ^address_hash))
  end

  def check_if_internal_transactions_at_address(address_hash) do
    internal_transactions_exists_by_created_contract_address_hash =
      Repo.exists?(from(it in InternalTransaction, where: it.created_contract_address_hash == ^address_hash))

    internal_transactions_exists_by_from_address_hash =
      Repo.exists?(from(it in InternalTransaction, where: it.from_address_hash == ^address_hash))

    internal_transactions_exists_by_to_address_hash =
      Repo.exists?(from(it in InternalTransaction, where: it.to_address_hash == ^address_hash))

    internal_transactions_exists_by_created_contract_address_hash || internal_transactions_exists_by_from_address_hash ||
      internal_transactions_exists_by_to_address_hash
  end

  def check_if_token_transfers_at_address(address_hash) do
    token_transfers_exists_by_from_address_hash =
      Repo.exists?(from(tt in TokenTransfer, where: tt.from_address_hash == ^address_hash))

    token_transfers_exists_by_to_address_hash =
      Repo.exists?(from(tt in TokenTransfer, where: tt.to_address_hash == ^address_hash))

    token_transfers_exists_by_from_address_hash ||
      token_transfers_exists_by_to_address_hash
  end

  def check_if_tokens_at_address(address_hash) do
    Repo.exists?(
      from(
        tb in CurrentTokenBalance,
        where: tb.address_hash == ^address_hash,
        where: tb.value > 0
      )
    )
  end

  @doc """
  Counts all of the block validations and groups by the `miner_hash`.
  """
  def each_address_block_validation_count(fun) when is_function(fun, 1) do
    query =
      from(
        b in Block,
        join: addr in Address,
        where: b.miner_hash == addr.hash,
        select: {b.miner_hash, count(b.miner_hash)},
        group_by: b.miner_hash
      )

    Repo.stream_each(query, fun)
  end

  @doc """
  Counts the number of `t:Explorer.Chain.Block.t/0` validated by the address with the given `hash`.
  """
  @spec address_to_validation_count(Hash.Address.t()) :: non_neg_integer()
  def address_to_validation_count(hash) do
    query = from(block in Block, where: block.miner_hash == ^hash, select: fragment("COUNT(*)"))

    Repo.one(query)
  end

  @spec address_to_transaction_count(Address.t()) :: non_neg_integer()
  def address_to_transaction_count(address) do
    if contract?(address) do
      incoming_transaction_count = address_to_incoming_transaction_count(address.hash)

      if incoming_transaction_count == 0 do
        total_transactions_sent_by_address(address.hash)
      else
        incoming_transaction_count
      end
    else
      total_transactions_sent_by_address(address.hash)
    end
  end

  @spec address_to_gas_usage_count(Address.t()) :: non_neg_integer()
  def address_to_gas_usage_count(address) do
    if contract?(address) do
      incoming_transaction_gas_usage = address_to_incoming_transaction_gas_usage(address.hash)

      if incoming_transaction_gas_usage == 0 do
        address_to_outcoming_transaction_gas_usage(address.hash)
      else
        incoming_transaction_gas_usage
      end
    else
      address_to_outcoming_transaction_gas_usage(address.hash)
    end
  end

  @doc """
  Return the balance in usd corresponding to this token. Return nil if the usd_value of the token is not present.
  """
  def balance_in_usd(%{token: %{usd_value: nil}}) do
    nil
  end

  def balance_in_usd(token_balance) do
    tokens = CurrencyHelpers.divide_decimals(token_balance.value, token_balance.token.decimals)
    price = token_balance.token.usd_value
    Decimal.mult(tokens, price)
  end

  def address_tokens_usd_sum(token_balances) do
    token_balances
    |> Enum.reduce(Decimal.new(0), fn token_balance, acc ->
      if token_balance.value && token_balance.token.usd_value do
        Decimal.add(acc, balance_in_usd(token_balance))
      else
        acc
      end
    end)
  end

  defp contract?(%{contract_code: nil}), do: false

  defp contract?(%{contract_code: _}), do: true

  @doc """
  Returns a stream of unfetched `t:Explorer.Chain.Address.CoinBalance.t/0`.

  When there are addresses, the `reducer` is called for each `t:Explorer.Chain.Address.t/0` `hash` and all
  `t:Explorer.Chain.Block.t/0` `block_number` that address is mentioned.

  | Address Hash Schema                        | Address Hash Field              | Block Number Schema                | Block Number Field |
  |--------------------------------------------|---------------------------------|------------------------------------|--------------------|
  | `t:Explorer.Chain.Block.t/0`               | `miner_hash`                    | `t:Explorer.Chain.Block.t/0`       | `number`           |
  | `t:Explorer.Chain.Transaction.t/0`         | `from_address_hash`             | `t:Explorer.Chain.Transaction.t/0` | `block_number`     |
  | `t:Explorer.Chain.Transaction.t/0`         | `to_address_hash`               | `t:Explorer.Chain.Transaction.t/0` | `block_number`     |
  | `t:Explorer.Chain.Log.t/0`                 | `address_hash`                  | `t:Explorer.Chain.Transaction.t/0` | `block_number`     |
  | `t:Explorer.Chain.InternalTransaction.t/0` | `created_contract_address_hash` | `t:Explorer.Chain.Transaction.t/0` | `block_number`     |
  | `t:Explorer.Chain.InternalTransaction.t/0` | `from_address_hash`             | `t:Explorer.Chain.Transaction.t/0` | `block_number`     |
  | `t:Explorer.Chain.InternalTransaction.t/0` | `to_address_hash`               | `t:Explorer.Chain.Transaction.t/0` | `block_number`     |

  Pending `t:Explorer.Chain.Transaction.t/0` `from_address_hash` and `to_address_hash` aren't returned because they
  don't have an associated block number.

  When there are no addresses, the `reducer` is never called and the `initial` is returned in an `:ok` tuple.

  When an `t:Explorer.Chain.Address.t/0` `hash` is used multiple times, all unique `t:Explorer.Chain.Block.t/0` `number`
  will be returned.
  """
  @spec stream_unfetched_balances(
          initial :: accumulator,
          reducer ::
            (entry :: %{address_hash: Hash.Address.t(), block_number: Block.block_number()}, accumulator -> accumulator)
        ) :: {:ok, accumulator}
        when accumulator: term()
  def stream_unfetched_balances(initial, reducer) when is_function(reducer, 2) do
    query =
      from(
        balance in CoinBalance,
        where: is_nil(balance.value_fetched_at),
        select: %{address_hash: balance.address_hash, block_number: balance.block_number}
      )

    Repo.stream_reduce(query, initial, reducer)
  end

  @doc """
  Returns a stream of all token balances that weren't fetched values.
  """
  @spec stream_unfetched_token_balances(
          initial :: accumulator,
          reducer :: (entry :: TokenBalance.t(), accumulator -> accumulator)
        ) :: {:ok, accumulator}
        when accumulator: term()
  def stream_unfetched_token_balances(initial, reducer) when is_function(reducer, 2) do
    TokenBalance.unfetched_token_balances()
    |> Repo.stream_reduce(initial, reducer)
  end

  @doc """
  Returns a stream of all blocks with unfetched internal transactions, using
  the `pending_block_operation` table.

  Only blocks with consensus are returned.

      iex> non_consensus = insert(:block, consensus: false)
      iex> insert(:pending_block_operation, block: non_consensus, fetch_internal_transactions: true)
      iex> unfetched = insert(:block)
      iex> insert(:pending_block_operation, block: unfetched, fetch_internal_transactions: true)
      iex> fetched = insert(:block)
      iex> insert(:pending_block_operation, block: fetched, fetch_internal_transactions: false)
      iex> {:ok, number_set} = Explorer.Chain.stream_blocks_with_unfetched_internal_transactions(
      ...>   MapSet.new(),
      ...>   fn number, acc ->
      ...>     MapSet.put(acc, number)
      ...>   end
      ...> )
      iex> non_consensus.number in number_set
      false
      iex> unfetched.number in number_set
      true
      iex> fetched.hash in number_set
      false

  """
  @spec stream_blocks_with_unfetched_internal_transactions(
          initial :: accumulator,
          reducer :: (entry :: term(), accumulator -> accumulator)
        ) :: {:ok, accumulator}
        when accumulator: term()
  def stream_blocks_with_unfetched_internal_transactions(initial, reducer) when is_function(reducer, 2) do
    query =
      from(
        b in Block,
        join: pending_ops in assoc(b, :pending_operations),
        where: pending_ops.fetch_internal_transactions,
        where: b.consensus,
        select: b.number
      )

    Repo.stream_reduce(query, initial, reducer)
  end

  def remove_nonconsensus_blocks_from_pending_ops(block_hashes) do
    query =
      from(
        po in PendingBlockOperation,
        where: po.block_hash in ^block_hashes
      )

    {_, _} = Repo.delete_all(query)

    :ok
  end

  def remove_nonconsensus_blocks_from_pending_ops do
    query =
      from(
        po in PendingBlockOperation,
        inner_join: block in Block,
        on: block.hash == po.block_hash,
        where: block.consensus == false
      )

    {_, _} = Repo.delete_all(query)

    :ok
  end

  @spec stream_transactions_with_unfetched_created_contract_codes(
          fields :: [
            :block_hash
            | :created_contract_code_indexed_at
            | :from_address_hash
            | :gas
            | :gas_price
            | :hash
            | :index
            | :input
            | :nonce
            | :r
            | :s
            | :to_address_hash
            | :v
            | :value
          ],
          initial :: accumulator,
          reducer :: (entry :: term(), accumulator -> accumulator)
        ) :: {:ok, accumulator}
        when accumulator: term()
  def stream_transactions_with_unfetched_created_contract_codes(fields, initial, reducer)
      when is_function(reducer, 2) do
    query =
      from(t in Transaction,
        where:
          not is_nil(t.block_hash) and not is_nil(t.created_contract_address_hash) and
            is_nil(t.created_contract_code_indexed_at),
        select: ^fields
      )

    Repo.stream_reduce(query, initial, reducer)
  end

  @spec stream_mined_transactions(
          fields :: [
            :block_hash
            | :created_contract_code_indexed_at
            | :from_address_hash
            | :gas
            | :gas_price
            | :hash
            | :index
            | :input
            | :nonce
            | :r
            | :s
            | :to_address_hash
            | :v
            | :value
          ],
          initial :: accumulator,
          reducer :: (entry :: term(), accumulator -> accumulator)
        ) :: {:ok, accumulator}
        when accumulator: term()
  def stream_mined_transactions(fields, initial, reducer) when is_function(reducer, 2) do
    query =
      from(t in Transaction,
        where: not is_nil(t.block_hash) and not is_nil(t.nonce) and not is_nil(t.from_address_hash),
        select: ^fields
      )

    Repo.stream_reduce(query, initial, reducer)
  end

  @spec stream_pending_transactions(
          fields :: [
            :block_hash
            | :created_contract_code_indexed_at
            | :from_address_hash
            | :gas
            | :gas_price
            | :hash
            | :index
            | :input
            | :nonce
            | :r
            | :s
            | :to_address_hash
            | :v
            | :value
          ],
          initial :: accumulator,
          reducer :: (entry :: term(), accumulator -> accumulator)
        ) :: {:ok, accumulator}
        when accumulator: term()
  def stream_pending_transactions(fields, initial, reducer) when is_function(reducer, 2) do
    query =
      Transaction
      |> pending_transactions_query()
      |> select(^fields)

    Repo.stream_reduce(query, initial, reducer)
  end

  @doc """
  Returns a stream of all blocks that are marked as unfetched in `t:Explorer.Chain.Block.SecondDegreeRelation.t/0`.
  For each uncle block a `hash` of nephew block and an `index` of the block in it are returned.

  When a block is fetched, its uncles are transformed into `t:Explorer.Chain.Block.SecondDegreeRelation.t/0` and can be
  returned.  Once the uncle is imported its corresponding `t:Explorer.Chain.Block.SecondDegreeRelation.t/0`
  `uncle_fetched_at` will be set and it won't be returned anymore.
  """
  @spec stream_unfetched_uncles(
          initial :: accumulator,
          reducer :: (entry :: term(), accumulator -> accumulator)
        ) :: {:ok, accumulator}
        when accumulator: term()
  def stream_unfetched_uncles(initial, reducer) when is_function(reducer, 2) do
    query =
      from(bsdr in Block.SecondDegreeRelation,
        where: is_nil(bsdr.uncle_fetched_at) and not is_nil(bsdr.index),
        select: [:nephew_hash, :index]
      )

    Repo.stream_reduce(query, initial, reducer)
  end

  @doc """
  The number of `t:Explorer.Chain.Log.t/0`.

      iex> transaction = :transaction |> insert() |> with_block()
      iex> insert(:log, transaction: transaction, index: 0)
      iex> Explorer.Chain.log_count()
      1

  When there are no `t:Explorer.Chain.Log.t/0`.

      iex> Explorer.Chain.log_count()
      0

  """
  def log_count do
    Repo.one!(from(log in "logs", select: fragment("COUNT(*)")))
  end

  @doc """
  Max consensus block numbers.

  If blocks are skipped and inserted out of number order, the max number is still returned

      iex> insert(:block, number: 2)
      iex> insert(:block, number: 1)
      iex> Explorer.Chain.max_consensus_block_number()
      {:ok, 2}

  Non-consensus blocks are ignored

      iex> insert(:block, number: 3, consensus: false)
      iex> insert(:block, number: 2, consensus: true)
      iex> Explorer.Chain.max_consensus_block_number()
      {:ok, 2}

  If there are no blocks, `{:error, :not_found}` is returned

      iex> Explorer.Chain.max_consensus_block_number()
      {:error, :not_found}

  """
  @spec max_consensus_block_number() :: {:ok, Block.block_number()} | {:error, :not_found}
  def max_consensus_block_number do
    Block
    |> where(consensus: true)
    |> Repo.aggregate(:max, :number)
    |> case do
      nil -> {:error, :not_found}
      number -> {:ok, number}
    end
  end

  @spec max_non_consensus_block_number(integer | nil) :: {:ok, Block.block_number()} | {:error, :not_found}
  def max_non_consensus_block_number(max_consensus_block_number \\ nil) do
    max =
      if max_consensus_block_number do
        {:ok, max_consensus_block_number}
      else
        max_consensus_block_number()
      end

    case max do
      {:ok, number} ->
        query =
          from(block in Block,
            where: block.consensus == false,
            where: block.number > ^number
          )

        query
        |> Repo.aggregate(:max, :number)
        |> case do
          nil -> {:error, :not_found}
          number -> {:ok, number}
        end
    end
  end

  @spec block_height() :: block_height()
  def block_height do
    query = from(block in Block, select: coalesce(max(block.number), 0), where: block.consensus == true)

    Repo.one!(query)
  end

  def last_db_block_status do
    query =
      from(block in Block,
        select: {block.number, block.timestamp},
        where: block.consensus == true,
        order_by: [desc: block.number],
        limit: 1
      )

    query
    |> Repo.one()
    |> block_status()
  end

  def last_cache_block_status do
    [
      paging_options: %PagingOptions{page_size: 1}
    ]
    |> list_blocks()
    |> List.last()
    |> case do
      %{timestamp: timestamp, number: number} ->
        block_status({number, timestamp})

      _ ->
        block_status(nil)
    end
  end

  @spec upsert_last_fetched_counter(map()) :: {:ok, LastFetchedCounter.t()} | {:error, Ecto.Changeset.t()}
  def upsert_last_fetched_counter(params) do
    changeset = LastFetchedCounter.changeset(%LastFetchedCounter{}, params)

    Repo.insert(changeset,
      on_conflict: :replace_all,
      conflict_target: [:counter_type]
    )
  end

  def get_last_fetched_counter(type) do
    query =
      from(
        last_fetched_counter in LastFetchedCounter,
        where: last_fetched_counter.counter_type == ^type,
        select: last_fetched_counter.value
      )

    Repo.one!(query) || 0
  end

  defp block_status({number, timestamp}) do
    now = DateTime.utc_now()
    last_block_period = DateTime.diff(now, timestamp, :millisecond)

    if last_block_period > Application.get_env(:explorer, :healthy_blocks_period) do
      {:error, number, timestamp}
    else
      {:ok, number, timestamp}
    end
  end

  defp block_status(nil), do: {:error, :no_blocks}

  @doc """
  Calculates the ranges of missing consensus blocks in `range`.

  When there are no blocks, the entire range is missing.

      iex> Explorer.Chain.missing_block_number_ranges(0..5)
      [0..5]

  If the block numbers from `0` to `max_block_number/0` are contiguous, then no block numbers are missing

      iex> insert(:block, number: 0)
      iex> insert(:block, number: 1)
      iex> Explorer.Chain.missing_block_number_ranges(0..1)
      []

  If there are gaps between the `first` and `last` of `range`, then the missing numbers are compacted into ranges.
  Single missing numbers become ranges with the single number as the start and end.

      iex> insert(:block, number: 0)
      iex> insert(:block, number: 2)
      iex> insert(:block, number: 5)
      iex> Explorer.Chain.missing_block_number_ranges(0..5)
      [1..1, 3..4]

  Flipping the order of `first` and `last` in the `range` flips the order that the missing ranges are returned.  This
  allows `missing_block_numbers` to be used to generate the sequence down or up from a starting block number.

      iex> insert(:block, number: 0)
      iex> insert(:block, number: 2)
      iex> insert(:block, number: 5)
      iex> Explorer.Chain.missing_block_number_ranges(5..0)
      [4..3, 1..1]

  If only non-consensus blocks exist for a number, the number still counts as missing.

      iex> insert(:block, number: 0)
      iex> insert(:block, number: 1, consensus: false)
      iex> insert(:block, number: 2)
      iex> Explorer.Chain.missing_block_number_ranges(2..0)
      [1..1]

  if range starts with non-consensus block in the middle of the chain, it returns missing numbers.

      iex> insert(:block, number: 12859383, consensus: true)
      iex> insert(:block, number: 12859384, consensus: false)
      iex> insert(:block, number: 12859386, consensus: true)
      iex> Explorer.Chain.missing_block_number_ranges(12859384..12859385)
      [12859384..12859385]

      if range starts with missing block in the middle of the chain, it returns missing numbers.

      iex> insert(:block, number: 12859383, consensus: true)
      iex> insert(:block, number: 12859386, consensus: true)
      iex> Explorer.Chain.missing_block_number_ranges(12859384..12859385)
      [12859384..12859385]

  """
  @spec missing_block_number_ranges(Range.t()) :: [Range.t()]
  def missing_block_number_ranges(range)

  def missing_block_number_ranges(range_start..range_end) do
    range_min = min(range_start, range_end)
    range_max = max(range_start, range_end)

    ordered_missing_query =
      from(b in Block,
        right_join:
          missing_range in fragment(
            """
              (SELECT distinct b1.number 
              FROM generate_series((?)::integer, (?)::integer) AS b1(number)
              WHERE NOT EXISTS
                (SELECT 1 FROM blocks b2 WHERE b2.number=b1.number AND b2.consensus))
            """,
            ^range_min,
            ^range_max
          ),
        on: b.number == missing_range.number,
        select: missing_range.number,
        order_by: missing_range.number,
        distinct: missing_range.number
      )

    missing_blocks = Repo.all(ordered_missing_query, timeout: :infinity)

    [block_ranges, last_block_range_start, last_block_range_end] =
      missing_blocks
      |> Enum.reduce([[], nil, nil], fn block_number, [block_ranges, last_block_range_start, last_block_range_end] ->
        cond do
          !last_block_range_start ->
            [block_ranges, block_number, block_number]

          block_number == last_block_range_end + 1 ->
            [block_ranges, last_block_range_start, block_number]

          true ->
            block_ranges = block_ranges_extend(block_ranges, last_block_range_start, last_block_range_end)
            [block_ranges, block_number, block_number]
        end
      end)

    final_block_ranges =
      if last_block_range_start && last_block_range_end do
        block_ranges_extend(block_ranges, last_block_range_start, last_block_range_end)
      else
        block_ranges
      end

    ordered_block_ranges =
      final_block_ranges
      |> Enum.sort(fn %Range{first: first1, last: _}, %Range{first: first2, last: _} ->
        if range_start <= range_end do
          first1 <= first2
        else
          first1 >= first2
        end
      end)
      |> Enum.map(fn %Range{first: first, last: last} = range ->
        if range_start <= range_end do
          range
        else
          %Range{first: last, last: first}
        end
      end)

    ordered_block_ranges
  end

  defp block_ranges_extend(block_ranges, block_range_start, block_range_end) do
    # credo:disable-for-next-line
    block_ranges ++ [Range.new(block_range_start, block_range_end)]
  end

  @doc """
  Finds consensus `t:Explorer.Chain.Block.t/0` with `number`.

  ## Options

    * `:necessity_by_association` - use to load `t:association/0` as `:required` or `:optional`.  If an association is
      `:required`, and the `t:Explorer.Chain.Block.t/0` has no associated record for that association, then the
      `t:Explorer.Chain.Block.t/0` will not be included in the page `entries`.

  """
  @spec number_to_block(Block.block_number(), [necessity_by_association_option]) ::
          {:ok, Block.t()} | {:error, :not_found}
  def number_to_block(number, options \\ []) when is_list(options) do
    necessity_by_association = Keyword.get(options, :necessity_by_association, %{})

    Block
    |> where(consensus: true, number: ^number)
    |> join_associations(necessity_by_association)
    |> Repo.one()
    |> case do
      nil -> {:error, :not_found}
      block -> {:ok, block}
    end
  end

  @spec timestamp_to_block_number(DateTime.t(), :before | :after) :: {:ok, Block.block_number()} | {:error, :not_found}
  def timestamp_to_block_number(given_timestamp, closest) do
    {:ok, t} = Timex.format(given_timestamp, "%Y-%m-%d %H:%M:%S", :strftime)

    inner_query =
      from(
        block in Block,
        where: block.consensus == true,
        where:
          fragment("? <= TO_TIMESTAMP(?, 'YYYY-MM-DD HH24:MI:SS') + (1 * interval '1 minute')", block.timestamp, ^t),
        where:
          fragment("? >= TO_TIMESTAMP(?, 'YYYY-MM-DD HH24:MI:SS') - (1 * interval '1 minute')", block.timestamp, ^t)
      )

    query =
      from(
        block in subquery(inner_query),
        select: block,
        order_by:
          fragment("abs(extract(epoch from (? - TO_TIMESTAMP(?, 'YYYY-MM-DD HH24:MI:SS'))))", block.timestamp, ^t),
        limit: 1
      )

    query
    |> Repo.one()
    |> case do
      nil ->
        {:error, :not_found}

      %{:number => number, :timestamp => timestamp} ->
        block_number = get_block_number_based_on_closest(closest, timestamp, given_timestamp, number)

        {:ok, block_number}
    end
  end

  defp get_block_number_based_on_closest(closest, timestamp, given_timestamp, number) do
    case closest do
      :before ->
        if DateTime.compare(timestamp, given_timestamp) == :lt ||
             DateTime.compare(timestamp, given_timestamp) == :eq do
          number
        else
          number - 1
        end

      :after ->
        if DateTime.compare(timestamp, given_timestamp) == :lt ||
             DateTime.compare(timestamp, given_timestamp) == :eq do
          number + 1
        else
          number
        end
    end
  end

  @doc """
  Count of pending `t:Explorer.Chain.Transaction.t/0`.

  A count of all pending transactions.

      iex> insert(:transaction)
      iex> :transaction |> insert() |> with_block()
      iex> Explorer.Chain.pending_transaction_count()
      1

  """
  @spec pending_transaction_count() :: non_neg_integer()
  def pending_transaction_count do
    Transaction
    |> pending_transactions_query()
    |> Repo.aggregate(:count, :hash)
  end

  @doc """
  Returns the paged list of collated transactions that occurred recently from newest to oldest using `block_number`
  and `index`.

      iex> newest_first_transactions = 50 |> insert_list(:transaction) |> with_block() |> Enum.reverse()
      iex> oldest_seen = Enum.at(newest_first_transactions, 9)
      iex> paging_options = %Explorer.PagingOptions{page_size: 10, key: {oldest_seen.block_number, oldest_seen.index}}
      iex> recent_collated_transactions = Explorer.Chain.recent_collated_transactions(paging_options: paging_options)
      iex> length(recent_collated_transactions)
      10
      iex> hd(recent_collated_transactions).hash == Enum.at(newest_first_transactions, 10).hash
      true

  ## Options

    * `:necessity_by_association` - use to load `t:association/0` as `:required` or `:optional`.  If an association is
      `:required`, and the `t:Explorer.Chain.Transaction.t/0` has no associated record for that association,
      then the `t:Explorer.Chain.Transaction.t/0` will not be included in the list.
    * `:paging_options` - a `t:Explorer.PagingOptions.t/0` used to specify the `:page_size` and
      `:key` (a tuple of the lowest/oldest `{block_number, index}`) and. Results will be the transactions older than
      the `block_number` and `index` that are passed.

  """
  @spec recent_collated_transactions([paging_options | necessity_by_association_option]) :: [Transaction.t()]
  def recent_collated_transactions(options \\ []) when is_list(options) do
    necessity_by_association = Keyword.get(options, :necessity_by_association, %{})
    paging_options = Keyword.get(options, :paging_options, @default_paging_options)

    if is_nil(paging_options.key) do
      paging_options.page_size
      |> Transactions.take_enough()
      |> case do
        nil ->
          transactions = fetch_recent_collated_transactions(paging_options, necessity_by_association)
          Transactions.update(transactions)
          transactions

        transactions ->
          transactions
      end
    else
      fetch_recent_collated_transactions(paging_options, necessity_by_association)
    end
  end

  def fetch_recent_collated_transactions(paging_options, necessity_by_association) do
    paging_options
    |> fetch_transactions()
    |> where([transaction], not is_nil(transaction.block_number) and not is_nil(transaction.index))
    |> join_associations(necessity_by_association)
    |> preload([{:token_transfers, [:token, :from_address, :to_address]}])
    |> Repo.all()
  end

  @doc """
  Return the list of pending transactions that occurred recently.

      iex> 2 |> insert_list(:transaction)
      iex> :transaction |> insert() |> with_block()
      iex> 8 |> insert_list(:transaction)
      iex> recent_pending_transactions = Explorer.Chain.recent_pending_transactions()
      iex> length(recent_pending_transactions)
      10
      iex> Enum.all?(recent_pending_transactions, fn %Explorer.Chain.Transaction{block_hash: block_hash} ->
      ...>   is_nil(block_hash)
      ...> end)
      true

  ## Options

    * `:necessity_by_association` - use to load `t:association/0` as `:required` or `:optional`.  If an association is
      `:required`, and the `t:Explorer.Chain.Transaction.t/0` has no associated record for that association,
      then the `t:Explorer.Chain.Transaction.t/0` will not be included in the list.
    * `:paging_options` - a `t:Explorer.PagingOptions.t/0` used to specify the `:page_size` (defaults to
      `#{@default_paging_options.page_size}`) and `:key` (a tuple of the lowest/oldest `{inserted_at, hash}`) and.
      Results will be the transactions older than the `inserted_at` and `hash` that are passed.

  """
  @spec recent_pending_transactions([paging_options | necessity_by_association_option]) :: [Transaction.t()]
  def recent_pending_transactions(options \\ []) when is_list(options) do
    necessity_by_association = Keyword.get(options, :necessity_by_association, %{})
    paging_options = Keyword.get(options, :paging_options, @default_paging_options)

    Transaction
    |> page_pending_transaction(paging_options)
    |> limit(^paging_options.page_size)
    |> pending_transactions_query()
    |> order_by([transaction], desc: transaction.inserted_at, desc: transaction.hash)
    |> join_associations(necessity_by_association)
    |> preload([{:token_transfers, [:token, :from_address, :to_address]}])
    |> Repo.all()
  end

  def pending_transactions_query(query) do
    from(transaction in query,
      where: is_nil(transaction.block_hash) and (is_nil(transaction.error) or transaction.error != "dropped/replaced")
    )
  end

  def pending_transactions_list do
    query =
      from(transaction in Transaction,
        where: is_nil(transaction.block_hash) and (is_nil(transaction.error) or transaction.error != "dropped/replaced")
      )

    query
    |> Repo.all(timeout: :infinity)
  end

  @doc """
  The `string` must start with `0x`, then is converted to an integer and then to `t:Explorer.Chain.Hash.Address.t/0`.

      iex> Explorer.Chain.string_to_address_hash("0x5aAeb6053F3E94C9b9A09f33669435E7Ef1BeAed")
      {
        :ok,
        %Explorer.Chain.Hash{
          byte_count: 20,
          bytes: <<0x5aAeb6053F3E94C9b9A09f33669435E7Ef1BeAed :: big-integer-size(20)-unit(8)>>
        }
      }

  `String.t` format must always have 40 hexadecimal digits after the `0x` base prefix.

      iex> Explorer.Chain.string_to_address_hash("0x0")
      :error

  """
  @spec string_to_address_hash(String.t()) :: {:ok, Hash.Address.t()} | :error
  def string_to_address_hash(string) when is_binary(string) do
    Hash.Address.cast(string)
  end

  @doc """
  The `string` must start with `0x`, then is converted to an integer and then to `t:Explorer.Chain.Hash.t/0`.

      iex> Explorer.Chain.string_to_block_hash(
      ...>   "0x9fc76417374aa880d4449a1f7f31ec597f00b1f6f3dd2d66f4c9c6c445836d8b"
      ...> )
      {
        :ok,
        %Explorer.Chain.Hash{
          byte_count: 32,
          bytes: <<0x9fc76417374aa880d4449a1f7f31ec597f00b1f6f3dd2d66f4c9c6c445836d8b :: big-integer-size(32)-unit(8)>>
        }
      }

  `String.t` format must always have 64 hexadecimal digits after the `0x` base prefix.

      iex> Explorer.Chain.string_to_block_hash("0x0")
      :error

  """
  @spec string_to_block_hash(String.t()) :: {:ok, Hash.t()} | :error
  def string_to_block_hash(string) when is_binary(string) do
    Hash.Full.cast(string)
  end

  @doc """
  The `string` must start with `0x`, then is converted to an integer and then to `t:Explorer.Chain.Hash.t/0`.

      iex> Explorer.Chain.string_to_transaction_hash(
      ...>  "0x9fc76417374aa880d4449a1f7f31ec597f00b1f6f3dd2d66f4c9c6c445836d8b"
      ...> )
      {
        :ok,
        %Explorer.Chain.Hash{
          byte_count: 32,
          bytes: <<0x9fc76417374aa880d4449a1f7f31ec597f00b1f6f3dd2d66f4c9c6c445836d8b :: big-integer-size(32)-unit(8)>>
        }
      }

  `String.t` format must always have 64 hexadecimal digits after the `0x` base prefix.

      iex> Explorer.Chain.string_to_transaction_hash("0x0")
      :error

  """
  @spec string_to_transaction_hash(String.t()) :: {:ok, Hash.t()} | :error
  def string_to_transaction_hash(string) when is_binary(string) do
    Hash.Full.cast(string)
  end

  @doc """
  Estimated count of `t:Explorer.Chain.Transaction.t/0`.

  Estimated count of both collated and pending transactions using the transactions table statistics.
  """
  @spec transaction_estimated_count() :: non_neg_integer()
  def transaction_estimated_count do
    cached_value = TransactionCount.get_count()

    if is_nil(cached_value) do
      %Postgrex.Result{rows: [[rows]]} =
        SQL.query!(Repo, "SELECT reltuples::BIGINT AS estimate FROM pg_class WHERE relname='transactions'")

      rows
    else
      cached_value
    end
  end

  @spec total_gas_usage() :: non_neg_integer()
  def total_gas_usage do
    cached_value = GasUsage.get_sum()

    if is_nil(cached_value) do
      0
    else
      cached_value
    end
  end

  @doc """
  Estimated count of `t:Explorer.Chain.Block.t/0`.

  Estimated count of consensus blocks.
  """
  @spec block_estimated_count() :: non_neg_integer()
  def block_estimated_count do
    cached_value = BlockCount.get_count()

    if is_nil(cached_value) do
      %Postgrex.Result{rows: [[count]]} = Repo.query!("SELECT reltuples FROM pg_class WHERE relname = 'blocks';")

      trunc(count * 0.90)
    else
      cached_value
    end
  end

  @doc """
  `t:Explorer.Chain.InternalTransaction/0`s in `t:Explorer.Chain.Transaction.t/0` with `hash`.

  ## Options

    * `:necessity_by_association` - use to load `t:association/0` as `:required` or `:optional`.  If an association is
      `:required`, and the `t:Explorer.Chain.InternalTransaction.t/0` has no associated record for that association,
      then the `t:Explorer.Chain.InternalTransaction.t/0` will not be included in the list.
    * `:paging_options` - a `t:Explorer.PagingOptions.t/0` used to specify the `:page_size` and
      `:key` (a tuple of the lowest/oldest `{index}`). Results will be the internal transactions older than
      the `index` that is passed.

  """

  @spec all_transaction_to_internal_transactions(Hash.Full.t(), [paging_options | necessity_by_association_option]) :: [
          InternalTransaction.t()
        ]
  def all_transaction_to_internal_transactions(hash, options \\ []) when is_list(options) do
    necessity_by_association = Keyword.get(options, :necessity_by_association, %{})
    paging_options = Keyword.get(options, :paging_options, @default_paging_options)

    InternalTransaction
    |> for_parent_transaction(hash)
    |> join_associations(necessity_by_association)
    |> InternalTransaction.where_nonpending_block()
    |> page_internal_transaction(paging_options)
    |> limit(^paging_options.page_size)
    |> order_by([internal_transaction], asc: internal_transaction.index)
    |> preload(:transaction)
    |> Repo.all()
  end

  @spec transaction_to_internal_transactions(Hash.Full.t(), [paging_options | necessity_by_association_option]) :: [
          InternalTransaction.t()
        ]
  def transaction_to_internal_transactions(hash, options \\ []) when is_list(options) do
    necessity_by_association = Keyword.get(options, :necessity_by_association, %{})
    paging_options = Keyword.get(options, :paging_options, @default_paging_options)

    InternalTransaction
    |> for_parent_transaction(hash)
    |> join_associations(necessity_by_association)
    |> where_transaction_has_multiple_internal_transactions()
    |> InternalTransaction.where_is_different_from_parent_transaction()
    |> InternalTransaction.where_nonpending_block()
    |> page_internal_transaction(paging_options)
    |> limit(^paging_options.page_size)
    |> order_by([internal_transaction], asc: internal_transaction.index)
    |> preload(:transaction)
    |> Repo.all()
  end

  @doc """
  Finds all `t:Explorer.Chain.Log.t/0`s for `t:Explorer.Chain.Transaction.t/0`.

  ## Options

    * `:necessity_by_association` - use to load `t:association/0` as `:required` or `:optional`.  If an association is
      `:required`, and the `t:Explorer.Chain.Log.t/0` has no associated record for that association, then the
      `t:Explorer.Chain.Log.t/0` will not be included in the page `entries`.
    * `:paging_options` - a `t:Explorer.PagingOptions.t/0` used to specify the `:page_size` and
      `:key` (a tuple of the lowest/oldest `{index}`). Results will be the transactions older than
      the `index` that are passed.

  """
  @spec transaction_to_logs(Hash.Full.t(), [paging_options | necessity_by_association_option]) :: [Log.t()]
  def transaction_to_logs(transaction_hash, options \\ []) when is_list(options) do
    necessity_by_association = Keyword.get(options, :necessity_by_association, %{})
    paging_options = Keyword.get(options, :paging_options, @default_paging_options)

    log_with_transactions =
      from(log in Log,
        inner_join: transaction in Transaction,
        on:
          transaction.block_hash == log.block_hash and transaction.block_number == log.block_number and
            transaction.hash == log.transaction_hash
      )

    log_with_transactions
    |> where([_, transaction], transaction.hash == ^transaction_hash)
    |> page_logs(paging_options)
    |> limit(^paging_options.page_size)
    |> order_by([log], asc: log.index)
    |> join_associations(necessity_by_association)
    |> Repo.all()
  end

  @doc """
  Finds all `t:Explorer.Chain.TokenTransfer.t/0`s for `t:Explorer.Chain.Transaction.t/0`.

  ## Options

    * `:necessity_by_association` - use to load `t:association/0` as `:required` or `:optional`.  If an association is
      `:required`, and the `t:Explorer.Chain.TokenTransfer.t/0` has no associated record for that association, then the
      `t:Explorer.Chain.TokenTransfer.t/0` will not be included in the page `entries`.
    * `:paging_options` - a `t:Explorer.PagingOptions.t/0` used to specify the `:page_size` and
      `:key` (in the form of `%{"inserted_at" => inserted_at}`). Results will be the transactions older than
      the `index` that are passed.

  """
  @spec transaction_to_token_transfers(Hash.Full.t(), [paging_options | necessity_by_association_option]) :: [
          TokenTransfer.t()
        ]
  def transaction_to_token_transfers(transaction_hash, options \\ []) when is_list(options) do
    necessity_by_association = Keyword.get(options, :necessity_by_association, %{})
    paging_options = Keyword.get(options, :paging_options, @default_paging_options)

    TokenTransfer
    |> join(:inner, [token_transfer], transaction in assoc(token_transfer, :transaction))
    |> where(
      [token_transfer, transaction],
      transaction.hash == ^transaction_hash and token_transfer.block_hash == transaction.block_hash and
        token_transfer.block_number == transaction.block_number
    )
    |> TokenTransfer.page_token_transfer(paging_options)
    |> limit(^paging_options.page_size)
    |> order_by([token_transfer], asc: token_transfer.inserted_at)
    |> join_associations(necessity_by_association)
    |> Repo.all()
  end

  @doc """
  Converts `transaction` to the status of the `t:Explorer.Chain.Transaction.t/0` whether pending or collated.

  ## Returns

    * `:pending` - the transaction has not be confirmed in a block yet.
    * `:awaiting_internal_transactions` - the transaction happened in a pre-Byzantium block or on a chain like Ethereum
      Classic (ETC) that never adopted [EIP-658](https://github.com/Arachnid/EIPs/blob/master/EIPS/eip-658.md), which
      add transaction status to transaction receipts, so the status can only be derived whether the first internal
      transaction has an error.
    * `:success` - the transaction has been confirmed in a block
    * `{:error, :awaiting_internal_transactions}` - the transactions happened post-Byzantium, but the error message
       requires the internal transactions.
    * `{:error, reason}` - the transaction failed due to `reason` in its first internal transaction.

  """
  @spec transaction_to_status(Transaction.t()) ::
          :pending
          | :awaiting_internal_transactions
          | :success
          | {:error, :awaiting_internal_transactions}
          | {:error, reason :: String.t()}
  def transaction_to_status(%Transaction{error: "dropped/replaced"}), do: {:error, "dropped/replaced"}
  def transaction_to_status(%Transaction{block_hash: nil, status: nil}), do: :pending
  def transaction_to_status(%Transaction{status: nil}), do: :awaiting_internal_transactions
  def transaction_to_status(%Transaction{status: :ok}), do: :success

  def transaction_to_status(%Transaction{status: :error, error: nil}),
    do: {:error, :awaiting_internal_transactions}

  def transaction_to_status(%Transaction{status: :error, error: error}) when is_binary(error), do: {:error, error}

  def transaction_to_revert_reason(transaction) do
    %Transaction{revert_reason: revert_reason} = transaction

    if revert_reason == nil do
      fetch_tx_revert_reason(transaction)
    else
      revert_reason
    end
  end

  def fetch_tx_revert_reason(
        %Transaction{
          block_number: block_number,
          to_address_hash: to_address_hash,
          from_address_hash: from_address_hash,
          input: data,
          gas: gas,
          gas_price: gas_price,
          value: value
        } = transaction
      ) do
    json_rpc_named_arguments = Application.get_env(:explorer, :json_rpc_named_arguments)

    gas_hex =
      if gas do
        gas_hex_without_prefix =
          gas
          |> Decimal.to_integer()
          |> Integer.to_string(16)
          |> String.downcase()

        "0x" <> gas_hex_without_prefix
      else
        "0x0"
      end

    req =
      EthereumJSONRPCTransaction.eth_call_request(
        0,
        block_number,
        data,
        to_address_hash,
        from_address_hash,
        gas_hex,
        Wei.hex_format(gas_price),
        Wei.hex_format(value)
      )

    data =
      case EthereumJSONRPC.json_rpc(req, json_rpc_named_arguments) do
        {:error, %{data: data}} ->
          data

        _ ->
          ""
      end

    formatted_revert_reason = format_revert_reason_message(data)

    if byte_size(formatted_revert_reason) > 0 do
      transaction
      |> Changeset.change(%{revert_reason: formatted_revert_reason})
      |> Repo.update()
    end

    formatted_revert_reason
  end

  defp format_revert_reason_message(revert_reason) do
    case revert_reason do
      @revert_msg_prefix_1 <> rest ->
        rest

      @revert_msg_prefix_2 <> rest ->
        rest

      @revert_msg_prefix_3 <> rest ->
        extract_revert_reason_message_wrapper(rest)

      @revert_msg_prefix_4 <> rest ->
        extract_revert_reason_message_wrapper(rest)

      revert_reason_full ->
        revert_reason_full
    end
  end

  defp extract_revert_reason_message_wrapper(revert_reason_message) do
    case revert_reason_message do
      "0x" <> hex ->
        extract_revert_reason_message(hex)

      _ ->
        revert_reason_message
    end
  end

  defp extract_revert_reason_message(hex) do
    case hex do
      @revert_error_method_id <> msg_with_offset ->
        [msg] =
          msg_with_offset
          |> Base.decode16!(case: :mixed)
          |> TypeDecoder.decode_raw([:string])

        msg

      _ ->
        hex
    end
  end

  @doc """
  The `t:Explorer.Chain.Transaction.t/0` or `t:Explorer.Chain.InternalTransaction.t/0` `value` of the `transaction` in
  `unit`.
  """
  @spec value(InternalTransaction.t(), :wei) :: Wei.wei()
  @spec value(InternalTransaction.t(), :gwei) :: Wei.gwei()
  @spec value(InternalTransaction.t(), :ether) :: Wei.ether()
  @spec value(Transaction.t(), :wei) :: Wei.wei()
  @spec value(Transaction.t(), :gwei) :: Wei.gwei()
  @spec value(Transaction.t(), :ether) :: Wei.ether()
  def value(%type{value: value}, unit) when type in [InternalTransaction, Transaction] do
    Wei.to(value, unit)
  end

  def smart_contract_bytecode(address_hash) do
    query =
      from(
        address in Address,
        where: address.hash == ^address_hash,
        select: address.contract_code
      )

    query
    |> Repo.one()
    |> Data.to_string()
  end

  def smart_contract_creation_tx_bytecode(address_hash) do
    creation_tx_query =
      from(
        tx in Transaction,
        where: tx.created_contract_address_hash == ^address_hash,
        select: tx.input
      )

    tx_input =
      creation_tx_query
      |> Repo.one()

    if tx_input do
      Data.to_string(tx_input)
    else
      creation_int_tx_query =
        from(
          itx in InternalTransaction,
          join: t in assoc(itx, :transaction),
          where: itx.created_contract_address_hash == ^address_hash,
          where: t.status == ^1,
          select: itx.init
        )

      itx_init_code =
        creation_int_tx_query
        |> Repo.one()

      if itx_init_code do
        Data.to_string(itx_init_code)
      else
        nil
      end
    end
  end

  @doc """
  Checks if an address is a contract
  """
  @spec contract_address?(String.t(), non_neg_integer(), Keyword.t()) :: boolean() | :json_rpc_error
  def contract_address?(address_hash, block_number, json_rpc_named_arguments \\ []) do
    {:ok, binary_hash} = Explorer.Chain.Hash.Address.cast(address_hash)

    query =
      from(
        address in Address,
        where: address.hash == ^binary_hash
      )

    address = Repo.one(query)

    cond do
      is_nil(address) ->
        block_quantity = integer_to_quantity(block_number)

        case EthereumJSONRPC.fetch_codes(
               [%{block_quantity: block_quantity, address: address_hash}],
               json_rpc_named_arguments
             ) do
          {:ok, %EthereumJSONRPC.FetchedCodes{params_list: fetched_codes}} ->
            result = List.first(fetched_codes)

            result && !(is_nil(result[:code]) || result[:code] == "" || result[:code] == "0x")

          _ ->
            :json_rpc_error
        end

      is_nil(address.contract_code) ->
        false

      true ->
        true
    end
  end

  @doc """
  Fetches contract creation input data.
  """
  @spec contract_creation_input_data(String.t()) :: nil | String.t()
  def contract_creation_input_data(address_hash) do
    query =
      from(
        address in Address,
        where: address.hash == ^address_hash,
        preload: [:contracts_creation_internal_transaction, :contracts_creation_transaction]
      )

    contract_address = Repo.one(query)

    contract_creation_input_data_from_address(contract_address)
  end

  # credo:disable-for-next-line /Complexity/
  defp contract_creation_input_data_from_address(address) do
    internal_transaction = address && address.contracts_creation_internal_transaction
    transaction = address && address.contracts_creation_transaction

    cond do
      is_nil(address) ->
        ""

      internal_transaction && internal_transaction.input ->
        Data.to_string(internal_transaction.input)

      internal_transaction && internal_transaction.init ->
        Data.to_string(internal_transaction.init)

      transaction && transaction.input ->
        Data.to_string(transaction.input)

      is_nil(transaction) && is_nil(internal_transaction) &&
          not is_nil(address.contract_code) ->
        %Explorer.Chain.Data{bytes: bytes} = address.contract_code
        Base.encode16(bytes, case: :lower)

      true ->
        ""
    end
  end

  @doc """
  Inserts a `t:SmartContract.t/0`.

  As part of inserting a new smart contract, an additional record is inserted for
  naming the address for reference.
  """
  @spec create_smart_contract(map()) :: {:ok, SmartContract.t()} | {:error, Ecto.Changeset.t()}
  def create_smart_contract(attrs \\ %{}, external_libraries \\ [], secondary_sources \\ []) do
    new_contract = %SmartContract{}

    smart_contract_changeset =
      new_contract
      |> SmartContract.changeset(attrs)
      |> Changeset.put_change(:external_libraries, external_libraries)

    new_contract_additional_source = %SmartContractAdditionalSource{}

    smart_contract_additional_sources_changesets =
      if secondary_sources do
        secondary_sources
        |> Enum.map(fn changeset ->
          new_contract_additional_source
          |> SmartContractAdditionalSource.changeset(changeset)
        end)
      else
        []
      end

    address_hash = Changeset.get_field(smart_contract_changeset, :address_hash)

    # Enforce ShareLocks tables order (see docs: sharelocks.md)
    insert_contract_query =
      Multi.new()
      |> Multi.run(:set_address_verified, fn repo, _ -> set_address_verified(repo, address_hash) end)
      |> Multi.run(:clear_primary_address_names, fn repo, _ -> clear_primary_address_names(repo, address_hash) end)
      |> Multi.run(:insert_address_name, fn repo, _ ->
        name = Changeset.get_field(smart_contract_changeset, :name)
        create_address_name(repo, name, address_hash)
      end)
      |> Multi.insert(:smart_contract, smart_contract_changeset)

    insert_contract_query_with_additional_sources =
      smart_contract_additional_sources_changesets
      |> Enum.with_index()
      |> Enum.reduce(insert_contract_query, fn {changeset, index}, multi ->
        Multi.insert(multi, "smart_contract_additional_source_#{Integer.to_string(index)}", changeset)
      end)

    insert_result =
      insert_contract_query_with_additional_sources
      |> Repo.transaction()

    case insert_result do
      {:ok, %{smart_contract: smart_contract}} ->
        {:ok, smart_contract}

      {:error, :smart_contract, changeset, _} ->
        {:error, changeset}

      {:error, :set_address_verified, message, _} ->
        {:error, message}
    end
  end

  defp set_address_verified(repo, address_hash) do
    query =
      from(
        address in Address,
        where: address.hash == ^address_hash
      )

    case repo.update_all(query, set: [verified: true]) do
      {1, _} -> {:ok, []}
      _ -> {:error, "There was an error annotating that the address has been verified."}
    end
  end

  defp set_address_decompiled(repo, address_hash) do
    query =
      from(
        address in Address,
        where: address.hash == ^address_hash
      )

    case repo.update_all(query, set: [decompiled: true]) do
      {1, _} -> {:ok, []}
      _ -> {:error, "There was an error annotating that the address has been decompiled."}
    end
  end

  defp clear_primary_address_names(repo, address_hash) do
    query =
      from(
        address_name in Address.Name,
        where: address_name.address_hash == ^address_hash,
        # Enforce Name ShareLocks order (see docs: sharelocks.md)
        order_by: [asc: :address_hash, asc: :name],
        lock: "FOR UPDATE"
      )

    repo.update_all(
      from(n in Address.Name, join: s in subquery(query), on: n.address_hash == s.address_hash and n.name == s.name),
      set: [primary: false]
    )

    {:ok, []}
  end

  defp create_address_name(repo, name, address_hash) do
    params = %{
      address_hash: address_hash,
      name: name,
      primary: true
    }

    %Address.Name{}
    |> Address.Name.changeset(params)
    |> repo.insert(on_conflict: :nothing, conflict_target: [:address_hash, :name])
  end

  @spec address_hash_to_address_with_source_code(Hash.Address.t()) :: Address.t() | nil
  def address_hash_to_address_with_source_code(address_hash) do
    case Repo.get(Address, address_hash) do
      nil ->
        nil

      address ->
        address_with_smart_contract = Repo.preload(address, [:smart_contract, :decompiled_smart_contracts])

        if address_with_smart_contract.smart_contract do
          formatted_code = format_source_code_output(address_with_smart_contract.smart_contract)

          %{
            address_with_smart_contract
            | smart_contract: %{address_with_smart_contract.smart_contract | contract_source_code: formatted_code}
          }
        else
          address_verified_twin_contract =
            Chain.get_minimal_proxy_template(address_hash) ||
              Chain.get_address_verified_twin_contract(address_hash).verified_contract

          if address_verified_twin_contract do
            formatted_code = format_source_code_output(address_verified_twin_contract)

            %{
              address_with_smart_contract
              | smart_contract: %{
                  address_verified_twin_contract
                  | contract_source_code: formatted_code
                }
            }
          else
            address_with_smart_contract
          end
        end
    end
  end

  defp format_source_code_output(smart_contract) do
    SmartContract.add_submitted_comment(
      smart_contract.contract_source_code,
      smart_contract.inserted_at
    )
  end

  @doc """
  Finds metadata for verification of a contract from verified twins: contracts with the same bytecode
  which were verified previously, returns a single t:SmartContract.t/0
  """
  def get_address_verified_twin_contract(address_hash) do
    case Repo.get(Address, address_hash) do
      nil ->
        %{:verified_contract => nil, :additional_sources => nil}

      target_address ->
        target_address_hash = target_address.hash
        contract_code = target_address.contract_code

        case contract_code do
          %Chain.Data{bytes: contract_code_bytes} ->
            contract_code_md5 =
              Base.encode16(:crypto.hash(:md5, "\\x" <> Base.encode16(contract_code_bytes, case: :lower)),
                case: :lower
              )

            verified_contract_twin_query =
              from(
                address in Address,
                inner_join: smart_contract in SmartContract,
                on: address.hash == smart_contract.address_hash,
                where: fragment("md5(contract_code::text)") == ^contract_code_md5,
                where: address.hash != ^target_address_hash,
                select: smart_contract,
                limit: 1
              )

            verified_contract_twin =
              verified_contract_twin_query
              |> Repo.one(timeout: 10_000)

            verified_contract_twin_additional_sources = get_contract_additional_sources(verified_contract_twin)

            %{
              :verified_contract => verified_contract_twin,
              :additional_sources => verified_contract_twin_additional_sources
            }

          _ ->
            %{:verified_contract => nil, :additional_sources => nil}
        end
    end
  end

  defp get_contract_additional_sources(verified_contract_twin) do
    if verified_contract_twin do
      verified_contract_twin_additional_sources_query =
        from(
          s in SmartContractAdditionalSource,
          where: s.address_hash == ^verified_contract_twin.address_hash
        )

      verified_contract_twin_additional_sources_query
      |> Repo.all()
    else
      []
    end
  end

  def get_minimal_proxy_template(address_hash) do
    minimal_proxy_template =
      case Repo.get(Address, address_hash) do
        nil ->
          nil

        target_address ->
          contract_code = target_address.contract_code

          case contract_code do
            %Chain.Data{bytes: contract_code_bytes} ->
              contract_bytecode = Base.encode16(contract_code_bytes, case: :lower)

              get_minimal_proxy_from_template_code(contract_bytecode)

            _ ->
              nil
          end
      end

    minimal_proxy_template
  end

  defp get_minimal_proxy_from_template_code(contract_bytecode) do
    case contract_bytecode do
      "363d3d373d3d3d363d73" <> <<template_address::binary-size(40)>> <> _ ->
        template_address = "0x" <> template_address

        query =
          from(
            smart_contract in SmartContract,
            where: smart_contract.address_hash == ^template_address,
            select: smart_contract
          )

        template =
          query
          |> Repo.one(timeout: 10_000)

        template

      _ ->
        nil
    end
  end

  defp get_contract_additional_sources(verified_contract_twin) do
    if verified_contract_twin do
      verified_contract_twin_additional_sources_query =
        from(
          s in SmartContractAdditionalSource,
          where: s.address_hash == ^verified_contract_twin.address_hash
        )

      verified_contract_twin_additional_sources_query
      |> Repo.all()
    else
      []
    end
  end

  @spec address_hash_to_smart_contract(Hash.Address.t()) :: SmartContract.t() | nil
  def address_hash_to_smart_contract(address_hash) do
    query =
      from(
        smart_contract in SmartContract,
        where: smart_contract.address_hash == ^address_hash
      )

    current_smart_contract = Repo.one(query)

    if current_smart_contract do
      current_smart_contract
    else
      address_verified_twin_contract =
        Chain.get_minimal_proxy_template(address_hash) ||
          Chain.get_address_verified_twin_contract(address_hash).verified_contract

      if address_verified_twin_contract do
        Map.put(address_verified_twin_contract, :address_hash, address_hash)
      else
        current_smart_contract
      end
    end
  end

  def smart_contract_verified?(address_hash) do
    query =
      from(
        smart_contract in SmartContract,
        where: smart_contract.address_hash == ^address_hash
      )

    if Repo.one(query), do: true, else: false
  end

  defp fetch_transactions(paging_options \\ nil, from_block \\ nil, to_block \\ nil) do
    Transaction
    |> order_by([transaction], desc: transaction.block_number, desc: transaction.index)
    |> where_block_number_in_period(from_block, to_block)
    |> handle_paging_options(paging_options)
  end

  defp for_parent_transaction(query, %Hash{byte_count: unquote(Hash.Full.byte_count())} = hash) do
    from(
      child in query,
      inner_join: transaction in assoc(child, :transaction),
      where: transaction.hash == ^hash
    )
  end

  defp handle_paging_options(query, nil), do: query

  defp handle_paging_options(query, paging_options) do
    query
    |> page_transaction(paging_options)
    |> limit(^paging_options.page_size)
  end

  defp join_association(query, [{association, nested_preload}], necessity)
       when is_atom(association) and is_atom(nested_preload) do
    case necessity do
      :optional ->
        preload(query, [{^association, ^nested_preload}])

      :required ->
        from(q in query,
          inner_join: a in assoc(q, ^association),
          left_join: b in assoc(a, ^nested_preload),
          preload: [{^association, {a, [{^nested_preload, b}]}}]
        )
    end
  end

  defp join_association(query, association, necessity) when is_atom(association) do
    case necessity do
      :optional ->
        preload(query, ^association)

      :required ->
        from(q in query, inner_join: a in assoc(q, ^association), preload: [{^association, a}])
    end
  end

  defp join_associations(query, necessity_by_association) when is_map(necessity_by_association) do
    Enum.reduce(necessity_by_association, query, fn {association, join}, acc_query ->
      join_association(acc_query, association, join)
    end)
  end

  defp page_addresses(query, %PagingOptions{key: nil}), do: query

  defp page_addresses(query, %PagingOptions{key: {coin_balance, hash}}) do
    from(address in query,
      where:
        (address.fetched_coin_balance == ^coin_balance and address.hash > ^hash) or
          address.fetched_coin_balance < ^coin_balance
    )
  end

  defp page_tokens(query, %PagingOptions{key: nil}), do: query

  defp page_tokens(query, %PagingOptions{key: {holder_count, token_name}}) do
    from(token in query,
      where:
        (token.holder_count == ^holder_count and token.name > ^token_name) or
          token.holder_count < ^holder_count
    )
  end

  defp page_gas_usage(query, %PagingOptions{key: nil}), do: query

  defp page_gas_usage(query, %PagingOptions{key: {total_gas, _}}) do
    from(tx in query,
      where: tx.total_gas < ^total_gas
    )
  end

  defp page_blocks(query, %PagingOptions{key: nil}), do: query

  defp page_blocks(query, %PagingOptions{key: {block_number}}) do
    where(query, [block], block.number < ^block_number)
  end

  defp page_coin_balances(query, %PagingOptions{key: nil}), do: query

  defp page_coin_balances(query, %PagingOptions{key: {block_number}}) do
    where(query, [coin_balance], coin_balance.block_number < ^block_number)
  end

  defp page_internal_transaction(query, %PagingOptions{key: nil}), do: query

  defp page_internal_transaction(query, %PagingOptions{key: {block_number, transaction_index, index}}) do
    where(
      query,
      [internal_transaction],
      internal_transaction.block_number < ^block_number or
        (internal_transaction.block_number == ^block_number and
           internal_transaction.transaction_index < ^transaction_index) or
        (internal_transaction.block_number == ^block_number and
           internal_transaction.transaction_index == ^transaction_index and internal_transaction.index < ^index)
    )
  end

  defp page_internal_transaction(query, %PagingOptions{key: {index}}) do
    where(query, [internal_transaction], internal_transaction.index > ^index)
  end

  defp page_logs(query, %PagingOptions{key: nil}), do: query

  defp page_logs(query, %PagingOptions{key: {index}}) do
    where(query, [log], log.index > ^index)
  end

  defp page_pending_transaction(query, %PagingOptions{key: nil}), do: query

  defp page_pending_transaction(query, %PagingOptions{key: {inserted_at, hash}}) do
    where(
      query,
      [transaction],
      transaction.inserted_at < ^inserted_at or (transaction.inserted_at == ^inserted_at and transaction.hash < ^hash)
    )
  end

  defp page_transaction(query, %PagingOptions{key: nil}), do: query

  defp page_transaction(query, %PagingOptions{key: {block_number, index}}) do
    where(
      query,
      [transaction],
      transaction.block_number < ^block_number or
        (transaction.block_number == ^block_number and transaction.index < ^index)
    )
  end

  defp page_transaction(query, %PagingOptions{key: {index}}) do
    where(query, [transaction], transaction.index < ^index)
  end

  @doc """
  Ensures the following conditions are true:

    * excludes internal transactions of type call with no siblings in the
      transaction
    * includes internal transactions of type create, reward, or selfdestruct
      even when they are alone in the parent transaction

  """
  @spec where_transaction_has_multiple_internal_transactions(Ecto.Query.t()) :: Ecto.Query.t()
  def where_transaction_has_multiple_internal_transactions(query) do
    where(
      query,
      [internal_transaction, transaction],
      internal_transaction.type != ^:call or
        fragment(
          """
          EXISTS (SELECT sibling.*
          FROM internal_transactions AS sibling
          WHERE sibling.transaction_hash = ? AND sibling.index != ?
          )
          """,
          transaction.hash,
          internal_transaction.index
        )
    )
  end

  @doc """
  The current total number of coins minted minus verifiably burned coins.
  """
  @spec total_supply :: non_neg_integer() | nil
  def total_supply do
    supply_module().total() || 0
  end

  @doc """
  The current number coins in the market for trading.
  """
  @spec circulating_supply :: non_neg_integer() | nil
  def circulating_supply do
    supply_module().circulating()
  end

  defp supply_module do
    Application.get_env(:explorer, :supply, Explorer.Chain.Supply.ExchangeRate)
  end

  @doc """
  Calls supply_for_days from the configured supply_module
  """
  def supply_for_days, do: supply_module().supply_for_days(MarketHistoryCache.recent_days_count())

  @doc """
  Streams a lists token contract addresses that haven't been cataloged.
  """
  @spec stream_uncataloged_token_contract_address_hashes(
          initial :: accumulator,
          reducer :: (entry :: Hash.Address.t(), accumulator -> accumulator)
        ) :: {:ok, accumulator}
        when accumulator: term()
  def stream_uncataloged_token_contract_address_hashes(initial, reducer) when is_function(reducer, 2) do
    query =
      from(
        token in Token,
        where: token.cataloged == false,
        select: token.contract_address_hash
      )

    Repo.stream_reduce(query, initial, reducer)
  end

  @spec stream_unfetched_token_instances(
          initial :: accumulator,
          reducer :: (entry :: map(), accumulator -> accumulator)
        ) :: {:ok, accumulator}
        when accumulator: term()
  def stream_unfetched_token_instances(initial, reducer) when is_function(reducer, 2) do
    nft_tokens =
      from(
        token in Token,
        where: token.type == ^"ERC-721",
        select: token.contract_address_hash
      )

    query =
      from(
        token_transfer in TokenTransfer,
        inner_join: token in subquery(nft_tokens),
        on: token.contract_address_hash == token_transfer.token_contract_address_hash,
        left_join: instance in Instance,
        on:
          token_transfer.token_id == instance.token_id and
            token_transfer.token_contract_address_hash == instance.token_contract_address_hash,
        where: is_nil(instance.token_id) and not is_nil(token_transfer.token_id),
        select: %{contract_address_hash: token_transfer.token_contract_address_hash, token_id: token_transfer.token_id}
      )

    distinct_query =
      from(
        q in subquery(query),
        distinct: [q.contract_address_hash, q.token_id]
      )

    Repo.stream_reduce(distinct_query, initial, reducer)
  end

  @doc """
  Streams a list of token contract addresses that have been cataloged.
  """
  @spec stream_cataloged_token_contract_address_hashes(
          initial :: accumulator,
          reducer :: (entry :: Hash.Address.t(), accumulator -> accumulator)
        ) :: {:ok, accumulator}
        when accumulator: term()
  def stream_cataloged_token_contract_address_hashes(initial, reducer, some_time_ago_updated \\ 2880)
      when is_function(reducer, 2) do
    some_time_ago_updated
    |> Token.cataloged_tokens()
    |> order_by(asc: :updated_at)
    |> Repo.stream_reduce(initial, reducer)
  end

  @doc """
  Returns a list of block numbers token transfer `t:Log.t/0`s that don't have an
  associated `t:TokenTransfer.t/0` record.
  """
  def uncataloged_token_transfer_block_numbers do
    query =
      from(l in Log,
        join: t in assoc(l, :transaction),
        left_join: tf in TokenTransfer,
        on: tf.transaction_hash == l.transaction_hash and tf.log_index == l.index,
        where: l.first_topic == unquote(TokenTransfer.constant()),
        where: is_nil(tf.transaction_hash) and is_nil(tf.log_index),
        where: not is_nil(t.block_hash),
        select: t.block_number,
        distinct: t.block_number
      )

    Repo.stream_reduce(query, [], &[&1 | &2])
  end

  @doc """
  Returns a list of token addresses `t:Address.t/0`s that don't have an
  bridged property revealed.
  """
  def unprocessed_token_addresses_to_reveal_bridged_tokens do
    query =
      from(t in Token,
        where: is_nil(t.bridged),
        select: t.contract_address_hash
      )

    Repo.stream_reduce(query, [], &[&1 | &2])
  end

  @doc """
  Processes AMB tokens from mediators addresses provided
  """
  def process_amb_tokens do
    amb_bridge_mediators_var = Application.get_env(:block_scout_web, :amb_bridge_mediators)
    amb_bridge_mediators = (amb_bridge_mediators_var && String.split(amb_bridge_mediators_var, ",")) || []

    json_rpc_named_arguments = Application.get_env(:explorer, :json_rpc_named_arguments)

    foreign_json_rpc = Application.get_env(:block_scout_web, :foreign_json_rpc)

    eth_call_foreign_json_rpc_named_arguments =
      compose_foreign_json_rpc_named_arguments(json_rpc_named_arguments, foreign_json_rpc)

    amb_bridge_mediators
    |> Enum.each(fn amb_bridge_mediator_hash ->
      with {:ok, bridge_contract_hash_resp} <-
             get_bridge_contract_hash(amb_bridge_mediator_hash, json_rpc_named_arguments),
           bridge_contract_hash <- decode_contract_address_hash_response(bridge_contract_hash_resp),
           {:ok, destination_chain_id_resp} <- get_destination_chain_id(bridge_contract_hash, json_rpc_named_arguments),
           foreign_chain_id <- decode_contract_integer_response(destination_chain_id_resp),
           {:ok, home_token_contract_hash_resp} <-
             get_erc677_token_hash(amb_bridge_mediator_hash, json_rpc_named_arguments),
           home_token_contract_hash_string <- decode_contract_address_hash_response(home_token_contract_hash_resp),
           {:ok, home_token_contract_hash} <- Chain.string_to_address_hash(home_token_contract_hash_string),
           {:ok, foreign_mediator_contract_hash_resp} <-
             get_foreign_mediator_contract_hash(amb_bridge_mediator_hash, json_rpc_named_arguments),
           foreign_mediator_contract_hash <- decode_contract_address_hash_response(foreign_mediator_contract_hash_resp),
           {:ok, foreign_token_contract_hash_resp} <-
             get_erc677_token_hash(foreign_mediator_contract_hash, eth_call_foreign_json_rpc_named_arguments),
           foreign_token_contract_hash_string <-
             decode_contract_address_hash_response(foreign_token_contract_hash_resp),
           {:ok, foreign_token_contract_hash} <- Chain.string_to_address_hash(foreign_token_contract_hash_string) do
        insert_bridged_token_metadata(home_token_contract_hash, %{
          foreign_chain_id: foreign_chain_id,
          foreign_token_address_hash: foreign_token_contract_hash,
          custom_metadata: nil,
          custom_cap: nil,
          lp_token: nil,
          type: "amb"
        })

        set_token_bridged_status(home_token_contract_hash, true)
      else
        result ->
          Logger.debug([
            "failed to fetch metadata for token bridged with AMB mediator #{amb_bridge_mediator_hash}",
            inspect(result)
          ])
      end
    end)

    :ok
  end

  @doc """
  Fetches bridged tokens metadata from OmniBridge.
  """
  def fetch_omni_bridged_tokens_metadata(token_addresses) do
    Enum.each(token_addresses, fn token_address_hash ->
      created_from_int_tx_success_query =
        from(
          it in InternalTransaction,
          inner_join: t in assoc(it, :transaction),
          where: it.created_contract_address_hash == ^token_address_hash,
          where: t.status == ^1
        )

      created_from_int_tx_success =
        created_from_int_tx_success_query
        |> Repo.one()

      created_from_tx_query =
        from(
          t in Transaction,
          where: t.created_contract_address_hash == ^token_address_hash
        )

      created_from_tx =
        created_from_tx_query
        |> Repo.all()
        |> Enum.count() > 0

      created_from_int_tx_query =
        from(
          it in InternalTransaction,
          where: it.created_contract_address_hash == ^token_address_hash
        )

      created_from_int_tx =
        created_from_int_tx_query
        |> Repo.all()
        |> Enum.count() > 0

      cond do
        created_from_tx ->
          set_token_bridged_status(token_address_hash, false)

        created_from_int_tx && !created_from_int_tx_success ->
          set_token_bridged_status(token_address_hash, false)

        created_from_int_tx && created_from_int_tx_success ->
          proceed_with_set_omni_status(token_address_hash, created_from_int_tx_success)

        true ->
          :ok
      end
    end)

    :ok
  end

  defp proceed_with_set_omni_status(token_address_hash, created_from_int_tx_success) do
    {:ok, eth_omni_status} =
      extract_omni_bridged_token_metadata_wrapper(
        token_address_hash,
        created_from_int_tx_success,
        :eth_omni_bridge_mediator
      )

    {:ok, bsc_omni_status} =
      if eth_omni_status do
        {:ok, false}
      else
        extract_omni_bridged_token_metadata_wrapper(
          token_address_hash,
          created_from_int_tx_success,
          :bsc_omni_bridge_mediator
        )
      end

    if !eth_omni_status && !bsc_omni_status do
      set_token_bridged_status(token_address_hash, false)
    end
  end

  defp extract_omni_bridged_token_metadata_wrapper(token_address_hash, created_from_int_tx_success, mediator) do
    omni_bridge_mediator = Application.get_env(:block_scout_web, mediator)
    %{transaction_hash: transaction_hash} = created_from_int_tx_success

    if omni_bridge_mediator && omni_bridge_mediator !== "" do
      {:ok, omni_bridge_mediator_hash} = Chain.string_to_address_hash(omni_bridge_mediator)

      created_by_amb_mediator_query =
        from(
          it in InternalTransaction,
          where: it.transaction_hash == ^transaction_hash,
          where: it.to_address_hash == ^omni_bridge_mediator_hash
        )

      created_by_amb_mediator =
        created_by_amb_mediator_query
        |> Repo.all()

      if Enum.count(created_by_amb_mediator) > 0 do
        extract_omni_bridged_token_metadata(
          token_address_hash,
          omni_bridge_mediator,
          omni_bridge_mediator_hash
        )

        {:ok, true}
      else
        {:ok, false}
      end
    end
  end

  defp extract_omni_bridged_token_metadata(token_address_hash, omni_bridge_mediator, omni_bridge_mediator_hash) do
    json_rpc_named_arguments = Application.get_env(:explorer, :json_rpc_named_arguments)

    with {:ok, _} <-
           get_token_interfaces_version_signature(token_address_hash, json_rpc_named_arguments),
         {:ok, foreign_token_address_abi_encoded} <-
           get_foreign_token_address(omni_bridge_mediator, token_address_hash, json_rpc_named_arguments),
         {:ok, bridge_contract_hash_resp} <-
           get_bridge_contract_hash(omni_bridge_mediator_hash, json_rpc_named_arguments) do
      foreign_token_address_hash_string = decode_contract_address_hash_response(foreign_token_address_abi_encoded)
      {:ok, foreign_token_address_hash} = Chain.string_to_address_hash(foreign_token_address_hash_string)

      multi_token_bridge_hash_string = decode_contract_address_hash_response(bridge_contract_hash_resp)

      {:ok, foreign_chain_id_abi_encoded} =
        get_destination_chain_id(multi_token_bridge_hash_string, json_rpc_named_arguments)

      foreign_chain_id = decode_contract_integer_response(foreign_chain_id_abi_encoded)

      foreign_json_rpc = Application.get_env(:block_scout_web, :foreign_json_rpc)

      custom_metadata =
        if foreign_json_rpc == 1 do
          get_bridged_token_custom_metadata(foreign_token_address_hash, json_rpc_named_arguments, foreign_json_rpc)
        else
          nil
        end

      bridged_token_metadata = %{
        foreign_chain_id: foreign_chain_id,
        foreign_token_address_hash: foreign_token_address_hash,
        custom_metadata: custom_metadata,
        custom_cap: nil,
        lp_token: nil,
        type: "omni"
      }

      insert_bridged_token_metadata(token_address_hash, bridged_token_metadata)

      set_token_bridged_status(token_address_hash, true)
    end
  end

  defp get_bridge_contract_hash(mediator_hash, json_rpc_named_arguments) do
    # keccak 256 from bridgeContract()
    bridge_contract_signature = "0xcd596583"

    perform_eth_call_request(bridge_contract_signature, mediator_hash, json_rpc_named_arguments)
  end

  defp get_erc677_token_hash(mediator_hash, json_rpc_named_arguments) do
    # keccak 256 from erc677token()
    erc677_token_signature = "0x18d8f9c9"

    perform_eth_call_request(erc677_token_signature, mediator_hash, json_rpc_named_arguments)
  end

  defp get_foreign_mediator_contract_hash(mediator_hash, json_rpc_named_arguments) do
    # keccak 256 from mediatorContractOnOtherSide()
    mediator_contract_on_other_side_signature = "0x871c0760"

    perform_eth_call_request(mediator_contract_on_other_side_signature, mediator_hash, json_rpc_named_arguments)
  end

  defp get_destination_chain_id(bridge_contract_hash, json_rpc_named_arguments) do
    # keccak 256 from destinationChainId()
    destination_chain_id_signature = "0xb0750611"

    perform_eth_call_request(destination_chain_id_signature, bridge_contract_hash, json_rpc_named_arguments)
  end

  defp get_token_interfaces_version_signature(token_address_hash, json_rpc_named_arguments) do
    # keccak 256 from getTokenInterfacesVersion()
    get_token_interfaces_version_signature = "0x859ba28c"

    perform_eth_call_request(get_token_interfaces_version_signature, token_address_hash, json_rpc_named_arguments)
  end

  defp get_foreign_token_address(omni_bridge_mediator, token_address_hash, json_rpc_named_arguments) do
    # keccak 256 from foreignTokenAddress(address)
    foreign_token_address_signature = "0x47ac7d6a"

    token_address_hash_abi_encoded =
      [token_address_hash.bytes]
      |> TypeEncoder.encode([:address])
      |> Base.encode16()

    foreign_token_address_method = foreign_token_address_signature <> token_address_hash_abi_encoded

    perform_eth_call_request(foreign_token_address_method, omni_bridge_mediator, json_rpc_named_arguments)
  end

  defp perform_eth_call_request(method, destination, json_rpc_named_arguments)
       when not is_nil(json_rpc_named_arguments) do
    method
    |> Contract.eth_call_request(destination, 1, nil, nil)
    |> json_rpc(json_rpc_named_arguments)
  end

  defp perform_eth_call_request(_method, _destination, json_rpc_named_arguments)
       when is_nil(json_rpc_named_arguments) do
    :error
  end

  def decode_contract_address_hash_response(resp) do
    case resp do
      "0x000000000000000000000000" <> address ->
        "0x" <> address

      _ ->
        nil
    end
  end

  def decode_contract_integer_response(resp) do
    case resp do
      "0x" <> integer_encoded ->
        {integer_value, _} = Integer.parse(integer_encoded, 16)
        integer_value

      _ ->
        nil
    end
  end

  defp set_token_bridged_status(token_address_hash, status) do
    case Repo.get(Token, token_address_hash) do
      %Explorer.Chain.Token{bridged: bridged} = target_token ->
        if !bridged do
          token = Changeset.change(target_token, bridged: status)

          Repo.update(token)
        end

      _ ->
        :ok
    end
  end

  defp insert_bridged_token_metadata(token_address_hash, %{
         foreign_chain_id: foreign_chain_id,
         foreign_token_address_hash: foreign_token_address_hash,
         custom_metadata: custom_metadata,
         custom_cap: custom_cap,
         lp_token: lp_token,
         type: type
       }) do
    target_token = Repo.get(Token, token_address_hash)

    if target_token do
      {:ok, _} =
        Repo.insert(
          %BridgedToken{
            home_token_contract_address_hash: token_address_hash,
            foreign_chain_id: foreign_chain_id,
            foreign_token_contract_address_hash: foreign_token_address_hash,
            custom_metadata: custom_metadata,
            custom_cap: custom_cap,
            lp_token: lp_token,
            type: type
          },
          on_conflict: :nothing
        )
    end
  end

  # Fetches custom metadata for bridged tokens from the node.
  # Currently, gets Balancer token composite tokens with their weights
  # from foreign chain 
  defp get_bridged_token_custom_metadata(foreign_token_address_hash, json_rpc_named_arguments, foreign_json_rpc)
       when not is_nil(foreign_json_rpc) and foreign_json_rpc !== "" do
    eth_call_foreign_json_rpc_named_arguments =
      compose_foreign_json_rpc_named_arguments(json_rpc_named_arguments, foreign_json_rpc)

    balancer_custom_metadata(foreign_token_address_hash, eth_call_foreign_json_rpc_named_arguments) ||
      sushiswap_custom_metadata(foreign_token_address_hash, eth_call_foreign_json_rpc_named_arguments)
  end

  defp get_bridged_token_custom_metadata(_foreign_token_address_hash, _json_rpc_named_arguments, foreign_json_rpc)
       when is_nil(foreign_json_rpc) do
    nil
  end

  defp get_bridged_token_custom_metadata(_foreign_token_address_hash, _json_rpc_named_arguments, foreign_json_rpc)
       when foreign_json_rpc == "" do
    nil
  end

  defp balancer_custom_metadata(foreign_token_address_hash, eth_call_foreign_json_rpc_named_arguments) do
    # keccak 256 from getCurrentTokens()
    get_current_tokens_signature = "0xcc77828d"

    case get_current_tokens_signature
         |> Contract.eth_call_request(foreign_token_address_hash, 1, nil, nil)
         |> json_rpc(eth_call_foreign_json_rpc_named_arguments) do
      {:ok, "0x"} ->
        nil

      {:ok, "0x" <> balancer_current_tokens_encoded} ->
        [balancer_current_tokens] =
          try do
            balancer_current_tokens_encoded
            |> Base.decode16!(case: :mixed)
            |> TypeDecoder.decode_raw([{:array, :address}])
          rescue
            _ -> []
          end

        bridged_token_custom_metadata =
          parse_bridged_token_custom_metadata(
            balancer_current_tokens,
            eth_call_foreign_json_rpc_named_arguments,
            foreign_token_address_hash
          )

        if is_map(bridged_token_custom_metadata) do
          tokens = Map.get(bridged_token_custom_metadata, :tokens)
          weights = Map.get(bridged_token_custom_metadata, :weights)

          if tokens == "" do
            nil
          else
            if weights !== "", do: "#{tokens} #{weights}", else: tokens
          end
        else
          nil
        end

      _ ->
        nil
    end
  end

  defp sushiswap_custom_metadata(foreign_token_address_hash, eth_call_foreign_json_rpc_named_arguments) do
    # keccak 256 from token0()
    token0_signature = "0x0dfe1681"

    # keccak 256 from token1()
    token1_signature = "0xd21220a7"

    # keccak 256 from name()
    name_signature = "0x06fdde03"

    # keccak 256 from symbol()
    symbol_signature = "0x95d89b41"

    with {:ok, "0x" <> token0_encoded} <-
           token0_signature
           |> Contract.eth_call_request(foreign_token_address_hash, 1, nil, nil)
           |> json_rpc(eth_call_foreign_json_rpc_named_arguments),
         {:ok, "0x" <> token1_encoded} <-
           token1_signature
           |> Contract.eth_call_request(foreign_token_address_hash, 2, nil, nil)
           |> json_rpc(eth_call_foreign_json_rpc_named_arguments) do
      token0_hash = parse_contract_response(token0_encoded, :address)
      token1_hash = parse_contract_response(token1_encoded, :address)

      if token0_hash && token1_hash do
        token0_hash_str = "0x" <> Base.encode16(token0_hash, case: :lower)
        token1_hash_str = "0x" <> Base.encode16(token1_hash, case: :lower)

        with {:ok, "0x" <> token0_name_encoded} <-
               name_signature
               |> Contract.eth_call_request(token0_hash_str, 1, nil, nil)
               |> json_rpc(eth_call_foreign_json_rpc_named_arguments),
             {:ok, "0x" <> token1_name_encoded} <-
               name_signature
               |> Contract.eth_call_request(token1_hash_str, 2, nil, nil)
               |> json_rpc(eth_call_foreign_json_rpc_named_arguments),
             {:ok, "0x" <> token0_symbol_encoded} <-
               symbol_signature
               |> Contract.eth_call_request(token0_hash_str, 1, nil, nil)
               |> json_rpc(eth_call_foreign_json_rpc_named_arguments),
             {:ok, "0x" <> token1_symbol_encoded} <-
               symbol_signature
               |> Contract.eth_call_request(token1_hash_str, 2, nil, nil)
               |> json_rpc(eth_call_foreign_json_rpc_named_arguments) do
          token0_name = parse_contract_response(token0_name_encoded, :string, {:bytes, 32})
          token1_name = parse_contract_response(token1_name_encoded, :string, {:bytes, 32})
          token0_symbol = parse_contract_response(token0_symbol_encoded, :string, {:bytes, 32})
          token1_symbol = parse_contract_response(token1_symbol_encoded, :string, {:bytes, 32})

          "#{token0_name}/#{token1_name} (#{token0_symbol}/#{token1_symbol})"
        else
          _ ->
            nil
        end
      else
        nil
      end
    else
      _ ->
        nil
    end
  end

  def calc_lp_tokens_total_liqudity do
    json_rpc_named_arguments = Application.get_env(:explorer, :json_rpc_named_arguments)
    foreign_json_rpc = Application.get_env(:block_scout_web, :foreign_json_rpc)
    bridged_mainnet_tokens_list = BridgedToken.get_unprocessed_mainnet_lp_tokens_list()

    Enum.each(bridged_mainnet_tokens_list, fn bridged_token ->
      case calc_sushiswap_lp_tokens_cap(
             bridged_token.home_token_contract_address_hash,
             bridged_token.foreign_token_contract_address_hash,
             json_rpc_named_arguments,
             foreign_json_rpc
           ) do
        {:ok, new_custom_cap} ->
          bridged_token
          |> Changeset.change(%{custom_cap: new_custom_cap, lp_token: true})
          |> Repo.update()

        {:error, :not_lp_token} ->
          bridged_token
          |> Changeset.change(%{lp_token: false})
          |> Repo.update()
      end
    end)

    Logger.debug(fn -> "Total liqudity fetched for LP tokens" end)
  end

  defp calc_sushiswap_lp_tokens_cap(
         home_token_contract_address_hash,
         foreign_token_address_hash,
         json_rpc_named_arguments,
         foreign_json_rpc
       ) do
    eth_call_foreign_json_rpc_named_arguments =
      compose_foreign_json_rpc_named_arguments(json_rpc_named_arguments, foreign_json_rpc)

    # keccak 256 from getReserves()
    get_reserves_signature = "0x0902f1ac"

    # keccak 256 from token0()
    token0_signature = "0x0dfe1681"

    # keccak 256 from token1()
    token1_signature = "0xd21220a7"

    # keccak 256 from totalSupply()
    total_supply_signature = "0x18160ddd"

    with {:ok, "0x" <> get_reserves_encoded} <-
           get_reserves_signature
           |> Contract.eth_call_request(foreign_token_address_hash, 1, nil, nil)
           |> json_rpc(eth_call_foreign_json_rpc_named_arguments),
         {:ok, "0x" <> home_token_total_supply_encoded} <-
           total_supply_signature
           |> Contract.eth_call_request(home_token_contract_address_hash, 1, nil, nil)
           |> json_rpc(json_rpc_named_arguments),
         [reserve0, reserve1, _] <-
           parse_contract_response(get_reserves_encoded, [{:uint, 112}, {:uint, 112}, {:uint, 32}]),
         {:ok, token0_cap_usd} <-
           get_lp_token_cap(
             home_token_total_supply_encoded,
             token0_signature,
             reserve0,
             foreign_token_address_hash,
             eth_call_foreign_json_rpc_named_arguments
           ),
         {:ok, token1_cap_usd} <-
           get_lp_token_cap(
             home_token_total_supply_encoded,
             token1_signature,
             reserve1,
             foreign_token_address_hash,
             eth_call_foreign_json_rpc_named_arguments
           ) do
      total_lp_cap = Decimal.add(token0_cap_usd, token1_cap_usd)
      {:ok, total_lp_cap}
    else
      _ ->
        {:error, :not_lp_token}
    end
  end

  defp get_lp_token_cap(
         home_token_total_supply_encoded,
         token_signature,
         reserve,
         foreign_token_address_hash,
         eth_call_foreign_json_rpc_named_arguments
       ) do
    # keccak 256 from decimals()
    decimals_signature = "0x313ce567"

    # keccak 256 from totalSupply()
    total_supply_signature = "0x18160ddd"

    home_token_total_supply =
      home_token_total_supply_encoded
      |> parse_contract_response({:uint, 256})
      |> Decimal.new()

    with {:ok, "0x" <> token_encoded} <-
           token_signature
           |> Contract.eth_call_request(foreign_token_address_hash, 1, nil, nil)
           |> json_rpc(eth_call_foreign_json_rpc_named_arguments) do
      token_hash = parse_contract_response(token_encoded, :address)

      if token_hash do
        token_hash_str = "0x" <> Base.encode16(token_hash, case: :lower)

        with {:ok, "0x" <> token_decimals_encoded} <-
               decimals_signature
               |> Contract.eth_call_request(token_hash_str, 1, nil, nil)
               |> json_rpc(eth_call_foreign_json_rpc_named_arguments),
             {:ok, "0x" <> foreign_token_total_supply_encoded} <-
               total_supply_signature
               |> Contract.eth_call_request(foreign_token_address_hash, 1, nil, nil)
               |> json_rpc(eth_call_foreign_json_rpc_named_arguments) do
          token_decimals = parse_contract_response(token_decimals_encoded, {:uint, 256})

          foreign_token_total_supply =
            foreign_token_total_supply_encoded
            |> parse_contract_response({:uint, 256})
            |> Decimal.new()

          token_decimals_divider =
            10
            |> :math.pow(token_decimals)
            |> Decimal.from_float()

          token_cap =
            reserve
            |> Decimal.div(foreign_token_total_supply)
            |> Decimal.mult(home_token_total_supply)
            |> Decimal.div(token_decimals_divider)

          token_price = TokenExchangeRate.fetch_token_exchange_rate_by_address(token_hash_str)

          token_cap_usd =
            if token_price do
              token_price
              |> Decimal.mult(token_cap)
            else
              0
            end

          {:ok, token_cap_usd}
        end
      end
    end
  end

  defp parse_contract_response(abi_encoded_value, types) when is_list(types) do
    values =
      try do
        abi_encoded_value
        |> Base.decode16!(case: :mixed)
        |> TypeDecoder.decode_raw(types)
      rescue
        _ -> [nil]
      end

    values
  end

  defp parse_contract_response(abi_encoded_value, type, emergency_type \\ nil) do
    [value] =
      try do
        [res] = decode_contract_response(abi_encoded_value, type)

        [convert_binary_to_string(res, type)]
      rescue
        _ ->
          if emergency_type do
            try do
              [res] = decode_contract_response(abi_encoded_value, emergency_type)

              [convert_binary_to_string(res, emergency_type)]
            rescue
              _ ->
                [nil]
            end
          else
            [nil]
          end
      end

    value
  end

  defp decode_contract_response(abi_encoded_value, type) do
    abi_encoded_value
    |> Base.decode16!(case: :mixed)
    |> TypeDecoder.decode_raw([type])
  end

  defp convert_binary_to_string(binary, type) do
    case type do
      {:bytes, _} ->
        ContractState.binary_to_string(binary)

      _ ->
        binary
    end
  end

  defp compose_foreign_json_rpc_named_arguments(json_rpc_named_arguments, foreign_json_rpc)
       when foreign_json_rpc != "" do
    {_, eth_call_foreign_json_rpc_named_arguments} =
      Keyword.get_and_update(json_rpc_named_arguments, :transport_options, fn transport_options ->
        {_, updated_transport_options} =
          update_transport_options_set_foreign_json_rpc(transport_options, foreign_json_rpc)

        {transport_options, updated_transport_options}
      end)

    eth_call_foreign_json_rpc_named_arguments
  end

  defp compose_foreign_json_rpc_named_arguments(_json_rpc_named_arguments, foreign_json_rpc)
       when foreign_json_rpc == "" do
    nil
  end

  defp compose_foreign_json_rpc_named_arguments(json_rpc_named_arguments, _foreign_json_rpc)
       when is_nil(json_rpc_named_arguments) do
    nil
  end

  defp update_transport_options_set_foreign_json_rpc(transport_options, foreign_json_rpc) do
    Keyword.get_and_update(transport_options, :method_to_url, fn method_to_url ->
      {_, updated_method_to_url} =
        Keyword.get_and_update(method_to_url, :eth_call, fn eth_call ->
          {eth_call, foreign_json_rpc}
        end)

      {method_to_url, updated_method_to_url}
    end)
  end

  defp parse_bridged_token_custom_metadata(
         balancer_current_tokens,
         eth_call_foreign_json_rpc_named_arguments,
         foreign_token_address_hash
       ) do
    balancer_current_tokens
    |> Enum.reduce(%{:tokens => "", :weights => ""}, fn balancer_token_bytes, balancer_tokens_weights ->
      balancer_token_hash_without_0x =
        balancer_token_bytes
        |> Base.encode16(case: :lower)

      balancer_token_hash = "0x" <> balancer_token_hash_without_0x

      # 95d89b41 = keccak256(symbol())
      symbol_signature = "0x95d89b41"

      case symbol_signature
           |> Contract.eth_call_request(balancer_token_hash, 1, nil, nil)
           |> json_rpc(eth_call_foreign_json_rpc_named_arguments) do
        {:ok, "0x" <> symbol_encoded} ->
          [symbol] =
            symbol_encoded
            |> Base.decode16!(case: :mixed)
            |> TypeDecoder.decode_raw([:string])

          # f1b8a9b7 = keccak256(getNormalizedWeight(address))
          get_normalized_weight_signature = "0xf1b8a9b7"

          get_normalized_weight_arg_abi_encoded =
            [balancer_token_bytes]
            |> TypeEncoder.encode([:address])
            |> Base.encode16(case: :lower)

          get_normalized_weight_abi_encoded = get_normalized_weight_signature <> get_normalized_weight_arg_abi_encoded

          get_normalized_weight_resp =
            get_normalized_weight_abi_encoded
            |> Contract.eth_call_request(foreign_token_address_hash, 1, nil, nil)
            |> json_rpc(eth_call_foreign_json_rpc_named_arguments)

          parse_balancer_weights(get_normalized_weight_resp, balancer_tokens_weights, symbol)

        _ ->
          nil
      end
    end)
  end

  defp parse_balancer_weights(get_normalized_weight_resp, balancer_tokens_weights, symbol) do
    case get_normalized_weight_resp do
      {:ok, "0x" <> normalized_weight_encoded} ->
        [normalized_weight] =
          try do
            normalized_weight_encoded
            |> Base.decode16!(case: :mixed)
            |> TypeDecoder.decode_raw([{:uint, 256}])
          rescue
            _ ->
              []
          end

        normalized_weight_to_100_perc = calc_normalized_weight_to_100_perc(normalized_weight)

        normalized_weight_in_perc =
          normalized_weight_to_100_perc
          |> div(1_000_000_000_000_000_000)

        current_tokens = Map.get(balancer_tokens_weights, :tokens)
        current_weights = Map.get(balancer_tokens_weights, :weights)

        tokens_value = combine_tokens_value(current_tokens, symbol)
        weights_value = combine_weights_value(current_weights, normalized_weight_in_perc)

        %{:tokens => tokens_value, :weights => weights_value}

      _ ->
        nil
    end
  end

  defp calc_normalized_weight_to_100_perc(normalized_weight) do
    if normalized_weight, do: 100 * normalized_weight, else: 0
  end

  defp combine_tokens_value(current_tokens, symbol) do
    if current_tokens == "", do: symbol, else: current_tokens <> "/" <> symbol
  end

  defp combine_weights_value(current_weights, normalized_weight_in_perc) do
    if current_weights == "",
      do: "#{normalized_weight_in_perc}",
      else: current_weights <> "/" <> "#{normalized_weight_in_perc}"
  end

  @doc """
  Fetches a `t:Token.t/0` by an address hash.

  ## Options

      * `:necessity_by_association` - use to load `t:association/0` as `:required` or `:optional`.  If an association is
      `:required`, and the `t:Token.t/0` has no associated record for that association,
      then the `t:Token.t/0` will not be included in the list.
  """
  @spec token_from_address_hash(Hash.Address.t(), [necessity_by_association_option]) ::
          {:ok, Token.t()} | {:error, :not_found}
  def token_from_address_hash(
        %Hash{byte_count: unquote(Hash.Address.byte_count())} = hash,
        options \\ []
      ) do
    necessity_by_association = Keyword.get(options, :necessity_by_association, %{})

    query =
      from(
        t in Token,
        left_join: bt in BridgedToken,
        on: t.contract_address_hash == bt.home_token_contract_address_hash,
        where: t.contract_address_hash == ^hash,
        select: [t, bt]
      )

    query
    |> join_associations(necessity_by_association)
    |> preload(:contract_address)
    |> Repo.one()
    |> case do
      nil ->
        {:error, :not_found}

      [%Token{} = token, %BridgedToken{} = bridged_token] ->
        foreign_token_contract_address_hash = Map.get(bridged_token, :foreign_token_contract_address_hash)
        foreign_chain_id = Map.get(bridged_token, :foreign_chain_id)
        custom_metadata = Map.get(bridged_token, :custom_metadata)
        custom_cap = Map.get(bridged_token, :custom_cap)

        extended_token =
          token
          |> Map.put(:foreign_token_contract_address_hash, foreign_token_contract_address_hash)
          |> Map.put(:foreign_chain_id, foreign_chain_id)
          |> Map.put(:custom_metadata, custom_metadata)
          |> Map.put(:custom_cap, custom_cap)

        {:ok, extended_token}

      [%Token{} = token, nil] ->
        {:ok, token}
    end
  end

  @spec fetch_token_transfers_from_token_hash(Hash.t(), [paging_options]) :: []
  def fetch_token_transfers_from_token_hash(token_address_hash, options \\ []) do
    TokenTransfer.fetch_token_transfers_from_token_hash(token_address_hash, options)
  end

  @spec fetch_token_transfers_from_token_hash_and_token_id(Hash.t(), binary(), [paging_options]) :: []
  def fetch_token_transfers_from_token_hash_and_token_id(token_address_hash, token_id, options \\ []) do
    TokenTransfer.fetch_token_transfers_from_token_hash_and_token_id(token_address_hash, token_id, options)
  end

  @spec count_token_transfers_from_token_hash(Hash.t()) :: non_neg_integer()
  def count_token_transfers_from_token_hash(token_address_hash) do
    TokenTransfer.count_token_transfers_from_token_hash(token_address_hash)
  end

  @spec count_token_transfers_from_token_hash_and_token_id(Hash.t(), binary()) :: non_neg_integer()
  def count_token_transfers_from_token_hash_and_token_id(token_address_hash, token_id) do
    TokenTransfer.count_token_transfers_from_token_hash_and_token_id(token_address_hash, token_id)
  end

  @spec transaction_has_token_transfers?(Hash.t()) :: boolean()
  def transaction_has_token_transfers?(transaction_hash) do
    query = from(tt in TokenTransfer, where: tt.transaction_hash == ^transaction_hash)

    Repo.exists?(query)
  end

  @spec address_has_rewards?(Address.t()) :: boolean()
  def address_has_rewards?(address_hash) do
    query = from(r in Reward, where: r.address_hash == ^address_hash)

    Repo.exists?(query)
  end

  @spec address_tokens_with_balance(Hash.Address.t(), [any()]) :: []
  def address_tokens_with_balance(address_hash, paging_options \\ []) do
    address_hash
    |> Address.Token.list_address_tokens_with_balance(paging_options)
    |> Repo.all()
  end

  @spec find_and_update_replaced_transactions([
          %{
            required(:nonce) => non_neg_integer,
            required(:from_address_hash) => Hash.Address.t(),
            required(:hash) => Hash.t()
          }
        ]) :: {integer(), nil | [term()]}
  def find_and_update_replaced_transactions(transactions, timeout \\ :infinity) do
    query =
      transactions
      |> Enum.reduce(
        Transaction,
        fn %{hash: hash, nonce: nonce, from_address_hash: from_address_hash}, query ->
          from(t in query,
            or_where:
              t.nonce == ^nonce and t.from_address_hash == ^from_address_hash and t.hash != ^hash and
                not is_nil(t.block_number)
          )
        end
      )
      # Enforce Transaction ShareLocks order (see docs: sharelocks.md)
      |> order_by(asc: :hash)
      |> lock("FOR UPDATE")

    hashes = Enum.map(transactions, & &1.hash)

    transactions_to_update =
      from(pending in Transaction,
        join: duplicate in subquery(query),
        on: duplicate.nonce == pending.nonce,
        on: duplicate.from_address_hash == pending.from_address_hash,
        where: pending.hash in ^hashes and is_nil(pending.block_hash)
      )

    Repo.update_all(transactions_to_update, [set: [error: "dropped/replaced", status: :error]], timeout: timeout)
  end

  @spec update_replaced_transactions([
          %{
            required(:nonce) => non_neg_integer,
            required(:from_address_hash) => Hash.Address.t(),
            required(:block_hash) => Hash.Full.t()
          }
        ]) :: {integer(), nil | [term()]}
  def update_replaced_transactions(transactions, timeout \\ :infinity) do
    filters =
      transactions
      |> Enum.filter(fn transaction ->
        transaction.block_hash && transaction.nonce && transaction.from_address_hash
      end)
      |> Enum.map(fn transaction ->
        {transaction.nonce, transaction.from_address_hash}
      end)
      |> Enum.uniq()

    if Enum.empty?(filters) do
      {:ok, []}
    else
      query =
        filters
        |> Enum.reduce(Transaction, fn {nonce, from_address}, query ->
          from(t in query,
            or_where: t.nonce == ^nonce and t.from_address_hash == ^from_address and is_nil(t.block_hash)
          )
        end)
        # Enforce Transaction ShareLocks order (see docs: sharelocks.md)
        |> order_by(asc: :hash)
        |> lock("FOR UPDATE")

      Repo.update_all(
        from(t in Transaction, join: s in subquery(query), on: t.hash == s.hash),
        [set: [error: "dropped/replaced", status: :error]],
        timeout: timeout
      )
    end
  end

  @spec upsert_token_instance(map()) :: {:ok, Instance.t()} | {:error, Ecto.Changeset.t()}
  def upsert_token_instance(params) do
    changeset = Instance.changeset(%Instance{}, params)

    Repo.insert(changeset,
      on_conflict: :replace_all,
      conflict_target: [:token_id, :token_contract_address_hash]
    )
  end

  @doc """
  Update a new `t:Token.t/0` record.

  As part of updating token, an additional record is inserted for
  naming the address for reference if a name is provided for a token.
  """
  @spec update_token(Token.t(), map()) :: {:ok, Token.t()} | {:error, Ecto.Changeset.t()}
  def update_token(%Token{contract_address_hash: address_hash} = token, params \\ %{}) do
    token_changeset = Token.changeset(token, params)
    address_name_changeset = Address.Name.changeset(%Address.Name{}, Map.put(params, :address_hash, address_hash))

    stale_error_field = :contract_address_hash
    stale_error_message = "is up to date"

    token_opts = [
      on_conflict: Runner.Tokens.default_on_conflict(),
      conflict_target: :contract_address_hash,
      stale_error_field: stale_error_field,
      stale_error_message: stale_error_message
    ]

    address_name_opts = [on_conflict: :nothing, conflict_target: [:address_hash, :name]]

    # Enforce ShareLocks tables order (see docs: sharelocks.md)
    insert_result =
      Multi.new()
      |> Multi.run(
        :address_name,
        fn repo, _ ->
          {:ok, repo.insert(address_name_changeset, address_name_opts)}
        end
      )
      |> Multi.run(:token, fn repo, _ ->
        with {:error, %Changeset{errors: [{^stale_error_field, {^stale_error_message, [_]}}]}} <-
               repo.insert(token_changeset, token_opts) do
          # the original token passed into `update_token/2` as stale error means it is unchanged
          {:ok, token}
        end
      end)
      |> Repo.transaction()

    case insert_result do
      {:ok, %{token: token}} ->
        {:ok, token}

      {:error, :token, changeset, _} ->
        {:error, changeset}
    end
  end

  @spec fetch_last_token_balances(Hash.Address.t()) :: []
  def fetch_last_token_balances(address_hash) do
    address_hash
    |> CurrentTokenBalance.last_token_balances()
    |> Repo.all()
  end

  @spec erc721_token_instance_from_token_id_and_token_address(binary(), Hash.Address.t()) ::
          {:ok, TokenTransfer.t()} | {:error, :not_found}
  def erc721_token_instance_from_token_id_and_token_address(token_id, token_contract_address) do
    query =
      from(tt in TokenTransfer,
        left_join: instance in Instance,
        on: tt.token_contract_address_hash == instance.token_contract_address_hash and tt.token_id == instance.token_id,
        where: tt.token_contract_address_hash == ^token_contract_address and tt.token_id == ^token_id,
        limit: 1,
        select: %{tt | instance: instance}
      )

    case Repo.one(query) do
      nil -> {:error, :not_found}
      token_instance -> {:ok, token_instance}
    end
  end

  defp fetch_coin_balances(address_hash, paging_options) do
    address = Repo.get_by(Address, hash: address_hash)

    if contract?(address) do
      address_hash
      |> CoinBalance.fetch_coin_balances(paging_options)
    else
      address_hash
      |> CoinBalance.fetch_coin_balances_with_txs(paging_options)
    end
  end

  @spec fetch_last_token_balance(Hash.Address.t(), Hash.Address.t()) :: Decimal.t()
  def fetch_last_token_balance(address_hash, token_contract_address_hash) do
    address_hash
    |> CurrentTokenBalance.last_token_balance(token_contract_address_hash)
    |> Repo.one() || Decimal.new(0)
  end

  @spec address_to_coin_balances(Hash.Address.t(), [paging_options]) :: []
  def address_to_coin_balances(address_hash, options) do
    paging_options = Keyword.get(options, :paging_options, @default_paging_options)

    balances_raw =
      address_hash
      |> fetch_coin_balances(paging_options)
      |> page_coin_balances(paging_options)
      |> Repo.all()

    if Enum.empty?(balances_raw) do
      balances_raw
    else
      balances_raw_filtered =
        balances_raw
        |> Enum.filter(fn balance -> balance.value end)

      min_block_number =
        balances_raw_filtered
        |> Enum.min_by(fn balance -> balance.block_number end, fn -> %{} end)
        |> Map.get(:block_number)

      max_block_number =
        balances_raw_filtered
        |> Enum.max_by(fn balance -> balance.block_number end, fn -> %{} end)
        |> Map.get(:block_number)

      min_block_timestamp = find_block_timestamp(min_block_number)
      max_block_timestamp = find_block_timestamp(max_block_number)

      min_block_unix_timestamp =
        min_block_timestamp
        |> Timex.to_unix()

      max_block_unix_timestamp =
        max_block_timestamp
        |> Timex.to_unix()

      blocks_delta = max_block_number - min_block_number

      balances_with_dates =
        if blocks_delta > 0 do
          balances_raw_filtered
          |> Enum.map(fn balance ->
            date =
              trunc(
                min_block_unix_timestamp +
                  (balance.block_number - min_block_number) * (max_block_unix_timestamp - min_block_unix_timestamp) /
                    blocks_delta
              )

            formatted_date = Timex.from_unix(date)
            %{balance | block_timestamp: formatted_date}
          end)
        else
          balances_raw_filtered
          |> Enum.map(fn balance ->
            date = min_block_unix_timestamp

            formatted_date = Timex.from_unix(date)
            %{balance | block_timestamp: formatted_date}
          end)
        end

      balances_with_dates
      |> Enum.sort(fn balance1, balance2 -> balance1.block_number >= balance2.block_number end)
    end
  end

  def get_coin_balance(address_hash, block_number) do
    query = CoinBalance.fetch_coin_balance(address_hash, block_number)

    Repo.one(query)
  end

  @spec address_to_balances_by_day(Hash.Address.t()) :: [balance_by_day]
  def address_to_balances_by_day(address_hash) do
    latest_block_timestamp =
      address_hash
      |> CoinBalance.last_coin_balance_timestamp()
      |> Repo.one()

    address_hash
    |> CoinBalanceDaily.balances_by_day()
    |> Repo.all()
    |> Enum.sort_by(fn %{date: d} -> {d.year, d.month, d.day} end)
    |> replace_last_value(latest_block_timestamp)
    |> normalize_balances_by_day()
  end

  # https://github.com/blockscout/blockscout/issues/2658
  defp replace_last_value(items, %{value: value, timestamp: timestamp}) do
    List.replace_at(items, -1, %{date: Date.convert!(timestamp, Calendar.ISO), value: value})
  end

  defp replace_last_value(items, _), do: items

  defp normalize_balances_by_day(balances_by_day) do
    result =
      balances_by_day
      |> Enum.filter(fn day -> day.value end)
      |> Enum.map(fn day -> Map.update!(day, :date, &to_string(&1)) end)
      |> Enum.map(fn day -> Map.update!(day, :value, &Wei.to(&1, :ether)) end)

    today = Date.to_string(NaiveDateTime.utc_now())

    if Enum.count(result) > 0 && !Enum.any?(result, fn map -> map[:date] == today end) do
      List.flatten([result | [%{date: today, value: List.last(result)[:value]}]])
    else
      result
    end
  end

  @spec fetch_token_holders_from_token_hash(Hash.Address.t(), [paging_options]) :: [TokenBalance.t()]
  def fetch_token_holders_from_token_hash(contract_address_hash, options \\ []) do
    contract_address_hash
    |> CurrentTokenBalance.token_holders_ordered_by_value(options)
    |> Repo.all()
  end

  @spec count_token_holders_from_token_hash(Hash.Address.t()) :: non_neg_integer()
  def count_token_holders_from_token_hash(contract_address_hash) do
    query = from(ctb in CurrentTokenBalance.token_holders_query(contract_address_hash), select: fragment("COUNT(*)"))

    Repo.one!(query, timeout: :infinity)
  end

  @spec address_to_unique_tokens(Hash.Address.t(), [paging_options]) :: [TokenTransfer.t()]
  def address_to_unique_tokens(contract_address_hash, options \\ []) do
    paging_options = Keyword.get(options, :paging_options, @default_paging_options)

    contract_address_hash
    |> TokenTransfer.address_to_unique_tokens()
    |> TokenTransfer.page_token_transfer(paging_options)
    |> limit(^paging_options.page_size)
    |> Repo.all()
  end

  @spec data() :: Dataloader.Ecto.t()
  def data, do: DataloaderEcto.new(Repo)

  def list_decompiled_contracts(limit, offset, not_decompiled_with_version \\ nil) do
    query =
      from(
        address in Address,
        where: address.contract_code != <<>>,
        where: not is_nil(address.contract_code),
        where: address.decompiled == true,
        limit: ^limit,
        offset: ^offset,
        order_by: [asc: address.inserted_at],
        preload: [:smart_contract]
      )

    query
    |> reject_decompiled_with_version(not_decompiled_with_version)
    |> Repo.all()
  end

  @spec transaction_token_transfer_type(Transaction.t()) ::
          :erc20 | :erc721 | :erc1155 | :token_transfer | nil
  def transaction_token_transfer_type(
        %Transaction{
          status: :ok,
          created_contract_address_hash: nil,
          input: input,
          value: value
        } = transaction
      ) do
    zero_wei = %Wei{value: Decimal.new(0)}
    result = find_token_transfer_type(transaction, input, value)

    if is_nil(result) && Enum.count(transaction.token_transfers) > 0 && value == zero_wei,
      do: :token_transfer,
      else: result
  rescue
    _ -> nil
  end

  def transaction_token_transfer_type(_), do: nil

  defp find_token_transfer_type(transaction, input, value) do
    zero_wei = %Wei{value: Decimal.new(0)}

    # https://github.com/OpenZeppelin/openzeppelin-solidity/blob/master/contracts/token/ERC721/ERC721.sol#L35
    case {to_string(input), value} do
      # transferFrom(address,address,uint256)
      {"0x23b872dd" <> params, ^zero_wei} ->
        types = [:address, :address, {:uint, 256}]
        [from_address, to_address, _value] = decode_params(params, types)

        find_erc721_token_transfer(transaction.token_transfers, {from_address, to_address})

      # safeTransferFrom(address,address,uint256)
      {"0x42842e0e" <> params, ^zero_wei} ->
        types = [:address, :address, {:uint, 256}]
        [from_address, to_address, _value] = decode_params(params, types)

        find_erc721_token_transfer(transaction.token_transfers, {from_address, to_address})

      # safeTransferFrom(address,address,uint256,bytes)
      {"0xb88d4fde" <> params, ^zero_wei} ->
        types = [:address, :address, {:uint, 256}, :bytes]
        [from_address, to_address, _value, _data] = decode_params(params, types)

        find_erc721_token_transfer(transaction.token_transfers, {from_address, to_address})

      # safeTransferFrom(address,address,uint256,uint256,bytes)
      {"0xf242432a" <> params, ^zero_wei} ->
        types = [:address, :address, {:uint, 256}, {:uint, 256}, :bytes]
        [from_address, to_address, _id, _value, _data] = decode_params(params, types)

        find_erc1155_token_transfer(transaction.token_transfers, {from_address, to_address})

      # safeBatchTransferFrom(address,address,uint256[],uint256[],bytes)
      {"0x2eb2c2d6" <> params, ^zero_wei} ->
        types = [:address, :address, [{:uint, 256}], [{:uint, 256}], :bytes]
        [from_address, to_address, _ids, _values, _data] = decode_params(params, types)

        find_erc1155_token_transfer(transaction.token_transfers, {from_address, to_address})

      {"0xf907fc5b" <> _params, ^zero_wei} ->
        :erc20

      # check for ERC-20 or for old ERC-721, ERC-1155 token versions
      {unquote(TokenTransfer.transfer_function_signature()) <> params, ^zero_wei} ->
        types = [:address, {:uint, 256}]

        [address, value] = decode_params(params, types)

        decimal_value = Decimal.new(value)

        find_erc721_or_erc20_or_erc1155_token_transfer(transaction.token_transfers, {address, decimal_value})

      _ ->
        nil
    end
  end

  defp find_erc721_token_transfer(token_transfers, {from_address, to_address}) do
    token_transfer =
      Enum.find(token_transfers, fn token_transfer ->
        token_transfer.from_address_hash.bytes == from_address && token_transfer.to_address_hash.bytes == to_address
      end)

    if token_transfer, do: :erc721
  end

  defp find_erc1155_token_transfer(token_transfers, {from_address, to_address}) do
    token_transfer =
      Enum.find(token_transfers, fn token_transfer ->
        token_transfer.from_address_hash.bytes == from_address && token_transfer.to_address_hash.bytes == to_address
      end)

    if token_transfer, do: :erc1155
  end

  defp find_erc721_or_erc20_or_erc1155_token_transfer(token_transfers, {address, decimal_value}) do
    token_transfer =
      Enum.find(token_transfers, fn token_transfer ->
        token_transfer.to_address_hash.bytes == address && token_transfer.amount == decimal_value
      end)

    if token_transfer do
      case token_transfer.token do
        %Token{type: "ERC-20"} -> :erc20
        %Token{type: "ERC-721"} -> :erc721
        %Token{type: "ERC-1155"} -> :erc1155
        _ -> nil
      end
    else
      :erc20
    end
  end

  defp reject_decompiled_with_version(query, nil), do: query

  defp reject_decompiled_with_version(query, reject_version) do
    from(
      address in query,
      left_join: decompiled_smart_contract in assoc(address, :decompiled_smart_contracts),
      on: decompiled_smart_contract.decompiler_version == ^reject_version,
      where: is_nil(decompiled_smart_contract.address_hash)
    )
  end

  def list_verified_contracts(limit, offset) do
    query =
      from(
        smart_contract in SmartContract,
        order_by: [asc: smart_contract.inserted_at],
        limit: ^limit,
        offset: ^offset,
        preload: [:address]
      )

    query
    |> Repo.all()
    |> Enum.map(fn smart_contract ->
      Map.put(smart_contract.address, :smart_contract, smart_contract)
    end)
  end

  def list_contracts(limit, offset) do
    query =
      from(
        address in Address,
        where: not is_nil(address.contract_code),
        preload: [:smart_contract],
        order_by: [asc: address.inserted_at],
        limit: ^limit,
        offset: ^offset
      )

    Repo.all(query)
  end

  def list_unordered_unverified_contracts(limit, offset) do
    query =
      from(
        address in Address,
        where: address.contract_code != <<>>,
        where: not is_nil(address.contract_code),
        where: fragment("? IS NOT TRUE", address.verified),
        limit: ^limit,
        offset: ^offset
      )

    query
    |> Repo.all()
    |> Enum.map(fn address ->
      %{address | smart_contract: nil}
    end)
  end

  def list_empty_contracts(limit, offset) do
    query =
      from(address in Address,
        where: address.contract_code == <<>>,
        preload: [:smart_contract, :decompiled_smart_contracts],
        order_by: [asc: address.inserted_at],
        limit: ^limit,
        offset: ^offset
      )

    Repo.all(query)
  end

  def list_unordered_not_decompiled_contracts(limit, offset) do
    query =
      from(
        address in Address,
        where: fragment("? IS NOT TRUE", address.verified),
        where: fragment("? IS NOT TRUE", address.decompiled),
        where: address.contract_code != <<>>,
        where: not is_nil(address.contract_code),
        limit: ^limit,
        offset: ^offset
      )

    query
    |> Repo.all()
    |> Enum.map(fn address ->
      %{address | smart_contract: nil}
    end)
  end

  @doc """
  Combined block reward from all the fees.
  """
  @spec block_combined_rewards(Block.t()) :: Wei.t()
  def block_combined_rewards(block) do
    {:ok, value} =
      block.rewards
      |> Enum.reduce(
        0,
        fn block_reward, acc ->
          {:ok, decimal} = Wei.dump(block_reward.reward)

          Decimal.add(decimal, acc)
        end
      )
      |> Wei.cast()

    value
  end

  @doc "Get staking pools from the DB"
  @spec staking_pools(
          filter :: :validator | :active | :inactive,
          paging_options :: PagingOptions.t() | :all,
          address_hash :: Hash.t() | nil,
          filter_banned :: boolean() | nil,
          filter_my :: boolean() | nil
        ) :: [map()]
  def staking_pools(
        filter,
        paging_options \\ @default_paging_options,
        address_hash \\ nil,
        filter_banned \\ false,
        filter_my \\ false
      ) do
    base_query =
      StakingPool
      |> where(is_deleted: false)
      |> staking_pool_filter(filter)
      |> staking_pools_paging_query(paging_options)

    delegator_query =
      if address_hash do
        base_query
        |> join(:left, [p], pd in StakingPoolsDelegator,
          on:
            p.staking_address_hash == pd.staking_address_hash and pd.address_hash == ^address_hash and
              not pd.is_deleted
        )
        |> select([p, pd], %{pool: p, delegator: pd})
      else
        base_query
        |> select([p], %{pool: p, delegator: nil})
      end

    banned_query =
      if filter_banned do
        where(delegator_query, is_banned: true)
      else
        delegator_query
      end

    filtered_query =
      if address_hash && filter_my do
        where(banned_query, [..., pd], not is_nil(pd))
      else
        banned_query
      end

    Repo.all(filtered_query)
  end

  defp staking_pools_paging_query(base_query, :all) do
    base_query
    |> order_by(asc: :staking_address_hash)
  end

  defp staking_pools_paging_query(base_query, paging_options) do
    paging_query =
      base_query
      |> limit(^paging_options.page_size)
      |> order_by(desc: :stakes_ratio, desc: :is_active, asc: :staking_address_hash)

    case paging_options.key do
      {value, address_hash} ->
        where(
          paging_query,
          [p],
          p.stakes_ratio < ^value or
            (p.stakes_ratio == ^value and p.staking_address_hash > ^address_hash)
        )

      _ ->
        paging_query
    end
  end

  @doc "Get count of staking pools from the DB"
  @spec staking_pools_count(filter :: :validator | :active | :inactive) :: integer
  def staking_pools_count(filter) do
    StakingPool
    |> where(is_deleted: false)
    |> staking_pool_filter(filter)
    |> Repo.aggregate(:count, :staking_address_hash)
  end

  @doc "Get sum of delegators count from the DB"
  @spec delegators_count_sum(filter :: :validator | :active | :inactive) :: integer
  def delegators_count_sum(filter) do
    StakingPool
    |> where(is_deleted: false)
    |> staking_pool_filter(filter)
    |> Repo.aggregate(:sum, :delegators_count)
  end

  @doc "Get sum of total staked amount from the DB"
  @spec total_staked_amount_sum(filter :: :validator | :active | :inactive) :: integer
  def total_staked_amount_sum(filter) do
    StakingPool
    |> where(is_deleted: false)
    |> staking_pool_filter(filter)
    |> Repo.aggregate(:sum, :total_staked_amount)
  end

  defp staking_pool_filter(query, :validator) do
    where(query, is_validator: true)
  end

  defp staking_pool_filter(query, :active) do
    where(query, is_active: true)
  end

  defp staking_pool_filter(query, :inactive) do
    where(query, is_active: false)
  end

  def staking_pool(staking_address_hash) do
    Repo.get_by(StakingPool, staking_address_hash: staking_address_hash)
  end

  def staking_pool_names(staking_addresses) do
    StakingPool
    |> where([p], p.staking_address_hash in ^staking_addresses and p.is_deleted == false)
    |> select([:staking_address_hash, :name])
    |> Repo.all()
  end

  def staking_pool_delegators(staking_address_hash, show_snapshotted_data) do
    query =
      from(
        d in StakingPoolsDelegator,
        where:
          d.staking_address_hash == ^staking_address_hash and
            (d.is_active == true or (^show_snapshotted_data and d.snapshotted_stake_amount > 0 and d.is_active != true)),
        order_by: [desc: d.stake_amount]
      )

    query
    |> Repo.all()
  end

  def staking_pool_snapshotted_delegator_data_for_apy do
    query =
      from(
        d in StakingPoolsDelegator,
        select: %{
          :staking_address_hash => fragment("DISTINCT ON (?) ?", d.staking_address_hash, d.staking_address_hash),
          :snapshotted_reward_ratio => d.snapshotted_reward_ratio,
          :snapshotted_stake_amount => d.snapshotted_stake_amount
        },
        where: d.staking_address_hash != d.address_hash and d.snapshotted_stake_amount > 0
      )

    query
    |> Repo.all()
  end

  def staking_pool_snapshotted_inactive_delegators_count(staking_address_hash) do
    query =
      from(
        d in StakingPoolsDelegator,
        where:
          d.staking_address_hash == ^staking_address_hash and
            d.snapshotted_stake_amount > 0 and
            d.is_active != true,
        select: fragment("count(*)")
      )

    query
    |> Repo.one()
  end

  def staking_pool_delegator(staking_address_hash, address_hash) do
    Repo.get_by(StakingPoolsDelegator,
      staking_address_hash: staking_address_hash,
      address_hash: address_hash,
      is_deleted: false
    )
  end

  def get_total_staked_and_ordered(address_hash) do
    StakingPoolsDelegator
    |> where([delegator], delegator.address_hash == ^address_hash and not delegator.is_deleted)
    |> select([delegator], %{
      stake_amount: coalesce(sum(delegator.stake_amount), 0),
      ordered_withdraw: coalesce(sum(delegator.ordered_withdraw), 0)
    })
    |> Repo.one()
  end

  defp with_decompiled_code_flag(query, _hash, false), do: query

  defp with_decompiled_code_flag(query, hash, true) do
    has_decompiled_code_query =
      from(decompiled_contract in DecompiledSmartContract,
        where: decompiled_contract.address_hash == ^hash,
        limit: 1,
        select: %{has_decompiled_code?: not is_nil(decompiled_contract.address_hash)}
      )

    from(
      address in query,
      left_join: decompiled_code in subquery(has_decompiled_code_query),
      select_merge: %{has_decompiled_code?: decompiled_code.has_decompiled_code?}
    )
  end

  defp decode_params(params, types) do
    params
    |> Base.decode16!(case: :mixed)
    |> TypeDecoder.decode_raw(types)
  end

  @doc """
  Checks if an `t:Explorer.Chain.Address.t/0` with the given `hash` exists.

  Returns `:ok` if found

      iex> {:ok, %Explorer.Chain.Address{hash: hash}} = Explorer.Chain.create_address(
      ...>   %{hash: "0x5aaeb6053f3e94c9b9a09f33669435e7ef1beaed"}
      ...> )
      iex> Explorer.Chain.check_address_exists(hash)
      :ok

  Returns `:not_found` if not found

      iex> {:ok, hash} = Explorer.Chain.string_to_address_hash("0x5aaeb6053f3e94c9b9a09f33669435e7ef1beaed")
      iex> Explorer.Chain.check_address_exists(hash)
      :not_found

  """
  @spec check_address_exists(Hash.Address.t()) :: :ok | :not_found
  def check_address_exists(address_hash) do
    address_hash
    |> address_exists?()
    |> boolean_to_check_result()
  end

  @doc """
  Checks if an `t:Explorer.Chain.Address.t/0` with the given `hash` exists.

  Returns `true` if found

      iex> {:ok, %Explorer.Chain.Address{hash: hash}} = Explorer.Chain.create_address(
      ...>   %{hash: "0x5aaeb6053f3e94c9b9a09f33669435e7ef1beaed"}
      ...> )
      iex> Explorer.Chain.address_exists?(hash)
      true

  Returns `false` if not found

      iex> {:ok, hash} = Explorer.Chain.string_to_address_hash("0x5aaeb6053f3e94c9b9a09f33669435e7ef1beaed")
      iex> Explorer.Chain.address_exists?(hash)
      false

  """
  @spec address_exists?(Hash.Address.t()) :: boolean()
  def address_exists?(address_hash) do
    query =
      from(
        address in Address,
        where: address.hash == ^address_hash
      )

    Repo.exists?(query)
  end

  @doc """
  Checks if it exists an `t:Explorer.Chain.Address.t/0` that has the provided
  `t:Explorer.Chain.Address.t/0` `hash` and a contract.

  Returns `:ok` if found and `:not_found` otherwise.
  """
  @spec check_contract_address_exists(Hash.Address.t()) :: :ok | :not_found
  def check_contract_address_exists(address_hash) do
    address_hash
    |> contract_address_exists?()
    |> boolean_to_check_result()
  end

  @doc """
  Checks if it exists an `t:Explorer.Chain.Address.t/0` that has the provided
  `t:Explorer.Chain.Address.t/0` `hash` and a contract.

  Returns `true` if found and `false` otherwise.
  """
  @spec contract_address_exists?(Hash.Address.t()) :: boolean()
  def contract_address_exists?(address_hash) do
    query =
      from(
        address in Address,
        where: address.hash == ^address_hash and not is_nil(address.contract_code)
      )

    Repo.exists?(query)
  end

  @doc """
  Checks if it exists a `t:Explorer.Chain.DecompiledSmartContract.t/0` for the
  `t:Explorer.Chain.Address.t/0` with the provided `hash` and with the provided version.

  Returns `:ok` if found and `:not_found` otherwise.
  """
  @spec check_decompiled_contract_exists(Hash.Address.t(), String.t()) :: :ok | :not_found
  def check_decompiled_contract_exists(address_hash, version) do
    address_hash
    |> decompiled_contract_exists?(version)
    |> boolean_to_check_result()
  end

  @doc """
  Checks if it exists a `t:Explorer.Chain.DecompiledSmartContract.t/0` for the
  `t:Explorer.Chain.Address.t/0` with the provided `hash` and with the provided version.

  Returns `true` if found and `false` otherwise.
  """
  @spec decompiled_contract_exists?(Hash.Address.t(), String.t()) :: boolean()
  def decompiled_contract_exists?(address_hash, version) do
    query =
      from(contract in DecompiledSmartContract,
        where: contract.address_hash == ^address_hash and contract.decompiler_version == ^version
      )

    Repo.exists?(query)
  end

  @doc """
  Checks if it exists a verified `t:Explorer.Chain.SmartContract.t/0` for the
  `t:Explorer.Chain.Address.t/0` with the provided `hash`.

  Returns `:ok` if found and `:not_found` otherwise.
  """
  @spec check_verified_smart_contract_exists(Hash.Address.t()) :: :ok | :not_found
  def check_verified_smart_contract_exists(address_hash) do
    address_hash
    |> verified_smart_contract_exists?()
    |> boolean_to_check_result()
  end

  @doc """
  Checks if it exists a verified `t:Explorer.Chain.SmartContract.t/0` for the
  `t:Explorer.Chain.Address.t/0` with the provided `hash`.

  Returns `true` if found and `false` otherwise.
  """
  @spec verified_smart_contract_exists?(Hash.Address.t()) :: boolean()
  def verified_smart_contract_exists?(address_hash) do
    query =
      from(
        smart_contract in SmartContract,
        where: smart_contract.address_hash == ^address_hash
      )

    Repo.exists?(query)
  end

  @doc """
  Checks if a `t:Explorer.Chain.Transaction.t/0` with the given `hash` exists.

  Returns `:ok` if found

      iex> %Transaction{hash: hash} = insert(:transaction)
      iex> Explorer.Chain.check_transaction_exists(hash)
      :ok

  Returns `:not_found` if not found

      iex> {:ok, hash} = Explorer.Chain.string_to_transaction_hash(
      ...>   "0x9fc76417374aa880d4449a1f7f31ec597f00b1f6f3dd2d66f4c9c6c445836d8b"
      ...> )
      iex> Explorer.Chain.check_transaction_exists(hash)
      :not_found
  """
  @spec check_transaction_exists(Hash.Full.t()) :: :ok | :not_found
  def check_transaction_exists(hash) do
    hash
    |> transaction_exists?()
    |> boolean_to_check_result()
  end

  @doc """
  Checks if a `t:Explorer.Chain.Transaction.t/0` with the given `hash` exists.

  Returns `true` if found

      iex> %Transaction{hash: hash} = insert(:transaction)
      iex> Explorer.Chain.transaction_exists?(hash)
      true

  Returns `false` if not found

      iex> {:ok, hash} = Explorer.Chain.string_to_transaction_hash(
      ...>   "0x9fc76417374aa880d4449a1f7f31ec597f00b1f6f3dd2d66f4c9c6c445836d8b"
      ...> )
      iex> Explorer.Chain.transaction_exists?(hash)
      false
  """
  @spec transaction_exists?(Hash.Full.t()) :: boolean()
  def transaction_exists?(hash) do
    query =
      from(
        transaction in Transaction,
        where: transaction.hash == ^hash
      )

    Repo.exists?(query)
  end

  @doc """
  Checks if a `t:Explorer.Chain.Token.t/0` with the given `hash` exists.

  Returns `:ok` if found

      iex> address = insert(:address)
      iex> insert(:token, contract_address: address)
      iex> Explorer.Chain.check_token_exists(address.hash)
      :ok

  Returns `:not_found` if not found

      iex> {:ok, hash} = Explorer.Chain.string_to_address_hash("0x5aaeb6053f3e94c9b9a09f33669435e7ef1beaed")
      iex> Explorer.Chain.check_token_exists(hash)
      :not_found
  """
  @spec check_token_exists(Hash.Address.t()) :: :ok | :not_found
  def check_token_exists(hash) do
    hash
    |> token_exists?()
    |> boolean_to_check_result()
  end

  @doc """
  Checks if a `t:Explorer.Chain.Token.t/0` with the given `hash` exists.

  Returns `true` if found

      iex> address = insert(:address)
      iex> insert(:token, contract_address: address)
      iex> Explorer.Chain.token_exists?(address.hash)
      true

  Returns `false` if not found

      iex> {:ok, hash} = Explorer.Chain.string_to_address_hash("0x5aaeb6053f3e94c9b9a09f33669435e7ef1beaed")
      iex> Explorer.Chain.token_exists?(hash)
      false
  """
  @spec token_exists?(Hash.Address.t()) :: boolean()
  def token_exists?(hash) do
    query =
      from(
        token in Token,
        where: token.contract_address_hash == ^hash
      )

    Repo.exists?(query)
  end

  @doc """
  Checks if a `t:Explorer.Chain.TokenTransfer.t/0` with the given `hash` and `token_id` exists.

  Returns `:ok` if found

      iex> contract_address = insert(:address)
      iex> token_id = 10
      iex> insert(:token_transfer,
      ...>  from_address: contract_address,
      ...>  token_contract_address: contract_address,
      ...>  token_id: token_id
      ...> )
      iex> Explorer.Chain.check_erc721_token_instance_exists(token_id, contract_address.hash)
      :ok

  Returns `:not_found` if not found

      iex> {:ok, hash} = Explorer.Chain.string_to_address_hash("0x5aaeb6053f3e94c9b9a09f33669435e7ef1beaed")
      iex> Explorer.Chain.check_erc721_token_instance_exists(10, hash)
      :not_found
  """
  @spec check_erc721_token_instance_exists(binary() | non_neg_integer(), Hash.Address.t()) :: :ok | :not_found
  def check_erc721_token_instance_exists(token_id, hash) do
    token_id
    |> erc721_token_instance_exist?(hash)
    |> boolean_to_check_result()
  end

  @doc """
  Checks if a `t:Explorer.Chain.TokenTransfer.t/0` with the given `hash` and `token_id` exists.

  Returns `true` if found

      iex> contract_address = insert(:address)
      iex> token_id = 10
      iex> insert(:token_transfer,
      ...>  from_address: contract_address,
      ...>  token_contract_address: contract_address,
      ...>  token_id: token_id
      ...> )
      iex> Explorer.Chain.erc721_token_instance_exist?(token_id, contract_address.hash)
      true

  Returns `false` if not found

      iex> {:ok, hash} = Explorer.Chain.string_to_address_hash("0x5aaeb6053f3e94c9b9a09f33669435e7ef1beaed")
      iex> Explorer.Chain.erc721_token_instance_exist?(10, hash)
      false
  """
  @spec erc721_token_instance_exist?(binary() | non_neg_integer(), Hash.Address.t()) :: boolean()
  def erc721_token_instance_exist?(token_id, hash) do
    query =
      from(tt in TokenTransfer,
        where: tt.token_contract_address_hash == ^hash and tt.token_id == ^token_id
      )

    Repo.exists?(query)
  end

  defp boolean_to_check_result(true), do: :ok

  defp boolean_to_check_result(false), do: :not_found

  def extract_db_name(db_url) do
    if db_url == nil do
      ""
    else
      db_url
      |> String.split("/")
      |> Enum.take(-1)
      |> Enum.at(0)
    end
  end

  def extract_db_host(db_url) do
    if db_url == nil do
      ""
    else
      db_url
      |> String.split("@")
      |> Enum.take(-1)
      |> Enum.at(0)
      |> String.split(":")
      |> Enum.at(0)
    end
  end

  @doc """
  Fetches the first trace from the Parity trace URL.
  """
  def fetch_first_trace(transactions_params, json_rpc_named_arguments) do
    case EthereumJSONRPC.fetch_first_trace(transactions_params, json_rpc_named_arguments) do
      {:ok, [%{first_trace: first_trace, block_hash: block_hash, json_rpc_named_arguments: json_rpc_named_arguments}]} ->
        format_tx_first_trace(first_trace, block_hash, json_rpc_named_arguments)

      {:error, error} ->
        {:error, error}

      :ignore ->
        :ignore
    end
  end

  def combine_proxy_implementation_abi(proxy_address_hash, abi) when not is_nil(abi) do
    implementation_abi = get_implementation_abi_from_proxy(proxy_address_hash, abi)

    if Enum.empty?(implementation_abi), do: abi, else: implementation_abi ++ abi
  end

  def combine_proxy_implementation_abi(_, abi) when is_nil(abi) do
    []
  end

  def proxy_contract?(abi) when not is_nil(abi) do
    implementation_method_abi =
      abi
      |> Enum.find(fn method ->
        Map.get(method, "name") == "implementation" ||
          master_copy_pattern?(method)
      end)

    if implementation_method_abi, do: true, else: false
  end

  def proxy_contract?(abi) when is_nil(abi), do: false

  def gnosis_safe_contract?(abi) when not is_nil(abi) do
    implementation_method_abi =
      abi
      |> Enum.find(fn method ->
        master_copy_pattern?(method)
      end)

    if implementation_method_abi, do: true, else: false
  end

  def gnosis_safe_contract?(abi) when is_nil(abi), do: false

  def get_implementation_address_hash(proxy_address_hash, abi)
      when not is_nil(proxy_address_hash) and not is_nil(abi) do
    implementation_method_abi =
      abi
      |> Enum.find(fn method ->
        Map.get(method, "name") == "implementation"
      end)

    implementation_method_abi_state_mutability =
      implementation_method_abi && Map.get(implementation_method_abi, "stateMutability")

    is_eip1967 = if implementation_method_abi_state_mutability == "nonpayable", do: true, else: false

    master_copy_method_abi =
      abi
      |> Enum.find(fn method ->
        master_copy_pattern?(method)
      end)

    cond do
      is_eip1967 ->
        get_implementation_address_hash_eip_1967(proxy_address_hash)

      implementation_method_abi ->
        get_implementation_address_hash_basic(proxy_address_hash, abi)

      master_copy_method_abi ->
        get_implementation_address_hash_from_master_copy_pattern(proxy_address_hash)

      true ->
        nil
    end
  end

  def get_implementation_address_hash(proxy_address_hash, abi) when is_nil(proxy_address_hash) or is_nil(abi) do
    nil
  end

  defp get_implementation_address_hash_eip_1967(proxy_address_hash) do
    json_rpc_named_arguments = Application.get_env(:explorer, :json_rpc_named_arguments)

    # https://eips.ethereum.org/EIPS/eip-1967
    eip_1967_implementation_storage_pointer = "0x360894a13ba1a3210667c828492db98dca3e2076cc3735a920a3ca505d382bbc"

    {:ok, implementation_address} =
      Contract.eth_get_storage_at_request(
        proxy_address_hash,
        eip_1967_implementation_storage_pointer,
        nil,
        json_rpc_named_arguments
      )

    abi_decode_address_output(implementation_address)
  end

  defp get_implementation_address_hash_basic(proxy_address_hash, abi) do
    # 5c60da1b = keccak256(implementation())
    implementation_address =
      case Reader.query_contract(proxy_address_hash, abi, %{
             "5c60da1b" => []
           }) do
        %{"5c60da1b" => {:ok, [result]}} -> result
        _ -> nil
      end

    address_to_hex(implementation_address)
  end

  defp get_implementation_address_hash_from_master_copy_pattern(proxy_address_hash) do
    json_rpc_named_arguments = Application.get_env(:explorer, :json_rpc_named_arguments)

    master_copy_storage_pointer = "0x0"

    {:ok, implementation_address} =
      Contract.eth_get_storage_at_request(
        proxy_address_hash,
        master_copy_storage_pointer,
        nil,
        json_rpc_named_arguments
      )

    abi_decode_address_output(implementation_address)
  end

  defp master_copy_pattern?(method) do
    Map.get(method, "type") == "constructor" &&
      method
      |> Enum.find(fn item ->
        case item do
          {"inputs", inputs} ->
            master_copy_input?(inputs)

          _ ->
            false
        end
      end)
  end

  defp master_copy_input?(inputs) do
    inputs
    |> Enum.find(fn input ->
      Map.get(input, "name") == "_masterCopy"
    end)
  end

  defp abi_decode_address_output(address) do
    if String.length(address) > 42 do
      "0x" <> String.slice(address, -40, 40)
    else
      address
    end
  end

  defp address_to_hex(address) do
    if address do
      if String.starts_with?(address, "0x") do
        address
      else
        "0x" <> Base.encode16(address, case: :lower)
      end
    end
  end

  def get_implementation_abi(implementation_address_hash_string) when not is_nil(implementation_address_hash_string) do
    case Chain.string_to_address_hash(implementation_address_hash_string) do
      {:ok, implementation_address_hash} ->
        implementation_smart_contract =
          implementation_address_hash
          |> Chain.address_hash_to_smart_contract()

        if implementation_smart_contract do
          implementation_smart_contract
          |> Map.get(:abi)
        else
          []
        end

      _ ->
        []
    end
  end

  def get_implementation_abi(implementation_address_hash_string) when is_nil(implementation_address_hash_string) do
    []
  end

  def get_implementation_abi_from_proxy(proxy_address_hash, abi)
      when not is_nil(proxy_address_hash) and not is_nil(abi) do
    implementation_method_abi =
      abi
      |> Enum.find(fn method ->
        Map.get(method, "name") == "implementation" ||
          master_copy_pattern?(method)
      end)

    if implementation_method_abi do
      implementation_address_hash_string = get_implementation_address_hash(proxy_address_hash, abi)

      if implementation_address_hash_string do
        get_implementation_abi(implementation_address_hash_string)
      else
        []
      end
    else
      []
    end
  end

  def get_implementation_abi_from_proxy(proxy_address_hash, abi) when is_nil(proxy_address_hash) or is_nil(abi) do
    []
  end

  defp format_tx_first_trace(first_trace, block_hash, json_rpc_named_arguments) do
    {:ok, to_address_hash} =
      if Map.has_key?(first_trace, :to_address_hash) do
        Chain.string_to_address_hash(first_trace.to_address_hash)
      else
        {:ok, nil}
      end

    {:ok, from_address_hash} = Chain.string_to_address_hash(first_trace.from_address_hash)

    {:ok, created_contract_address_hash} =
      if Map.has_key?(first_trace, :created_contract_address_hash) do
        Chain.string_to_address_hash(first_trace.created_contract_address_hash)
      else
        {:ok, nil}
      end

    {:ok, transaction_hash} = Chain.string_to_transaction_hash(first_trace.transaction_hash)

    {:ok, call_type} =
      if Map.has_key?(first_trace, :call_type) do
        CallType.load(first_trace.call_type)
      else
        {:ok, nil}
      end

    {:ok, type} = Type.load(first_trace.type)

    {:ok, input} =
      if Map.has_key?(first_trace, :input) do
        Data.cast(first_trace.input)
      else
        {:ok, nil}
      end

    {:ok, output} =
      if Map.has_key?(first_trace, :output) do
        Data.cast(first_trace.output)
      else
        {:ok, nil}
      end

    {:ok, created_contract_code} =
      if Map.has_key?(first_trace, :created_contract_code) do
        Data.cast(first_trace.created_contract_code)
      else
        {:ok, nil}
      end

    {:ok, init} =
      if Map.has_key?(first_trace, :init) do
        Data.cast(first_trace.init)
      else
        {:ok, nil}
      end

    block_index =
      get_block_index(%{
        transaction_index: first_trace.transaction_index,
        transaction_hash: first_trace.transaction_hash,
        block_number: first_trace.block_number,
        json_rpc_named_arguments: json_rpc_named_arguments
      })

    value = %Wei{value: Decimal.new(first_trace.value)}

    first_trace_formatted =
      first_trace
      |> Map.merge(%{
        block_index: block_index,
        block_hash: block_hash,
        call_type: call_type,
        to_address_hash: to_address_hash,
        created_contract_address_hash: created_contract_address_hash,
        from_address_hash: from_address_hash,
        input: input,
        output: output,
        created_contract_code: created_contract_code,
        init: init,
        transaction_hash: transaction_hash,
        type: type,
        value: value
      })

    {:ok, [first_trace_formatted]}
  end

  defp get_block_index(%{
         transaction_index: transaction_index,
         transaction_hash: transaction_hash,
         block_number: block_number,
         json_rpc_named_arguments: json_rpc_named_arguments
       }) do
    if transaction_index == 0 do
      0
    else
      {:ok, traces} = fetch_block_internal_transactions([block_number], json_rpc_named_arguments)

      sorted_traces =
        traces
        |> Enum.sort_by(&{&1.transaction_index, &1.index})
        |> Enum.with_index()

      {_, block_index} =
        sorted_traces
        |> Enum.find(fn {trace, _} ->
          trace.transaction_index == transaction_index &&
            trace.transaction_hash == transaction_hash
        end)

      block_index
    end
  end

  defp find_block_timestamp(number) do
    Block
    |> where([b], b.number == ^number)
    |> select([b], b.timestamp)
    |> limit(1)
    |> Repo.one()
  end

  def moon_token?(contract_address) do
    reddit_token?(contract_address, :moon_token_addresses)
  end

  def bricks_token?(contract_address) do
    reddit_token?(contract_address, :bricks_token_addresses)
  end

  defp reddit_token?(contract_address, _env_var) when is_nil(contract_address), do: false

  defp reddit_token?(contract_address, env_var) when not is_nil(contract_address) do
    token_addresses_string = Application.get_env(:block_scout_web, env_var)
    contract_address_lower = Base.encode16(contract_address.bytes, case: :lower)

    if token_addresses_string do
      token_addresses =
        try do
          token_addresses_string
          |> String.downcase()
          |> String.split(",")
        rescue
          _ ->
            []
        end

      token_addresses
      |> Enum.any?(fn token ->
        token == "0x" <> contract_address_lower
      end)
    else
      false
    end
  end

  defp from_block(options) do
    Keyword.get(options, :from_block) || nil
  end

  def to_block(options) do
    Keyword.get(options, :to_block) || nil
  end

  def convert_date_to_min_block(date_str) do
    date_format = "{YYYY}-{0M}-{0D}"

    {:ok, date} =
      date_str
      |> Timex.parse(date_format)

    {:ok, day_before} =
      date
      |> Timex.shift(days: -1)
      |> Timex.format(date_format)

    convert_date_to_max_block(day_before)
  end

  def convert_date_to_max_block(date) do
    query =
      from(block in Block,
        where: fragment("DATE(timestamp) = TO_DATE(?, 'YYYY-MM-DD')", ^date),
        select: max(block.number)
      )

    query
    |> Repo.one()
  end

  def total_gas(gas_items) do
    gas_items
    |> Enum.reduce(Decimal.new(0), fn gas_item, acc ->
      if gas_item.total_gas, do: Decimal.add(acc, gas_item.total_gas), else: acc
    end)
  end

  def bridged_tokens_enabled? do
    eth_omni_bridge_mediator = Application.get_env(:block_scout_web, :eth_omni_bridge_mediator)
    bsc_omni_bridge_mediator = Application.get_env(:block_scout_web, :bsc_omni_bridge_mediator)

    (eth_omni_bridge_mediator && eth_omni_bridge_mediator !== "") ||
      (bsc_omni_bridge_mediator && bsc_omni_bridge_mediator !== "")
  end

  def bridged_tokens_eth_enabled? do
    eth_omni_bridge_mediator = Application.get_env(:block_scout_web, :eth_omni_bridge_mediator)

    eth_omni_bridge_mediator && eth_omni_bridge_mediator !== ""
  end

  def bridged_tokens_bsc_enabled? do
    bsc_omni_bridge_mediator = Application.get_env(:block_scout_web, :bsc_omni_bridge_mediator)

    bsc_omni_bridge_mediator && bsc_omni_bridge_mediator !== ""
  end

  def chain_id_display_name(nil), do: ""

  def chain_id_display_name(chain_id) do
    chain_id_int =
      if is_integer(chain_id) do
        chain_id
      else
        chain_id
        |> Decimal.to_integer()
      end

    case chain_id_int do
      1 -> "eth"
      56 -> "bsc"
      _ -> ""
    end
  end

<<<<<<< HEAD
  def chain_id_full_display_name(nil), do: ""

  def chain_id_full_display_name(chain_id) do
    chain_id_int =
      if is_integer(chain_id) do
        chain_id
      else
        chain_id
        |> Decimal.to_integer()
      end

    case chain_id_int do
      1 -> "Ethereum"
      56 -> "BSC"
      _ -> ""
    end
  end

  @spec is_active_validator?(Address.t()) :: boolean()
  def is_active_validator?(address_hash) do
    now = Timex.now()

    one_hour_before =
      now
      |> Timex.shift(hours: -1)

    query =
      from(
        b in Block,
        where: b.miner_hash == ^address_hash,
        where: b.inserted_at >= ^one_hour_before
      )

    Repo.exists?(query)
  end

  @spec amb_eth_tx?(Address.t()) :: boolean()
  def amb_eth_tx?(hash) do
    # "0x59a9a802" - TokensBridgingInitiated(address indexed token, address indexed sender, uint256 value, bytes32 indexed messageId)

    eth_omni_bridge_mediator = String.downcase(System.get_env("ETH_OMNI_BRIDGE_MEDIATOR", ""))

    Repo.exists?(
      from(
        l in Log,
        where: l.transaction_hash == ^hash,
        where: fragment("first_topic like '0x59a9a802%'"),
        where: l.address_hash == ^eth_omni_bridge_mediator
      )
    )
  end

  @spec amb_bsc_tx?(Address.t()) :: boolean()
  def amb_bsc_tx?(hash) do
    # "0x59a9a802" - TokensBridgingInitiated(address indexed token, address indexed sender, uint256 value, bytes32 indexed messageId)

    bsc_omni_bridge_mediator = String.downcase(System.get_env("BSC_OMNI_BRIDGE_MEDIATOR", ""))

    Repo.exists?(
      from(
        l in Log,
        where: l.transaction_hash == ^hash,
        where: fragment("first_topic like '0x59a9a802%'"),
        where: l.address_hash == ^bsc_omni_bridge_mediator
      )
    )
  end

  def token_display_name_based_on_bridge_destination(name, foreign_chain_id) do
    cond do
      Decimal.cmp(foreign_chain_id, 1) == :eq ->
        name
        |> String.replace("on xDai", "from Ethereum")

      Decimal.cmp(foreign_chain_id, 56) == :eq ->
        name
        |> String.replace("on xDai", "from BSC")

      true ->
        name
    end
  end

  def token_display_name_based_on_bridge_destination(name, symbol, foreign_chain_id) do
    token_name =
      cond do
        Decimal.cmp(foreign_chain_id, 1) == :eq ->
          name
          |> String.replace("on xDai", "from Ethereum")

        Decimal.cmp(foreign_chain_id, 56) == :eq ->
          name
          |> String.replace("on xDai", "from BSC")

        true ->
          name
      end

    "#{token_name} (#{symbol})"
  end
=======
  @spec get_token_transfer_type(TokenTransfer.t()) ::
          :token_burning | :token_minting | :token_spawning | :token_transfer
  def get_token_transfer_type(transfer) do
    {:ok, burn_address_hash} = Chain.string_to_address_hash(@burn_address_hash_str)

    cond do
      transfer.to_address_hash == burn_address_hash && transfer.from_address_hash !== burn_address_hash ->
        :token_burning

      transfer.to_address_hash !== burn_address_hash && transfer.from_address_hash == burn_address_hash ->
        :token_minting

      transfer.to_address_hash == burn_address_hash && transfer.from_address_hash == burn_address_hash ->
        :token_spawning

      true ->
        :token_transfer
    end
  end
>>>>>>> 03b4f4b7
end<|MERGE_RESOLUTION|>--- conflicted
+++ resolved
@@ -3772,21 +3772,6 @@
 
       _ ->
         nil
-    end
-  end
-
-  defp get_contract_additional_sources(verified_contract_twin) do
-    if verified_contract_twin do
-      verified_contract_twin_additional_sources_query =
-        from(
-          s in SmartContractAdditionalSource,
-          where: s.address_hash == ^verified_contract_twin.address_hash
-        )
-
-      verified_contract_twin_additional_sources_query
-      |> Repo.all()
-    else
-      []
     end
   end
 
@@ -6588,7 +6573,6 @@
     end
   end
 
-<<<<<<< HEAD
   def chain_id_full_display_name(nil), do: ""
 
   def chain_id_full_display_name(chain_id) do
@@ -6689,7 +6673,7 @@
 
     "#{token_name} (#{symbol})"
   end
-=======
+
   @spec get_token_transfer_type(TokenTransfer.t()) ::
           :token_burning | :token_minting | :token_spawning | :token_transfer
   def get_token_transfer_type(transfer) do
@@ -6709,5 +6693,4 @@
         :token_transfer
     end
   end
->>>>>>> 03b4f4b7
 end