--- conflicted
+++ resolved
@@ -37,13 +37,8 @@
   alias Explorer.{PagingOptions, SortingHelper}
   alias Explorer.SmartContract.SigProviderInterface
 
-<<<<<<< HEAD
-  @optional_attrs ~w(max_priority_fee_per_gas max_fee_per_gas block_hash block_number created_contract_address_hash cumulative_gas_used earliest_processing_start
+  @optional_attrs ~w(max_priority_fee_per_gas max_fee_per_gas block_hash block_number block_consensus block_timestamp created_contract_address_hash cumulative_gas_used earliest_processing_start
                      error gas_price gas_used index created_contract_code_indexed_at status to_address_hash revert_reason type has_error_in_internal_txs r s v)a
-=======
-  @optional_attrs ~w(max_priority_fee_per_gas max_fee_per_gas block_hash block_number block_consensus block_timestamp created_contract_address_hash cumulative_gas_used earliest_processing_start
-                     error gas_price gas_used index created_contract_code_indexed_at status to_address_hash revert_reason type has_error_in_internal_txs)a
->>>>>>> ce735c12
 
   @suave_optional_attrs ~w(execution_node_hash wrapped_type wrapped_nonce wrapped_to_address_hash wrapped_gas wrapped_gas_price wrapped_max_priority_fee_per_gas wrapped_max_fee_per_gas wrapped_value wrapped_input wrapped_v wrapped_r wrapped_s wrapped_hash)a
 
