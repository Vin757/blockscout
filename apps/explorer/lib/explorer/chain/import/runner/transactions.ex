--- conflicted
+++ resolved
@@ -112,6 +112,7 @@
           gas_fee_recipient_hash: fragment("EXCLUDED.gas_fee_recipient_hash"),
           gas_used: fragment("EXCLUDED.gas_used"),
           index: fragment("EXCLUDED.index"),
+          internal_transactions_indexed_at: fragment("EXCLUDED.internal_transactions_indexed_at"),
           input: fragment("EXCLUDED.input"),
           nonce: fragment("EXCLUDED.nonce"),
           r: fragment("EXCLUDED.r"),
@@ -127,11 +128,7 @@
       ],
       where:
         fragment(
-<<<<<<< HEAD
-          "(EXCLUDED.block_hash, EXCLUDED.block_number, EXCLUDED.created_contract_address_hash, EXCLUDED.created_contract_code_indexed_at, EXCLUDED.cumulative_gas_used, EXCLUDED.cumulative_gas_used, EXCLUDED.from_address_hash, EXCLUDED.gas, EXCLUDED.gas_price, EXCLUDED.gas_currency_hash, EXCLUDED.gas_fee_recipient_hash, EXCLUDED.gas_used, EXCLUDED.index, EXCLUDED.internal_transactions_indexed_at, EXCLUDED.input, EXCLUDED.nonce, EXCLUDED.r, EXCLUDED.s, EXCLUDED.status, EXCLUDED.to_address_hash, EXCLUDED.v, EXCLUDED.value) IS DISTINCT FROM (?, ?, ?, ?, ?, ?, ?, ?, ?, ?, ?, ?, ?, ?, ?, ?, ?, ?, ?, ?, ?, ?)",
-=======
-          "(EXCLUDED.block_hash, EXCLUDED.block_number, EXCLUDED.created_contract_address_hash, EXCLUDED.created_contract_code_indexed_at, EXCLUDED.cumulative_gas_used, EXCLUDED.cumulative_gas_used, EXCLUDED.from_address_hash, EXCLUDED.gas, EXCLUDED.gas_price, EXCLUDED.gas_used, EXCLUDED.index, EXCLUDED.input, EXCLUDED.nonce, EXCLUDED.r, EXCLUDED.s, EXCLUDED.status, EXCLUDED.to_address_hash, EXCLUDED.v, EXCLUDED.value) IS DISTINCT FROM (?, ?, ?, ?, ?, ?, ?, ?, ?, ?, ?, ?, ?, ?, ?, ?, ?, ?, ?)",
->>>>>>> 813d42a0
+          "(EXCLUDED.block_hash, EXCLUDED.block_number, EXCLUDED.created_contract_address_hash, EXCLUDED.created_contract_code_indexed_at, EXCLUDED.cumulative_gas_used, EXCLUDED.cumulative_gas_used, EXCLUDED.from_address_hash, EXCLUDED.gas, EXCLUDED.gas_price, , EXCLUDED.gas_currency_hash, EXCLUDED.gas_fee_recipient_hash, EXCLUDED.gas_used, EXCLUDED.index, EXCLUDED.input, EXCLUDED.nonce, EXCLUDED.r, EXCLUDED.s, EXCLUDED.status, EXCLUDED.to_address_hash, EXCLUDED.v, EXCLUDED.value) IS DISTINCT FROM (?, ?, ?, ?, ?, ?, ?, ?, ?, ?, ?, ?, ?, ?, ?, ?, ?, ?, ?)",
           transaction.block_hash,
           transaction.block_number,
           transaction.created_contract_address_hash,
