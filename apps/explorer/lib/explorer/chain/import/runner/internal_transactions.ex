defmodule Explorer.Chain.Import.Runner.InternalTransactions do
  @moduledoc """
  Bulk imports `t:Explorer.Chain.InternalTransactions.t/0`.
  """

  require Ecto.Query
  require Logger

  alias Ecto.Adapters.SQL
  alias Ecto.{Changeset, Multi, Repo}
  alias EthereumJSONRPC.Utility.RangesHelper
  alias Explorer.Chain.{Block, Hash, Import, InternalTransaction, PendingBlockOperation, Transaction}
  alias Explorer.Chain.Events.Publisher
  alias Explorer.Chain.Import.Runner
  alias Explorer.Prometheus.Instrumenter
  alias Explorer.Repo, as: ExplorerRepo
  alias Explorer.Utility.MissingRangesManipulator

  import Ecto.Query

  @behaviour Runner

  # milliseconds
  @timeout 60_000

  @type imported :: [InternalTransaction.t()]

  @impl Runner
  def ecto_schema_module, do: InternalTransaction

  @impl Runner
  def option_key, do: :internal_transactions

  @impl Runner
  def imported_table_row do
    %{
      value_type: "[%{index: non_neg_integer(), transaction_hash: Explorer.Chain.Hash.t()}]",
      value_description: "List of maps of the `t:Explorer.Chain.InternalTransaction.t/0` `index` and `transaction_hash`"
    }
  end

  @impl Runner
  def run(multi, changes_list, %{timestamps: timestamps} = options) when is_map(options) do
    insert_options =
      options
      |> Map.get(option_key(), %{})
      |> Map.take(~w(on_conflict timeout)a)
      |> Map.put_new(:timeout, @timeout)
      |> Map.put(:timestamps, timestamps)

    transactions_timeout = options[Runner.Transactions.option_key()][:timeout] || Runner.Transactions.timeout()

    update_transactions_options = %{timeout: transactions_timeout, timestamps: timestamps}

    # filter out params with just `block_number` (indicating blocks without internal transactions)
    internal_transactions_params = Enum.filter(changes_list, &Map.has_key?(&1, :type))

    # Enforce ShareLocks tables order (see docs: sharelocks.md)
    multi
    |> Multi.run(:acquire_blocks, fn repo, _ ->
      Instrumenter.block_import_stage_runner(
        fn -> acquire_blocks(repo, changes_list) end,
        :block_pending,
        :internal_transactions,
        :acquire_blocks
      )
    end)
    |> Multi.run(:acquire_pending_internal_txs, fn repo, %{acquire_blocks: block_hashes} ->
      Instrumenter.block_import_stage_runner(
        fn -> acquire_pending_internal_txs(repo, block_hashes) end,
        :block_pending,
        :internal_transactions,
        :acquire_pending_internal_txs
      )
    end)
    |> Multi.run(:acquire_transactions, fn repo, %{acquire_pending_internal_txs: pending_block_hashes} ->
      Instrumenter.block_import_stage_runner(
        fn -> acquire_transactions(repo, pending_block_hashes) end,
        :block_pending,
        :internal_transactions,
        :acquire_transactions
      )
    end)
    |> Multi.run(:invalid_block_numbers, fn _, %{acquire_transactions: transactions} ->
      Instrumenter.block_import_stage_runner(
        fn -> invalid_block_numbers(transactions, internal_transactions_params) end,
        :block_pending,
        :internal_transactions,
        :invalid_block_numbers
      )
    end)
    |> Multi.run(:valid_internal_transactions, fn _,
                                                  %{
                                                    acquire_transactions: transactions,
                                                    invalid_block_numbers: invalid_block_numbers
                                                  } ->
      Instrumenter.block_import_stage_runner(
        fn ->
          valid_internal_transactions(
            transactions,
            internal_transactions_params,
            invalid_block_numbers
          )
        end,
        :block_pending,
        :internal_transactions,
        :valid_internal_transactions
      )
    end)
    |> Multi.run(:valid_internal_transactions_without_first_traces_of_trivial_transactions, fn _,
                                                                                               %{
                                                                                                 valid_internal_transactions:
                                                                                                   valid_internal_transactions
                                                                                               } ->
      Instrumenter.block_import_stage_runner(
        fn -> valid_internal_transactions_without_first_trace(valid_internal_transactions) end,
        :block_pending,
        :internal_transactions,
        :valid_internal_transactions_without_first_traces_of_trivial_transactions
      )
    end)
    |> Multi.run(:internal_transactions, fn repo,
                                            %{
                                              valid_internal_transactions_without_first_traces_of_trivial_transactions:
                                                valid_internal_transactions_without_first_traces_of_trivial_transactions
                                            } ->
      Instrumenter.block_import_stage_runner(
        fn ->
          insert(repo, valid_internal_transactions_without_first_traces_of_trivial_transactions, insert_options)
        end,
        :block_pending,
        :internal_transactions,
        :internal_transactions
      )
    end)
    |> Multi.run(:update_transactions, fn repo,
                                          %{
                                            valid_internal_transactions: valid_internal_transactions,
                                            acquire_transactions: transactions
                                          } ->
      Instrumenter.block_import_stage_runner(
        fn -> update_transactions(repo, valid_internal_transactions, transactions, update_transactions_options) end,
        :block_pending,
        :internal_transactions,
        :update_transactions
      )
    end)
    |> Multi.run(:remove_consensus_of_invalid_blocks, fn repo, %{invalid_block_numbers: invalid_block_numbers} ->
      Instrumenter.block_import_stage_runner(
        fn -> remove_consensus_of_invalid_blocks(repo, invalid_block_numbers) end,
        :block_pending,
        :internal_transactions,
        :remove_consensus_of_invalid_blocks
      )
    end)
    |> Multi.run(:update_pending_blocks_status, fn repo,
                                                   %{
                                                     acquire_pending_internal_txs: pending_block_hashes,
                                                     remove_consensus_of_invalid_blocks: invalid_block_hashes
                                                   } ->
      Instrumenter.block_import_stage_runner(
        fn -> update_pending_blocks_status(repo, pending_block_hashes, invalid_block_hashes) end,
        :block_pending,
        :internal_transactions,
        :update_pending_blocks_status
      )
    end)
  end

  def run_insert_only(changes_list, %{timestamps: timestamps} = options) when is_map(options) do
    insert_options =
      options
      |> Map.get(option_key(), %{})
      |> Map.take(~w(on_conflict timeout)a)
      |> Map.put_new(:timeout, @timeout)
      |> Map.put(:timestamps, timestamps)

    # filter out params with just `block_number` (indicating blocks without internal transactions)
    internal_transactions_params = Enum.filter(changes_list, &Map.has_key?(&1, :type))

    # Enforce ShareLocks tables order (see docs: sharelocks.md)
    with {:ok, data} <-
           Multi.new()
           |> Multi.run(:internal_transactions, fn repo, _ ->
             insert(repo, internal_transactions_params, insert_options)
           end)
           |> ExplorerRepo.transaction() do
      Publisher.broadcast(data, :on_demand)
    end
  end

  @impl Runner
  def timeout, do: @timeout

  @spec insert(Repo.t(), [map], %{
          optional(:on_conflict) => Runner.on_conflict(),
          required(:timeout) => timeout,
          required(:timestamps) => Import.timestamps()
        }) ::
          {:ok, [%{index: non_neg_integer, transaction_hash: Hash.t()}]}
          | {:error, [Changeset.t()]}
  defp insert(repo, valid_internal_transactions, %{timeout: timeout, timestamps: timestamps} = options)
       when is_list(valid_internal_transactions) do
    on_conflict = Map.get_lazy(options, :on_conflict, &default_on_conflict/0)

    ordered_changes_list = Enum.sort_by(valid_internal_transactions, &{&1.transaction_hash, &1.index})

    {:ok, internal_transactions} =
      Import.insert_changes_list(
        repo,
        ordered_changes_list,
        conflict_target: [:block_hash, :block_index],
        for: InternalTransaction,
        on_conflict: on_conflict,
        returning: true,
        timeout: timeout,
        timestamps: timestamps
      )

    {:ok, internal_transactions}
  end

  defp default_on_conflict do
    from(
      internal_transaction in InternalTransaction,
      update: [
        set: [
          block_number: fragment("EXCLUDED.block_number"),
          call_type: fragment("EXCLUDED.call_type"),
          created_contract_address_hash: fragment("EXCLUDED.created_contract_address_hash"),
          created_contract_code: fragment("EXCLUDED.created_contract_code"),
          error: fragment("EXCLUDED.error"),
          from_address_hash: fragment("EXCLUDED.from_address_hash"),
          gas: fragment("EXCLUDED.gas"),
          gas_used: fragment("EXCLUDED.gas_used"),
          index: fragment("EXCLUDED.index"),
          init: fragment("EXCLUDED.init"),
          input: fragment("EXCLUDED.input"),
          output: fragment("EXCLUDED.output"),
          to_address_hash: fragment("EXCLUDED.to_address_hash"),
          trace_address: fragment("EXCLUDED.trace_address"),
          transaction_hash: fragment("EXCLUDED.transaction_hash"),
          transaction_index: fragment("EXCLUDED.transaction_index"),
          type: fragment("EXCLUDED.type"),
          value: fragment("EXCLUDED.value"),
          inserted_at: fragment("LEAST(?, EXCLUDED.inserted_at)", internal_transaction.inserted_at),
          updated_at: fragment("GREATEST(?, EXCLUDED.updated_at)", internal_transaction.updated_at)
          # Don't update `block_hash` as it is used for the conflict target
          # Don't update `block_index` as it is used for the conflict target
        ]
      ],
      # `IS DISTINCT FROM` is used because it allows `NULL` to be equal to itself
      where:
        fragment(
          "(EXCLUDED.transaction_hash, EXCLUDED.index, EXCLUDED.call_type, EXCLUDED.created_contract_address_hash, EXCLUDED.created_contract_code, EXCLUDED.error, EXCLUDED.from_address_hash, EXCLUDED.gas, EXCLUDED.gas_used, EXCLUDED.init, EXCLUDED.input, EXCLUDED.output, EXCLUDED.to_address_hash, EXCLUDED.trace_address, EXCLUDED.transaction_index, EXCLUDED.type, EXCLUDED.value) IS DISTINCT FROM (?, ?, ?, ?, ?, ?, ?, ?, ?, ?, ?, ?, ?, ?, ?, ?, ?)",
          internal_transaction.transaction_hash,
          internal_transaction.index,
          internal_transaction.call_type,
          internal_transaction.created_contract_address_hash,
          internal_transaction.created_contract_code,
          internal_transaction.error,
          internal_transaction.from_address_hash,
          internal_transaction.gas,
          internal_transaction.gas_used,
          internal_transaction.init,
          internal_transaction.input,
          internal_transaction.output,
          internal_transaction.to_address_hash,
          internal_transaction.trace_address,
          internal_transaction.transaction_index,
          internal_transaction.type,
          internal_transaction.value
        )
    )
  end

  defp acquire_blocks(repo, changes_list) do
    block_numbers =
      changes_list
      |> Enum.map(& &1.block_number)
      |> Enum.uniq()

    query =
      from(
        block in Block,
        where: block.number in ^block_numbers and block.consensus == true,
        select: block.hash,
        # Enforce Block ShareLocks order (see docs: sharelocks.md)
        order_by: [asc: block.hash],
        lock: "FOR NO KEY UPDATE"
      )

    {:ok, repo.all(query)}
  end

  defp acquire_pending_internal_txs(repo, block_hashes) do
    query =
      from(
        pending_ops in PendingBlockOperation,
        where: pending_ops.block_hash in ^block_hashes,
        select: pending_ops.block_hash,
        # Enforce PendingBlockOperation ShareLocks order (see docs: sharelocks.md)
        order_by: [asc: pending_ops.block_hash],
        lock: "FOR UPDATE"
      )

    {:ok, repo.all(query)}
  end

  defp acquire_transactions(repo, pending_block_hashes) do
    query =
      from(
        t in Transaction,
        where: t.block_hash in ^pending_block_hashes,
        select: map(t, [:hash, :block_hash, :block_number, :cumulative_gas_used, :status]),
        # Enforce Transaction ShareLocks order (see docs: sharelocks.md)
        order_by: [asc: t.hash],
        lock: "FOR NO KEY UPDATE"
      )

    {:ok, repo.all(query)}
  end

  defp invalid_block_numbers(transactions, internal_transactions_params) do
    # Finds all mistmatches between transactions and internal transactions
    # for a block number:
    # - there are no internal txs for some transactions
    # - there are internal txs with a different block number than their transactions
    # Returns block numbers where any of these issues is found

    # Note: the case "# - there are no transactions for some internal transactions" was removed because it caused the issue https://github.com/blockscout/blockscout/issues/3367
    # when the last block with transactions loses consensus in endless loop. In order to return this case:
    # common_tuples = MapSet.intersection(required_tuples, candidate_tuples) #should be added
    # |> MapSet.difference(internal_transactions_tuples) should be replaced with |> MapSet.difference(common_tuples)

    transactions_tuples = MapSet.new(transactions, &{&1.hash, &1.block_number})

    internal_transactions_tuples = MapSet.new(internal_transactions_params, &{&1.transaction_hash, &1.block_number})

    all_tuples = MapSet.union(transactions_tuples, internal_transactions_tuples)

    invalid_block_numbers =
      all_tuples
      |> MapSet.difference(internal_transactions_tuples)
      |> MapSet.new(fn {_hash, block_number} -> block_number end)
      |> MapSet.to_list()

    {:ok, invalid_block_numbers}
  end

  defp valid_internal_transactions(transactions, internal_transactions_params, invalid_block_numbers) do
    if Enum.count(transactions) > 0 do
      blocks_map = Map.new(transactions, &{&1.block_number, &1.block_hash})

      valid_internal_txs =
        internal_transactions_params
        |> Enum.group_by(& &1.block_number)
        |> Map.drop(invalid_block_numbers)
        |> Enum.flat_map(fn item ->
          compose_entry_wrapper(item, blocks_map)
        end)

      {:ok, valid_internal_txs}
    else
      {:ok, []}
    end
  end

  defp compose_entry_wrapper(item, blocks_map) do
    case item do
      {block_number, entries} ->
        compose_entry(entries, blocks_map, block_number)

      _ ->
        []
    end
  end

  defp compose_entry(entries, blocks_map, block_number) do
    if Map.has_key?(blocks_map, block_number) do
      block_hash = Map.fetch!(blocks_map, block_number)

      entries
      |> Enum.sort_by(&{&1.transaction_hash, &1.index})
      |> Enum.with_index()
      |> Enum.map(fn {entry, index} ->
        entry
        |> Map.put(:block_hash, block_hash)
        |> Map.put(:block_index, index)
      end)
    else
      []
    end
  end

  defp valid_internal_transactions_without_first_trace(valid_internal_transactions) do
    json_rpc_named_arguments = Application.fetch_env!(:indexer, :json_rpc_named_arguments)
    variant = Keyword.fetch!(json_rpc_named_arguments, :variant)

    # we exclude first traces from storing in the DB only in case of Nethermind variant (Nethermind/OpenEthereum). Todo: implement the same for Geth
    if variant == EthereumJSONRPC.Nethermind do
      valid_internal_transactions_without_first_trace =
        valid_internal_transactions
        |> Enum.reject(fn trace ->
          trace[:index] == 0
        end)

      {:ok, valid_internal_transactions_without_first_trace}
    else
      {:ok, valid_internal_transactions}
    end
  end

  def defer_internal_transactions_primary_key(repo) do
    # Allows internal_transactions primary key to not be checked during the
    # DB transactions and instead be checked only at the end of it.
    # This allows us to use a more efficient upserting logic, while keeping the
    # uniqueness valid.
    SQL.query(repo, "SET CONSTRAINTS internal_transactions_pkey DEFERRED")
  end

  defp update_transactions(repo, valid_internal_transactions, transactions, %{
         timeout: timeout,
         timestamps: timestamps
       }) do
    valid_internal_transactions_count = Enum.count(valid_internal_transactions)

    if valid_internal_transactions_count == 0 do
      {:ok, nil}
    else
      params =
        valid_internal_transactions
        |> Enum.filter(fn internal_tx ->
          internal_tx[:index] == 0
        end)
        |> Enum.map(fn trace ->
          %{
            block_hash: Map.get(trace, :block_hash),
            block_number: Map.get(trace, :block_number),
            gas_used: Map.get(trace, :gas_used),
            transaction_hash: Map.get(trace, :transaction_hash),
            created_contract_address_hash: Map.get(trace, :created_contract_address_hash),
            error: Map.get(trace, :error),
            status: if(is_nil(Map.get(trace, :error)), do: :ok, else: :error)
          }
        end)
        |> Enum.filter(fn transaction_hash -> transaction_hash != nil end)

      transaction_hashes =
        valid_internal_transactions
        |> MapSet.new(& &1.transaction_hash)
        |> MapSet.to_list()

      json_rpc_named_arguments = Application.fetch_env!(:indexer, :json_rpc_named_arguments)

      result =
        Enum.reduce_while(params, 0, fn first_trace, transaction_hashes_iterator ->
          transaction_hash = Map.get(first_trace, :transaction_hash)

          transaction_from_db = find_transaction(transactions, transaction_hash)

          update_transactions_inner_wrapper(
            transaction_from_db,
            repo,
            valid_internal_transactions,
            transaction_hash,
            json_rpc_named_arguments,
            transaction_hashes,
            transaction_hashes_iterator,
            timeout,
            timestamps,
            first_trace
          )
        end)

      case result do
        %{exception: _} ->
          {:error, result}

        _ ->
          {:ok, result}
      end
    end
  end

  defp find_transaction(transactions, transaction_hash) do
    transactions
    |> Enum.find(fn transaction ->
      transaction.hash == transaction_hash
    end)
  end

  # credo:disable-for-next-line
  defp update_transactions_inner_wrapper(
         transaction_from_db,
         repo,
         valid_internal_transactions,
         transaction_hash,
         json_rpc_named_arguments,
         transaction_hashes,
         transaction_hashes_iterator,
         timeout,
         timestamps,
         first_trace
       ) do
    cond do
      !transaction_from_db ->
        transaction_receipt_from_node = fetch_transaction_receipt_from_node(transaction_hash, json_rpc_named_arguments)

        update_transactions_inner(
          repo,
          valid_internal_transactions,
          transaction_hashes,
          transaction_hashes_iterator,
          timeout,
          timestamps,
          first_trace,
          transaction_from_db,
          transaction_receipt_from_node
        )

      transaction_from_db && Map.get(transaction_from_db, :cumulative_gas_used) ->
        update_transactions_inner(
          repo,
          valid_internal_transactions,
          transaction_hashes,
          transaction_hashes_iterator,
          timeout,
          timestamps,
          first_trace,
          transaction_from_db
        )

      true ->
        transaction_receipt_from_node = fetch_transaction_receipt_from_node(transaction_hash, json_rpc_named_arguments)

        update_transactions_inner(
          repo,
          valid_internal_transactions,
          transaction_hashes,
          transaction_hashes_iterator,
          timeout,
          timestamps,
          first_trace,
          transaction_from_db,
          transaction_receipt_from_node
        )
    end
  end

  defp get_trivial_tx_hashes_with_error_in_internal_tx(internal_transactions) do
    internal_transactions
    |> Enum.filter(fn internal_tx ->
      internal_tx[:index] != 0 && !is_nil(internal_tx[:error])
    end)
    |> Enum.map(fn internal_tx -> internal_tx[:transaction_hash] end)
    |> MapSet.new()
  end

  defp fetch_transaction_receipt_from_node(transaction_hash, json_rpc_named_arguments) do
    receipt_response =
      EthereumJSONRPC.fetch_transaction_receipts(
        [
          %{
            :hash => to_string(transaction_hash),
            :gas => 0
          }
        ],
        json_rpc_named_arguments
      )

    case receipt_response do
      {:ok,
       %{
         :receipts => [
           receipt
         ]
       }} ->
        receipt

      _ ->
        %{:cumulative_gas_used => nil}
    end
  end

  # credo:disable-for-next-line
  defp update_transactions_inner(
         repo,
         valid_internal_transactions,
         transaction_hashes,
         transaction_hashes_iterator,
         timeout,
         timestamps,
         first_trace,
         transaction_from_db,
         transaction_receipt_from_node \\ nil
       ) do
    valid_internal_transactions_count = Enum.count(valid_internal_transactions)
    txs_with_error_in_internal_txs = get_trivial_tx_hashes_with_error_in_internal_tx(valid_internal_transactions)

    set =
      generate_transaction_set_to_update(
        first_trace,
        transaction_from_db,
        transaction_receipt_from_node,
        timestamps,
        txs_with_error_in_internal_txs
      )

    update_query =
      from(
        t in Transaction,
        where: t.hash == ^first_trace.transaction_hash,
        # ShareLocks order already enforced by `acquire_transactions` (see docs: sharelocks.md)
        update: [
          set: ^set
        ]
      )

    transaction_hashes_iterator = transaction_hashes_iterator + 1

    try do
      {_transaction_count, result} = repo.update_all(update_query, [], timeout: timeout)

      if valid_internal_transactions_count == transaction_hashes_iterator do
        {:halt, result}
      else
        {:cont, transaction_hashes_iterator}
      end
    rescue
      postgrex_error in Postgrex.Error ->
        {:halt, %{exception: postgrex_error, transaction_hashes: transaction_hashes}}
    end
  end

  def generate_transaction_set_to_update(
        first_trace,
        transaction_from_db,
        transaction_receipt_from_node,
        timestamps,
        txs_with_error_in_internal_txs
      ) do
    default_set = [
      created_contract_address_hash: first_trace.created_contract_address_hash,
      updated_at: timestamps.updated_at
    ]

    set =
      default_set
      |> put_status_in_update_set(first_trace, transaction_from_db)
      |> put_error_in_update_set(first_trace, transaction_from_db, transaction_receipt_from_node)
      |> Keyword.put_new(:block_hash, first_trace.block_hash)
      |> Keyword.put_new(:block_number, first_trace.block_number)
      |> Keyword.put_new(:index, transaction_receipt_from_node && transaction_receipt_from_node.transaction_index)
      |> Keyword.put_new(
        :cumulative_gas_used,
        transaction_receipt_from_node && transaction_receipt_from_node.cumulative_gas_used
      )
      |> Keyword.put_new(
        :has_error_in_internal_txs,
        if(Enum.member?(txs_with_error_in_internal_txs, first_trace.transaction_hash), do: true, else: false)
      )

    set_with_gas_used =
      if transaction_receipt_from_node && transaction_receipt_from_node.gas_used do
        Keyword.put_new(set, :gas_used, transaction_receipt_from_node.gas_used)
      else
        set
      end

    filtered_set = Enum.reject(set_with_gas_used, fn {_key, value} -> is_nil(value) end)

    filtered_set
  end

  defp put_status_in_update_set(update_set, first_trace, %{status: nil}),
    do: Keyword.put_new(update_set, :status, first_trace.status)

  defp put_status_in_update_set(update_set, _first_trace, _transaction_from_db), do: update_set

  defp put_error_in_update_set(update_set, first_trace, _transaction_from_db, %{status: :error}),
    do: Keyword.put_new(update_set, :error, first_trace.error)

  defp put_error_in_update_set(update_set, first_trace, %{status: :error}, _transaction_receipt_from_node),
    do: Keyword.put_new(update_set, :error, first_trace.error)

  defp put_error_in_update_set(update_set, first_trace, _transaction_from_db, _transaction_receipt_from_node) do
    case update_set[:status] do
      :error -> Keyword.put_new(update_set, :error, first_trace.error)
      _ -> update_set
    end
  end

  defp remove_consensus_of_invalid_blocks(repo, invalid_block_numbers) do
    if Enum.count(invalid_block_numbers) > 0 do
      update_block_query =
        from(
          block in Block,
          where: block.number in ^invalid_block_numbers and block.consensus == true,
          where: ^traceable_blocks_dynamic_query(),
          select: block.hash,
          # ShareLocks order already enforced by `acquire_blocks` (see docs: sharelocks.md)
          update: [set: [consensus: false]]
        )

<<<<<<< HEAD
      update_block_query =
        if maximal_block,
          do: update_block_query |> where([block], block.number < ^maximal_block),
          else: update_block_query

      update_transaction_query =
        from(
          transaction in Transaction,
          where: transaction.block_number in ^invalid_block_numbers and transaction.block_consensus,
          where: transaction.block_number > ^minimal_block,
          # ShareLocks order already enforced by `acquire_blocks` (see docs: sharelocks.md)
          update: [set: [block_consensus: false]]
        )

      update_transaction_query =
        if maximal_block,
          do: update_transaction_query |> where([transaction], transaction.block_number < ^maximal_block),
          else: update_transaction_query

=======
>>>>>>> 2b5f7fd5
      try do
        {_num, result} = repo.update_all(update_block_query, [])
        {_num, _result} = repo.update_all(update_transaction_query, [])

        MissingRangesManipulator.add_ranges_by_block_numbers(invalid_block_numbers)

        Logger.debug(fn ->
          [
            "consensus removed from blocks with numbers: ",
            inspect(invalid_block_numbers),
            " because of mismatching transactions"
          ]
        end)

        {:ok, result}
      rescue
        postgrex_error in Postgrex.Error ->
          {:error, %{exception: postgrex_error, invalid_block_numbers: invalid_block_numbers}}
      end
    else
      {:ok, []}
    end
  end

  def update_pending_blocks_status(repo, pending_hashes, invalid_block_hashes) do
    valid_block_hashes =
      pending_hashes
      |> MapSet.new()
      |> MapSet.difference(MapSet.new(invalid_block_hashes))
      |> MapSet.to_list()

    delete_query =
      from(
        pending_ops in PendingBlockOperation,
        where: pending_ops.block_hash in ^valid_block_hashes
      )

    try do
      # ShareLocks order already enforced by `acquire_pending_internal_txs` (see docs: sharelocks.md)
      {_count, deleted} = repo.delete_all(delete_query, [])

      {:ok, deleted}
    rescue
      postgrex_error in Postgrex.Error ->
        {:error, %{exception: postgrex_error, pending_hashes: valid_block_hashes}}
    end
  end

  defp traceable_blocks_dynamic_query do
    if RangesHelper.trace_ranges_present?() do
      block_ranges = RangesHelper.get_trace_block_ranges()

      Enum.reduce(block_ranges, dynamic([_], false), fn
        _from.._to = range, acc -> dynamic([block], ^acc or block.number in ^range)
        num_to_latest, acc -> dynamic([block], ^acc or block.number >= ^num_to_latest)
      end)
    else
      dynamic([_], true)
    end
  end
end<|MERGE_RESOLUTION|>--- conflicted
+++ resolved
@@ -693,7 +693,7 @@
 
   defp remove_consensus_of_invalid_blocks(repo, invalid_block_numbers) do
     if Enum.count(invalid_block_numbers) > 0 do
-      update_block_query =
+      update_query =
         from(
           block in Block,
           where: block.number in ^invalid_block_numbers and block.consensus == true,
@@ -703,31 +703,8 @@
           update: [set: [consensus: false]]
         )
 
-<<<<<<< HEAD
-      update_block_query =
-        if maximal_block,
-          do: update_block_query |> where([block], block.number < ^maximal_block),
-          else: update_block_query
-
-      update_transaction_query =
-        from(
-          transaction in Transaction,
-          where: transaction.block_number in ^invalid_block_numbers and transaction.block_consensus,
-          where: transaction.block_number > ^minimal_block,
-          # ShareLocks order already enforced by `acquire_blocks` (see docs: sharelocks.md)
-          update: [set: [block_consensus: false]]
-        )
-
-      update_transaction_query =
-        if maximal_block,
-          do: update_transaction_query |> where([transaction], transaction.block_number < ^maximal_block),
-          else: update_transaction_query
-
-=======
->>>>>>> 2b5f7fd5
       try do
-        {_num, result} = repo.update_all(update_block_query, [])
-        {_num, _result} = repo.update_all(update_transaction_query, [])
+        {_num, result} = repo.update_all(update_query, [])
 
         MissingRangesManipulator.add_ranges_by_block_numbers(invalid_block_numbers)
 
