defmodule Explorer.Chain.Import.Stage.AddressReferencing do
  @moduledoc """
  Imports any tables that reference `t:Explorer.Chain.Address.t/0` and that were imported by
  `Explorer.Chain.Import.Stage.Addresses`.
  """

  alias Explorer.Chain.Import.{Runner, Stage}

  @behaviour Stage

  @impl Stage
  def runners,
    do: [
      Runner.Address.CoinBalances,
      Runner.Address.Names,
      Runner.Blocks,
      Runner.CeloAccounts,
      Runner.CeloParams,
      Runner.CeloSigners,
      Runner.CeloValidators,
      Runner.CeloValidatorGroups,
      Runner.CeloValidatorHistory,
<<<<<<< HEAD
      Runner.CeloValidatorStatus,
=======
      Runner.CeloVoterRewards,
>>>>>>> ab25ae73
      Runner.CeloVoters,
      Runner.CeloWithdrawals,
      Runner.ExchangeRate,
      Runner.StakingPools,
      Runner.StakingPoolsDelegators
    ]

  @impl Stage
  def multis(runner_to_changes_list, options) do
    {final_multi, final_remaining_runner_to_changes_list} =
      Stage.single_multi(runners(), runner_to_changes_list, options)

    {[final_multi], final_remaining_runner_to_changes_list}
  end
end<|MERGE_RESOLUTION|>--- conflicted
+++ resolved
@@ -20,11 +20,8 @@
       Runner.CeloValidators,
       Runner.CeloValidatorGroups,
       Runner.CeloValidatorHistory,
-<<<<<<< HEAD
       Runner.CeloValidatorStatus,
-=======
       Runner.CeloVoterRewards,
->>>>>>> ab25ae73
       Runner.CeloVoters,
       Runner.CeloWithdrawals,
       Runner.ExchangeRate,
