FROM bitwalker/alpine-elixir-phoenix:1.14 AS builder

WORKDIR /app

ENV MIX_ENV="prod"

<<<<<<< HEAD
ENV PORT=4000 \
    MIX_ENV="prod"

RUN apk --update add libstdc++ curl ca-certificates gcompat
=======
RUN apk --no-cache --update add alpine-sdk gmp-dev automake libtool inotify-tools autoconf python3 file libstdc++ curl ca-certificates
>>>>>>> bf0c8dc8

ARG CACHE_EXCHANGE_RATES_PERIOD
ARG API_V1_READ_METHODS_DISABLED
ARG DISABLE_WEBAPP
ARG API_V1_WRITE_METHODS_DISABLED
ARG CACHE_TOTAL_GAS_USAGE_COUNTER_ENABLED
ARG ADMIN_PANEL_ENABLED
ARG CACHE_ADDRESS_WITH_BALANCES_UPDATE_INTERVAL
ARG SESSION_COOKIE_DOMAIN
ARG MIXPANEL_TOKEN
ARG MIXPANEL_URL
ARG AMPLITUDE_API_KEY
ARG AMPLITUDE_URL

# Cache elixir deps
ADD mix.exs mix.lock ./
ADD apps/block_scout_web/mix.exs ./apps/block_scout_web/
ADD apps/explorer/mix.exs ./apps/explorer/
ADD apps/ethereum_jsonrpc/mix.exs ./apps/ethereum_jsonrpc/
ADD apps/indexer/mix.exs ./apps/indexer/

ENV MIX_HOME=/opt/mix
RUN mix local.hex --force
RUN mix do deps.get, local.rebar --force, deps.compile

ADD apps ./apps
ADD config ./config
ADD rel ./rel
ADD *.exs ./

RUN apk add --update nodejs npm

# Run forderground build and phoenix digest
RUN mix compile && npm install npm@latest

# Add blockscout npm deps
RUN cd apps/block_scout_web/assets/ && \
    npm install && \
    npm run deploy && \
    cd /app/apps/explorer/ && \
    npm install

RUN export "CFLAGS=-I/usr/local/include -L/usr/local/lib" && cd deps/ex_secp256k1 && mix deps.get && mix compile
RUN mix phx.digest

RUN mkdir -p /opt/release \
  && mix release blockscout \
  && mv _build/${MIX_ENV}/rel/blockscout /opt/release

##############################################################
FROM bitwalker/alpine-elixir-phoenix:1.14

ARG RELEASE_VERSION
ENV RELEASE_VERSION=${RELEASE_VERSION}
ARG BLOCKSCOUT_VERSION
ENV BLOCKSCOUT_VERSION=${BLOCKSCOUT_VERSION}

RUN apk --no-cache --update add jq curl

WORKDIR /app

COPY --from=builder /opt/release/blockscout .
COPY --from=builder /app/apps/explorer/node_modules ./node_modules
COPY --from=builder /app/config/config_helper.exs ./config/config_helper.exs
COPY --from=builder /app/config/config_helper.exs /app/releases/${RELEASE_VERSION}/config_helper.exs<|MERGE_RESOLUTION|>--- conflicted
+++ resolved
@@ -4,14 +4,7 @@
 
 ENV MIX_ENV="prod"
 
-<<<<<<< HEAD
-ENV PORT=4000 \
-    MIX_ENV="prod"
-
-RUN apk --update add libstdc++ curl ca-certificates gcompat
-=======
 RUN apk --no-cache --update add alpine-sdk gmp-dev automake libtool inotify-tools autoconf python3 file libstdc++ curl ca-certificates
->>>>>>> bf0c8dc8
 
 ARG CACHE_EXCHANGE_RATES_PERIOD
 ARG API_V1_READ_METHODS_DISABLED
