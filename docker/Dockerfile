--- conflicted
+++ resolved
@@ -8,7 +8,6 @@
     GLIBC_VERSION=2.30-r0 \
     PORT=4000 \
     MIX_ENV="prod" \
-    SECRET_KEY_BASE="RMgI4C1HSkxsEjdhtGMfwAHfyT6CKWXOgzCboJflfSm4jeAlic52io05KB6mqzc5" \
     PATH="$HOME/.cargo/bin:${PATH}" \
     RUSTFLAGS="-C target-feature=-crt-static"
 
@@ -23,19 +22,6 @@
 # Get Rust
 RUN curl --proto '=https' --tlsv1.2 -sSf https://sh.rustup.rs | sh -s -- -y
 
-<<<<<<< HEAD
-ENV PATH="$HOME/.cargo/bin:${PATH}"
-ENV RUSTFLAGS="-C target-feature=-crt-static"
-
-EXPOSE 4000
-
-ENV MIX_ENV="prod"
-ENV NETWORK_PATH="/"
-ENV CHAIN_ID="1666600000"
-ENV JSON_RPC="https://a.api.s0.t.hmny.io"
-ENV COIN_NAME="ONE"
-ENV SUBNETWORK="Harmony Mainnet Shard 0"
-=======
 ARG CACHE_EXCHANGE_RATES_PERIOD
 ARG DISABLE_READ_API
 ARG API_PATH
@@ -51,7 +37,6 @@
 ARG JSON_RPC
 ARG SUBNETWORK
 ARG COIN_NAME
->>>>>>> 146de36e
 
 # Cache elixir deps
 ADD mix.exs mix.lock ./
